--- conflicted
+++ resolved
@@ -173,10 +173,6 @@
 	}
 }
 
-<<<<<<< HEAD
-type Ability struct {
-	//TODO
-=======
 // Represents volatile and non-volatile status conditions on a pokemon.
 type StatusCondition uint32
 
@@ -228,7 +224,10 @@
 
 func (s *StatusCondition) clear(c StatusCondition) {
 	*s ^= c
->>>>>>> 18897d76
+}
+
+type Ability struct {
+	//TODO
 }
 
 type Nature struct {
