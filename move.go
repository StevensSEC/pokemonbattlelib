package pokemonbattlelib

import "encoding/json"

type MoveCategory uint8

const (
	MoveCategoryStatus MoveCategory = iota
	MoveCategoryPhysical
	MoveCategorySpecial
)

func (c MoveCategory) String() string {
	switch c {
	case MoveCategoryStatus:
		return "Status"
	case MoveCategoryPhysical:
		return "Physical"
	case MoveCategorySpecial:
		return "Special"
	default:
		panic("Unexpected value for move category")
	}
}

// Sets the bounds on move priority to [-7, 5]
const (
	MovePriorityMin = 5
	MovePriorityMax = -7
)

// Targets that the move can specify
type MoveTarget uint8

const (
	MoveTargetSpecificMove MoveTarget = iota + 1
	MoveTargetSelectedMeFirst
	MoveTargetAlly
	MoveTargetUsersField
	MoveTargetUserOrAlly
	MoveTargetOpponentsField
	MoveTargetUser
	MoveTargetRandomOpponent
	MoveTargetAllOthers
	MoveTargetSelected
	MoveTargetAllOpponents
	MoveTargetEntireField
	MoveTargetUserAndAllies
	MoveTargetAll
)

type MoveId uint16

type MoveData struct {
	Name         string
	Type         Type
	Category     MoveCategory
	Targets      MoveTarget
	Priority     int8
	Power        uint
	Accuracy     uint
	InitialMaxPP uint8
}

// Represents a Pokemon's move. Moves can deal damage, heal the user or allies, or cause status effects.
type Move struct {
<<<<<<< HEAD
	ID        int
	Name      string
	Type      Type
	Category  MoveCategory
	Targets   MoveTarget
	CurrentPP int
	MaxPP     int
	Priority  int
	Power     int
	Accuracy  int
	metadata  MoveMeta
}

type MoveMeta struct {
	MinHits       int
	MaxHits       int
	MinTurns      int
	MaxTurns      int
	Drain         int
	Healing       int
	CritRate      int
	AilmentChance int
	FlinchChance  int
	StatChance    int
=======
	Id        MoveId
	CurrentPP uint8
	MaxPP     uint8
>>>>>>> c413866d
}

//go:generate go run ./scripts/gen_getters.go -for Move -data MoveData

// Retrieves a Pokemon move given its move ID
func GetMove(id MoveId) *Move {
	m := Move{
		Id: id,
	}
	m.CurrentPP = m.InitialMaxPP()
	m.MaxPP = m.InitialMaxPP()
	return &m
}

// Grabs move's constant data
func (m *Move) Data() *MoveData {
	if m.Id >= MoveId(len(AllMoves)-1) {
		blog.Panicf("Move (id: %d) is an invalid move", m.Id)
	}
	if m.Id == MoveNone {
		return &MoveData{}
	}
	return &AllMoves[m.Id-1]
}

func (m Move) String() string {
	return m.Name()
}

func (m *Move) UnmarshalJSON(data []byte) error {
	type alias Move // required to not enter infinite recursive loop
	aux := &struct {
		*alias
	}{
		alias: (*alias)(m),
	}
	return json.Unmarshal(data, &aux)
}<|MERGE_RESOLUTION|>--- conflicted
+++ resolved
@@ -60,22 +60,14 @@
 	Power        uint
 	Accuracy     uint
 	InitialMaxPP uint8
+	metadata     MoveMeta
 }
 
 // Represents a Pokemon's move. Moves can deal damage, heal the user or allies, or cause status effects.
 type Move struct {
-<<<<<<< HEAD
-	ID        int
-	Name      string
-	Type      Type
-	Category  MoveCategory
-	Targets   MoveTarget
-	CurrentPP int
-	MaxPP     int
-	Priority  int
-	Power     int
-	Accuracy  int
-	metadata  MoveMeta
+	Id        MoveId
+	CurrentPP uint8
+	MaxPP     uint8
 }
 
 type MoveMeta struct {
@@ -89,11 +81,6 @@
 	AilmentChance int
 	FlinchChance  int
 	StatChance    int
-=======
-	Id        MoveId
-	CurrentPP uint8
-	MaxPP     uint8
->>>>>>> c413866d
 }
 
 //go:generate go run ./scripts/gen_getters.go -for Move -data MoveData
