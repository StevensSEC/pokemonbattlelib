--- conflicted
+++ resolved
@@ -28,26 +28,15 @@
 
 // Represents a Pokemon's move. Moves can deal damage, heal the user or allies, or cause status effects.
 type Move struct {
-<<<<<<< HEAD
 	ID        int
 	Name      string
-	Type      int // update this to elementalType when PR #27 is complete
+	Type      ElementalType
 	Category  MoveCategory
 	CurrentPP int
 	MaxPP     int
 	Priority  int
 	Power     int
 	Accuracy  int
-=======
-	ID       int
-	Name     string
-	Type     ElementalType
-	Category MoveCategory
-	Max_PP   int
-	Priority int
-	Power    int
-	Accuracy int
->>>>>>> e0fa90d4
 }
 
 func (m Move) String() string {
