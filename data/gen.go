--- conflicted
+++ resolved
@@ -43,10 +43,6 @@
 	GrowthRate int
 }
 
-<<<<<<< HEAD
-type data_move_flags uint32
-=======
->>>>>>> 5d2e5b16
 type data_move struct {
 	Id             int
 	Identifier     string
@@ -65,8 +61,6 @@
 	Targets     int
 	DamageClass string
 	Effect      int
-<<<<<<< HEAD
-	Flags       data_move_flags
 	// Metadata
 	MinHits       int
 	MaxHits       int
@@ -78,9 +72,7 @@
 	AilmentChance int
 	FlinchChance  int
 	StatChance    int
-=======
-	Flags       []string
->>>>>>> 5d2e5b16
+	Flags         []string
 }
 
 type data_item struct {
@@ -622,18 +614,13 @@
 	}
 	output += "var AllMoves = []MoveData{\n"
 	for _, m := range moves {
-<<<<<<< HEAD
-		output += fmt.Sprintf("\t{%q, %d, %s, %d, %d, %d, %d, %d, %d, %d, %d, %d, %d, %d, %d, %d, %d, %d,},\n",
-			m.Name, m.Type, m.DamageClass, m.Targets, m.Priority, m.Power, m.Accuracy, m.PP,
-			m.MinHits, m.MaxHits, m.MinTurns, m.MaxTurns, m.Drain, m.Healing, m.CritRate, m.AilmentChance, m.FlinchChance, m.StatChance)
-=======
 		flags := strings.Join(m.Flags, " | ")
 		if len(m.Flags) == 0 {
 			flags = "0"
 		}
-		output += fmt.Sprintf("{Name: %q, Type: %d, Category: %s,"+
-			" Targets: %d, Priority: %d, Power: %d, Accuracy: %d, Flags: %s},\n", m.Name, m.Type, m.DamageClass, m.Targets, m.Priority, m.Power, m.Accuracy, flags)
->>>>>>> 5d2e5b16
+		output += fmt.Sprintf("\t{%q, %d, %s, %d, %d, %d, %d, %d, %d, %d, %d, %d, %d, %d, %d, %d, %d, %d, %s,},\n",
+			m.Name, m.Type, m.DamageClass, m.Targets, m.Priority, m.Power, m.Accuracy, m.PP,
+			m.MinHits, m.MaxHits, m.MinTurns, m.MaxTurns, m.Drain, m.Healing, m.CritRate, m.AilmentChance, m.FlinchChance, m.StatChance, flags)
 	}
 	output += "}\n\n"
 	// Add move constants
