--- conflicted
+++ resolved
@@ -230,18 +230,6 @@
 	}
 	output += "var ALL_POKEMON = []Pokemon{\n"
 	for _, p := range pokemon {
-		// fmt.Printf("%v\n", p)
-<<<<<<< HEAD
-		output.WriteString(fmt.Sprintf("{\n"))
-		output.WriteString(fmt.Sprintf("NatDex:%d,\n", p.NatDex))
-		output.WriteString(fmt.Sprintf("Level:%d,\n", uint8(1)))
-		output.WriteString(fmt.Sprintf("Gender:%s,\n", "Genderless"))
-		output.WriteString(fmt.Sprintf("IVs:%s,\n", "[6]uint8{0, 0, 0, 0, 0, 0}"))
-		output.WriteString(fmt.Sprintf("EVs:%s,\n", "[6]uint8{0, 0, 0, 0, 0, 0}"))
-		output.WriteString(fmt.Sprintf("Stats:%s,\n", "[6]uint{0, 0, 0, 0, 0, 0}"))
-		output.WriteString(fmt.Sprintf("Moves:%s,\n", "[4]*Move{}"))
-		output.WriteString(fmt.Sprintf("},\n"))
-=======
 		output += "{\n" +
 			fmt.Sprintf("NatDex:%d,\n", p.NatDex) +
 			fmt.Sprintf("Level:%d,\n", uint8(1)) +
@@ -258,7 +246,6 @@
 			// fmt.Sprintf("Friendship:%d,\n", uint8(0)) +
 			// fmt.Sprintf("OriginalTrainerID: %d,\n", uint16(0)) +
 			"},\n"
->>>>>>> 21a5fabb
 	}
 	output += "}\n\n" +
 		"// A map of national pokedex numbers to pokemon names.\n" +
