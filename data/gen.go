package main

import (
	"encoding/csv"
	"fmt"
	"io"
	"log"
	"os"
	"os/exec"
	"regexp"
	"strconv"
	"strings"
)

const EnglishLanguageID = 9
const NationalDexID = 1
const HighestGen = 4
const HighestDexNum = 493

type data_pokemon struct {
	Identifier     string
	SpeciesId      int
	Height         int
	Weight         int
	BaseExperience int

	Name   string
	NatDex uint16
}

type data_move_flags uint32

type data_move struct {
	Id             int
	Identifier     string
	SpeciesId      int
	Height         int
	Weight         int
	BaseExperience int

	Name     string
	Type     int
	Power    int
	PP       int
	Accuracy int
	Priority int
	// see: move_targets.csv
	Targets     int
	DamageClass string
	Effect      int
	Flags       data_move_flags
}

type data_item struct {
	ID            string
	Identifier    string
	CategoryID    int
	FlingPower    int
	FlingEffectID int
	Flags         []string
}

func parseInt(s string) (n int) {
	if s == "" {
		return 0
	}
	n, err := strconv.Atoi(s)
	if err != nil {
		log.Panicln(err)
	}
	return n
}

func cleanName(s string) string {
<<<<<<< HEAD
	name := strings.ToUpper(s)
	name = strings.ReplaceAll(name, "♀", "F")
	name = strings.ReplaceAll(name, "♂", "M")
	name = strings.ReplaceAll(name, "É", "E")
	name = strings.ReplaceAll(name, " ", "_")
=======
	name := strings.ReplaceAll(s, "É", "E")
	name = strings.ReplaceAll(name, " ", "")
>>>>>>> f46f6a7b
	re, err := regexp.Compile(`[^a-zA-Z_0-9]`)
	if err != nil {
		log.Panicln(err)
	}
	return re.ReplaceAllString(name, "")
}

func getCsvReader(path string) *csv.Reader {
	log.Printf("Reading CSV: %s\n", path)
	file, err := os.Open(path)
	if err != nil {
		log.Panicln(err)
	}
	reader := csv.NewReader(file)
	reader.ReuseRecord = true
	_, err = reader.Read() // skip header line
	if err != nil {
		log.Panicln(err)
	}
	return reader
}

func contains(s []int, e int) bool {
	for _, a := range s {
		if a == e {
			return true
		}
	}
	return false
}

func createLevelTableStringFromArray(growth_rate_name string, level_array []int) string {
	output := growth_rate_name + ": {\n"
	for level, experience := range level_array {
		output += fmt.Sprintf("%d: %d,\n", level, experience)
	}
	output += "}"
	return output
}

func getIntArrayCodeOutput(arr []int) string {
	output := "{"

	// loop excluding last value
	for _, value := range arr[0 : len(arr)-1] {
		output += fmt.Sprintf("%d, ", value)
	}

	// add last value
	output += fmt.Sprintf("%d}", arr[len(arr)-1])
	return output
}

func createCodeOutput(s string) {
	file, err := os.Create("pokedex_GEN.go")
	if err != nil {
		log.Panicln(err)
	}
	_, err = file.WriteString("// Code generated - DO NOT EDIT.\n" +
		"// Regenerate with `go generate`.\n\n" +
		"package pokemonbattlelib\n\n" + s)
	if err != nil {
		log.Panicln(err)
	}
}

func main() {
	var err error
	path, err := os.Getwd()
	if err != nil {
		log.Panicln(err)
	}
	log.Printf("Current directory: %s\n", path)
	output := ""

	growth_rate_strings := map[int]string{
		1: "GrowthSlow",
		2: "GrowthMediumFast",
		3: "GrowthFast",
		4: "GrowthMediumSlow",
		5: "GrowthErratic",
		6: "GrowthFluctuating",
	}

	// get all valid version ids
	valid_version_groups := []int{}
	version_groups_csv := getCsvReader("data/version_groups.csv")
	for {
		record, err := version_groups_csv.Read()
		if err == io.EOF {
			break
		}
		gen_id := parseInt(record[2])
		if gen_id <= HighestGen {
			group_id := parseInt(record[0])
			valid_version_groups = append(valid_version_groups, group_id)
		}
	}
	valid_versions := []int{}
	versions_csv := getCsvReader("data/versions.csv")
	for {
		record, err := versions_csv.Read()
		if err == io.EOF {
			break
		}
		group_id := parseInt(record[1])
		if contains(valid_version_groups, group_id) {
			vid := parseInt(record[0])
			valid_versions = append(valid_versions, vid)
		}
	}

	// get valid pokemon based on generation
	valid_pkmn_ids := []int{}
	pkmn_game_csv := getCsvReader("data/pokemon_game_indices.csv")
	for {
		record, err := pkmn_game_csv.Read()
		if err == io.EOF {
			break
		}
		vid := parseInt(record[1])
		if contains(valid_versions, vid) {
			pid := parseInt(record[0])
			valid_pkmn_ids = append(valid_pkmn_ids, pid)
		}
	}

	// get all the pokemon
	pokemon := []data_pokemon{}
	pkmn_csv := getCsvReader("data/pokemon.csv")
	for {
		record, err := pkmn_csv.Read()
		if err == io.EOF {
			break
		}
		// fmt.Printf("%v\n", record)
		id := parseInt(record[0])
		if !contains(valid_pkmn_ids, id) {
			continue
		}
		species_id := parseInt(record[2])
		height := parseInt(record[3])
		weight := parseInt(record[4])
		baseexp := parseInt(record[5])
		pokemon = append(pokemon, data_pokemon{
			Identifier:     record[1],
			SpeciesId:      species_id,
			Height:         height,
			Weight:         weight,
			BaseExperience: baseexp,
		})
	}

	// find all the pokemon names
	log.Println("Getting Pokemon names")
	pkmn_names_csv := getCsvReader("data/pokemon_species_names.csv")
	for {
		record, err := pkmn_names_csv.Read()
		if err == io.EOF {
			break
		}
		lang := parseInt(record[1])
		if lang != EnglishLanguageID {
			continue
		}
		sid := parseInt(record[0])
		for i, p := range pokemon {
			if p.SpeciesId != sid {
				continue
			}
			(&pokemon[i]).Name = record[2]
			break
		}
	}

	// find national dex numbers
	log.Println("Getting Pokemon dex numbers")
	pkmn_dex_nums_csv := getCsvReader("data/pokemon_dex_numbers.csv")
	for {
		record, err := pkmn_dex_nums_csv.Read()
		if err == io.EOF {
			break
		}
		dexid := parseInt(record[1])
		if dexid != NationalDexID {
			continue
		}
		sid := parseInt(record[0])
		for i, p := range pokemon {
			if p.SpeciesId != sid {
				continue
			}
			dexnum := parseInt(record[2])
			(&pokemon[i]).NatDex = uint16(dexnum)
			break
		}
	}
	output += "\n\n" +
		"// A map of national pokedex numbers to pokemon names.\n" +
		"var pokemonNames = map[uint16]string{\n"
	for _, p := range pokemon {
		if p.NatDex == 0 {
			continue
		}
		output += fmt.Sprintf("\t%d: \"%s\",\n", p.NatDex, p.Name)
	}
	output += "}\n\n"
	output += "// Pokemon const enum for quick lookup\nconst (\n"
	for _, p := range pokemon {
		if p.NatDex == 0 {
			continue
		}
		name := cleanName(p.Name)
		output += fmt.Sprintf("\tPkmn%s = %v\n", name, p.NatDex)
	}
	output += ")\n\n"
	// find all moves
	moves := []data_move{}
	log.Println("Getting all available moves")
	moves_csv := getCsvReader("data/moves.csv")
	moveMap := map[int]string{
		1: "MoveCategoryStatus",
		2: "MoveCategoryPhysical",
		3: "MoveCategorySpecial",
	}
	for {
		record, err := moves_csv.Read()
		if err == io.EOF {
			break
		}
		gid := parseInt(record[2])
		if gid > HighestGen {
			continue
		}
		mid := parseInt(record[0])
		moveType := 1 << (parseInt(record[3]) - 1)
		power := parseInt(record[4])
		pp := parseInt(record[5])
		accuracy := parseInt(record[6])
		priority := parseInt(record[7])
		targets := parseInt(record[8])
		damageClass := parseInt(record[9])
		effect := parseInt(record[10])
		moves = append(moves, data_move{
			Id:          mid,
			Identifier:  record[1],
			Type:        moveType,
			Power:       power,
			PP:          pp,
			Accuracy:    accuracy,
			Priority:    priority,
			Targets:     targets,
			DamageClass: moveMap[damageClass],
			Effect:      effect,
		})
	}
	// find all the move names
	log.Println("Getting move names")
	move_names_csv := getCsvReader("data/move_names.csv")
	for {
		record, err := move_names_csv.Read()
		if err == io.EOF {
			break
		}
		lang := parseInt(record[1])
		if lang != EnglishLanguageID {
			continue
		}
		mid := parseInt(record[0])
		for i, m := range moves {
			if m.Id != mid {
				continue
			}
			(&moves[i]).Name = record[2]
			break
		}
	}
	// find all the move flags
	log.Println("Getting move flags")
	move_flag_map_csv := getCsvReader("data/move_flag_map.csv")
	for {
		record, err := move_flag_map_csv.Read()
		if err == io.EOF {
			break
		}
		mid := parseInt(record[0])
		flag := parseInt(record[1])
		for i, m := range moves {
			if m.Id != mid {
				continue
			}
			(&moves[i]).Flags |= data_move_flags(1 << flag)
			break
		}
	}
	output += "var AllMoves = []Move{\n"
	for _, p := range moves {
		output += fmt.Sprintf("\t{ID: %d, Name: %q, Type: %d, Category: %s, CurrentPP: %d, MaxPP: %d,"+
			" Targets: %d, Priority: %d, Power: %d, Accuracy: %d},\n", p.Id, p.Name, p.Type, p.DamageClass, p.PP, p.PP, p.Targets, p.Priority, p.Power, p.Accuracy)
	}
	output += "}\n\n"
	// Add move constants
	output += "// Create move constant enum for quick reference\nconst (\n"
	for _, m := range moves {
		name := cleanName(m.Name)
		output += fmt.Sprintf("\tMove%s = %v\n", name, m.Id)
	}
	output += ")\n\n"
	// Generate hold item data
	/* id,identifier (we only care about items with flag 4, 5, or 7)
	1,countable
	2,consumable
	3,usable-overworld
	4,usable-in-battle
	5,holdable
	6,holdable-passive
	7,holdable-active
	8,underground */
	log.Println("Getting all items/item flags")
	item_flags_csv := getCsvReader("data/item_flag_map.csv")
	records, err := item_flags_csv.ReadAll()
	if err != nil {
		log.Panicln(err)
	}
	itemFlagMap := map[int]string{
		2: "FlagConsumable",
		4: "FlagUsableInBattle",
		5: "FlagHoldable",
		6: "FlagHoldablePassive",
		7: "FlagHoldableActive",
	}
	item_flags := make(map[string][]string)
	for _, r := range records {
		v := parseInt(r[1])
		if v == 2 || v >= 4 && v <= 7 {
			item_flags[r[0]] = append(item_flags[r[0]], itemFlagMap[v])
		}
	}
	output += "// Create item constant enum for quick reference\nconst (\n"
	item_names_csv := getCsvReader("data/item_names.csv")
	item_names := make(map[string]string)
	records, err = item_names_csv.ReadAll()
	if err != nil {
		log.Panicln(err)
	}
	// Add item names
	for _, r := range records {
		if _, ok := item_flags[r[0]]; !ok {
			continue
		}
		if parseInt(r[1]) != EnglishLanguageID {
			continue
		}
		item_names[r[0]] = r[2]
		name := cleanName(r[2])
		output += fmt.Sprintf("\tItem%s = %v\n", name, r[0])
	}
	output += ")\n"
	items := make([]data_item, 0)
	items_csv := getCsvReader("data/items.csv")
	records, err = items_csv.ReadAll()
	if err != nil {
		log.Panicln(err)
	}
	for _, r := range records {
		if _, ok := item_flags[r[0]]; !ok {
			continue
		}
		item := data_item{
			ID:            r[0],
			Identifier:    r[1],
			CategoryID:    parseInt(r[2]),
			FlingPower:    parseInt(r[4]),
			FlingEffectID: parseInt(r[5]),
			Flags:         item_flags[r[0]],
		}
		items = append(items, item)
	}
	// Add item data to generated output
	output += "// A collection of all items in the game\n" + "var AllItems = []Item{\n"
	for _, item := range items {
		output += fmt.Sprintf("\t{ID: %s, Name: \"%s\", Category: %d, FlingPower: %d, FlingEffect: %d, Flags: %s},\n",
			item.ID, item_names[item.ID], item.CategoryID, item.FlingPower, item.FlingEffectID, strings.Join(item.Flags, " | "))
	}
	output += "}\n\n"

	// create table of levels to the exp at that level

	log.Println("Getting experience table")
	experience_csv := getCsvReader("data/experience.csv")

	slow_leveling := make([]int, 101)
	med_fast_leveling := make([]int, 101)
	fast_leveling := make([]int, 101)
	med_slow_leveling := make([]int, 101)
	erratic_leveling := make([]int, 101)
	fluctuating_leveling := make([]int, 101)

	output += "//A table of levels mapped to the total experience at that level for each growth rate\n" +
		"var ExpTable = map[int]map[int]int{\n"

	for {
		record, err := experience_csv.Read()

		if err == io.EOF {
			break
		}

		growth_rate_id := parseInt(record[0])
		level := parseInt(record[1])
		experience := parseInt(record[2])
		switch growth_rate_id {
		case 1:
			slow_leveling[level] = experience
		case 2:
			med_fast_leveling[level] = experience
		case 3:
			fast_leveling[level] = experience
		case 4:
			med_slow_leveling[level] = experience
		case 5:
			erratic_leveling[level] = experience
		case 6:
			fluctuating_leveling[level] = experience
		}
	}

	output += createLevelTableStringFromArray("GrowthSlow", slow_leveling) + ","
	output += createLevelTableStringFromArray("GrowthMediumFast", med_fast_leveling) + ","
	output += createLevelTableStringFromArray("GrowthFast", fast_leveling) + ","
	output += createLevelTableStringFromArray("GrowthMediumSlow", med_slow_leveling) + ","
	output += createLevelTableStringFromArray("GrowthErratic", erratic_leveling) + ","
	output += createLevelTableStringFromArray("GrowthFluctuating", fluctuating_leveling) + ","
	output += "}\n\n"

	log.Println("Mapping growth rates to dex numbers")
	// map growth rates to pokemon national dex numbers
	pokemon_species_csv := getCsvReader("data/pokemon_species.csv")
	growth_rates := make([]int, HighestDexNum+1)

	for {
		record, err := pokemon_species_csv.Read()

		if err == io.EOF {
			break
		}

		growth_rate_id := parseInt(record[14])
		dex_num := parseInt(record[0])

		if dex_num == 0 {
			continue
		}

		if dex_num > HighestDexNum {
			break
		}

		growth_rates[dex_num] = growth_rate_id
	}

	output += "// A map of national pokedex numbers to Pokemon growth rates\n"
	output += "var pokemonGrowthRates = map[int]int{\n"

	for dex_num, growth_rate := range growth_rates {

		if dex_num == 0 {
			continue
		}

		output += fmt.Sprintf("%d: %s,\n", dex_num, growth_rate_strings[growth_rate])
	}
	output += "}\n\n"

	// pokemon base stat
	log.Println("Creating base stat table")
	output += "// A map of national pokedex numbers to Pokemon base stats\n"
	output += "var pokemonBaseStats = map[int][6]int{\n"

	pokemon_stats_csv := getCsvReader("data/pokemon_stats.csv")
	base_stat_array := make([][]int, HighestDexNum+1)
	for i := range base_stat_array {
		number_of_stats := 6
		base_stat_array[i] = make([]int, number_of_stats)
	}

	for {
		record, err := pokemon_stats_csv.Read()

		if err == io.EOF {
			break
		}

		dex_num := parseInt(record[0])

		if dex_num > HighestDexNum {
			break
		}

		stat_id := parseInt(record[1]) - 1
		stat_value := parseInt(record[2])

		base_stat_array[dex_num][stat_id] = stat_value
	}

	for dex_num, stats := range base_stat_array {

		if dex_num == 0 {
			continue
		}

		output += fmt.Sprintf("%d: %s,\n", dex_num, getIntArrayCodeOutput(stats))
	}
	output += "}\n\n"

	createCodeOutput(output)

	// run gofmt on generated code
	log.Println("Formatting generated code...")
	cmd := exec.Command("gofmt", "-w", "pokedex_GEN.go")
	err = cmd.Run()
	if err != nil {
		log.Fatalf("Failed to format generated code: %v", err)
	}
}<|MERGE_RESOLUTION|>--- conflicted
+++ resolved
@@ -72,16 +72,10 @@
 }
 
 func cleanName(s string) string {
-<<<<<<< HEAD
-	name := strings.ToUpper(s)
-	name = strings.ReplaceAll(name, "♀", "F")
+	name := strings.ReplaceAll(s, "♀", "F")
 	name = strings.ReplaceAll(name, "♂", "M")
 	name = strings.ReplaceAll(name, "É", "E")
-	name = strings.ReplaceAll(name, " ", "_")
-=======
-	name := strings.ReplaceAll(s, "É", "E")
 	name = strings.ReplaceAll(name, " ", "")
->>>>>>> f46f6a7b
 	re, err := regexp.Compile(`[^a-zA-Z_0-9]`)
 	if err != nil {
 		log.Panicln(err)
