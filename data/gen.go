package main

import (
	"encoding/csv"
	"fmt"
	"io"
	"log"
	"os"
	"os/exec"
	"regexp"
	"sort"
	"strconv"
	"strings"
)

const EnglishLanguageID = 9
const NationalDexID = 1
const HighestGen = 4
const HighestDexNum = 493

var statNames = map[int]string{
	1: "StatHP",
	2: "StatAtk",
	3: "StatDef",
	4: "StatSpAtk",
	5: "StatSpDef",
	6: "StatSpeed",
}

type data_pokemon struct {
	Identifier     string
	SpeciesId      int
	Height         int
	Weight         int
	BaseExperience int

	Name       string
	NatDex     uint16
	Type       int
	Ability    string
	Stats      [6]int
	Evs        [6]int
	GrowthRate int
}

type data_move_flags uint32
type data_move_meta struct {
	minHits       int
	maxHits       int
	minTurns      int
	maxTurns      int
	drain         int
	healing       int
	critRate      int
	ailmentChance int
	flinchChance  int
	statChance    int
}

func (d data_move_meta) String() string {
	return fmt.Sprintf("MoveMeta{MinHits: %d, MaxHits: %d, MinTurns: %d, MaxTurns: %d, Drain: %d, Healing: %d, CritRate: %d, AilmentChance: %d, FlinchChance: %d, StatChance: %d}",
		d.minHits, d.maxHits, d.minTurns, d.maxTurns, d.drain, d.healing, d.critRate, d.ailmentChance, d.flinchChance, d.statChance)
}

type data_move struct {
	Id             int
	Identifier     string
	SpeciesId      int
	Height         int
	Weight         int
	BaseExperience int

	Name     string
	Type     int
	Power    int
	PP       int
	Accuracy int
	Priority int
	// see: move_targets.csv
	Targets     int
	DamageClass string
	Effect      int
	Flags       data_move_flags
	Meta        data_move_meta
}

type data_item struct {
	ID            string
	Identifier    string
	CategoryID    int
	FlingPower    int
	FlingEffectID int
	Flags         []string
}

type data_nature struct {
	id       int
	name     string
	statup   int
	statdown int
}

func parseInt(s string) (n int) {
	if s == "" {
		return 0
	}
	n, err := strconv.Atoi(s)
	if err != nil {
		log.Panicln(err)
	}
	return n
}

func cleanName(s string) string {
	name := strings.ReplaceAll(s, "♀", "F")
	name = strings.ReplaceAll(name, "♂", "M")
	name = strings.ReplaceAll(name, "É", "E")
	name = strings.ReplaceAll(name, " ", "")
	re, err := regexp.Compile(`[^a-zA-Z_0-9]`)
	if err != nil {
		log.Panicln(err)
	}
	return re.ReplaceAllString(name, "")
}

func getCsvReader(path string) *csv.Reader {
	log.Printf("Reading CSV: %s\n", path)
	file, err := os.Open(path)
	if err != nil {
		log.Panicln(err)
	}
	reader := csv.NewReader(file)
	reader.ReuseRecord = true
	_, err = reader.Read() // skip header line
	if err != nil {
		log.Panicln(err)
	}
	return reader
}

func contains(s []int, e int) bool {
	for _, a := range s {
		if a == e {
			return true
		}
	}
	return false
}

func createLevelTableStringFromArray(growth_rate_name string, level_array []int) string {
	output := growth_rate_name + ": {\n"
	for level, experience := range level_array {
		output += fmt.Sprintf("%d: %d,\n", level, experience)
	}
	output += "}"
	return output
}

func createCodeOutput(s string) {
	file, err := os.Create("pokedex_GEN.go")
	if err != nil {
		log.Panicln(err)
	}
	_, err = file.WriteString("// Code generated - DO NOT EDIT.\n" +
		"// Regenerate with `go generate`.\n\n" +
		"package pokemonbattlelib\n\n" + s)
	if err != nil {
		log.Panicln(err)
	}
}

func main() {
	var records [][]string
	var err error
	path, err := os.Getwd()
	if err != nil {
		log.Panicln(err)
	}
	log.Printf("Current directory: %s\n", path)
	output := ""

	growth_rate_strings := map[int]string{
		1: "GrowthSlow",
		2: "GrowthMediumFast",
		3: "GrowthFast",
		4: "GrowthMediumSlow",
		5: "GrowthErratic",
		6: "GrowthFluctuating",
	}

	// get all valid version ids
	valid_version_groups := []int{}
	version_groups_csv := getCsvReader("data/version_groups.csv")
	for {
		record, err := version_groups_csv.Read()
		if err == io.EOF {
			break
		}
		gen_id := parseInt(record[2])
		if gen_id <= HighestGen {
			group_id := parseInt(record[0])
			valid_version_groups = append(valid_version_groups, group_id)
		}
	}
	valid_versions := []int{}
	versions_csv := getCsvReader("data/versions.csv")
	for {
		record, err := versions_csv.Read()
		if err == io.EOF {
			break
		}
		group_id := parseInt(record[1])
		if contains(valid_version_groups, group_id) {
			vid := parseInt(record[0])
			valid_versions = append(valid_versions, vid)
		}
	}

	// Abilities
	log.Println("Generating code for Abilities")
	// read abilities data
	abilities_csv := getCsvReader("data/abilities.csv")
	abilities := []int{}
	for {
		record, err := abilities_csv.Read()
		if err == io.EOF {
			break
		}

		if parseInt(record[2]) > HighestGen {
			continue
		}

		abilities = append(abilities, parseInt(record[0]))
	}
	ability_names_csv := getCsvReader("data/ability_names.csv")
	ability_names := map[int]string{}
	for {
		record, err := ability_names_csv.Read()
		if err == io.EOF {
			break
		}

		if parseInt(record[1]) != EnglishLanguageID {
			continue
		}

		ability_names[parseInt(record[0])] = record[2]
	}
	sort.Slice(abilities, func(i, j int) bool {
		return ability_names[abilities[i]] < ability_names[abilities[j]]
	})
	// generate Ability Constants
	log.Println("Generating Ability constants")
	output += "const (\n"
	for i, n := range abilities {
		if i == 0 {
			output += fmt.Sprintf("Ability%s Ability = iota + 1\n", cleanName(ability_names[n]))
		} else {
			output += fmt.Sprintf("Ability%s\n", cleanName(ability_names[n]))
		}
	}
	output += ")\n\n"
	// generate Ability String()
	log.Println("Generating Ability String()")
	output += "// Get the string name of this Ability.\n" +
		"func (n Ability) String() string {\n" +
		"switch n {\n"
	for _, n := range abilities {
		output += fmt.Sprintf("case Ability%s:\n", cleanName(ability_names[n]))
		output += fmt.Sprintf("return \"%s\"\n", ability_names[n])
	}
	output += "}\n" +
		"panic(\"Unknown ability\")" +
		"}\n\n"

	// get valid pokemon based on generation
	valid_pkmn_ids := []int{}
	pkmn_game_csv := getCsvReader("data/pokemon_game_indices.csv")
	for {
		record, err := pkmn_game_csv.Read()
		if err == io.EOF {
			break
		}
		vid := parseInt(record[1])
		if contains(valid_versions, vid) {
			pid := parseInt(record[0])
			valid_pkmn_ids = append(valid_pkmn_ids, pid)
		}
	}

	// get all the pokemon
	pokemon := []data_pokemon{}
	pkmn_csv := getCsvReader("data/pokemon.csv")
	for {
		record, err := pkmn_csv.Read()
		if err == io.EOF {
			break
		}
		// fmt.Printf("%v\n", record)
		id := parseInt(record[0])
		if !contains(valid_pkmn_ids, id) {
			continue
		}
		species_id := parseInt(record[2])
		height := parseInt(record[3])
		weight := parseInt(record[4])
		baseexp := parseInt(record[5])
		dp := data_pokemon{
			Identifier:     record[1],
			SpeciesId:      species_id,
			Height:         height,
			Weight:         weight,
			BaseExperience: baseexp,
		}
		if species_id == 94 { // gengar
			// HACK: see #267
			dp.Ability = "AbilityLevitate"
		}
		pokemon = append(pokemon, dp)
	}

	// find all the pokemon names
	log.Println("Getting Pokemon names")
	pkmn_names_csv := getCsvReader("data/pokemon_species_names.csv")
	for {
		record, err := pkmn_names_csv.Read()
		if err == io.EOF {
			break
		}
		lang := parseInt(record[1])
		if lang != EnglishLanguageID {
			continue
		}
		sid := parseInt(record[0])
		for i, p := range pokemon {
			if p.SpeciesId != sid {
				continue
			}
			(&pokemon[i]).Name = record[2]
			break
		}
	}
	// get all Pokemon types
	log.Println("Getting Pokemon types")
	pkmn_types_csv := getCsvReader("data/pokemon_types.csv")
	records, err = pkmn_types_csv.ReadAll()
	if err != nil {
		panic(err)
	}
	for _, r := range records {
		id := parseInt(r[0])
		pType := parseInt(r[1])
		for i, p := range pokemon {
			if p.SpeciesId != id {
				continue
			}
			pokemon[i].Type |= (1 << (pType - 1))
		}
	}
	for {
		record, err := pkmn_names_csv.Read()
		if err == io.EOF {
			break
		}
		lang := parseInt(record[1])
		if lang != EnglishLanguageID {
			continue
		}
		sid := parseInt(record[0])
		for i, p := range pokemon {
			if p.SpeciesId != sid {
				continue
			}
			(&pokemon[i]).Name = record[2]
			break
		}
	}

	// get all Pokemon abilities
	log.Println("Getting Pokemon abilities")
	pkmn_abilities_csv := getCsvReader("data/pokemon_abilities.csv")
	for {
		record, err := pkmn_abilities_csv.Read()
		if err == io.EOF {
			break
		}
		sid := parseInt(record[0])
		aid := parseInt(record[1])
		is_hidden := record[2] == "1"
		if is_hidden {
			// Hidden abilities were introduced in gen 5
			continue
		}
		if !contains(abilities, aid) {
			// skip abilities that aren't available in gen 4
			continue
		}
		for i, p := range pokemon {
			if p.SpeciesId != sid {
				continue
			}
			(&pokemon[i]).Ability = fmt.Sprintf("Ability%s", cleanName(ability_names[aid]))
			break
		}
	}

	// find national dex numbers
	log.Println("Getting Pokemon dex numbers")
	pkmn_dex_nums_csv := getCsvReader("data/pokemon_dex_numbers.csv")
	for {
		record, err := pkmn_dex_nums_csv.Read()
		if err == io.EOF {
			break
		}
		dexid := parseInt(record[1])
		if dexid != NationalDexID {
			continue
		}
		sid := parseInt(record[0])
		for i, p := range pokemon {
			if p.SpeciesId != sid {
				continue
			}
			dexnum := parseInt(record[2])
			(&pokemon[i]).NatDex = uint16(dexnum)
			break
		}
	}

	// pokemon base stat + EV yield
	log.Println("Creating base stat table + EV yield table")
	pokemon_stats_csv := getCsvReader("data/pokemon_stats.csv")
	for {
		record, err := pokemon_stats_csv.Read()

		if err == io.EOF {
			break
		}

		dex_num := parseInt(record[0])

		if dex_num > HighestDexNum {
			break
		}

		stat_id := parseInt(record[1]) - 1
		stat_value := parseInt(record[2])
		ev := parseInt(record[3])
		pokemon[dex_num-1].Stats[stat_id] = stat_value
		pokemon[dex_num-1].Evs[stat_id] = ev
	}

	log.Println("Mapping growth rates to dex numbers")
	// map growth rates to pokemon national dex numbers
	pokemon_species_csv := getCsvReader("data/pokemon_species.csv")
	for {
		record, err := pokemon_species_csv.Read()

		if err == io.EOF {
			break
		}

		growth_rate_id := parseInt(record[14])
		dex_num := parseInt(record[0])

		if dex_num == 0 {
			continue
		}

		if dex_num > HighestDexNum {
			break
		}

		pokemon[dex_num-1].GrowthRate = growth_rate_id
	}

	output += "\n\n" +
		"// A map of national pokedex numbers to pokemon data.\n" +
		"var AllPokemonData = []PokemonData{\n"
	for _, p := range pokemon {
		if p.NatDex == 0 {
			continue
		}
		output += fmt.Sprintf("{NatDex: %d, Name: \"%s\", Type: %v, Ability: %s, BaseStats: %#v, EvYield: %#v, GrowthRate: %s},\n", p.NatDex, p.Name, p.Type, p.Ability, p.Stats, p.Evs, growth_rate_strings[p.GrowthRate])
	}
	output += "}\n\n"
	output += "// Pokemon const enum for quick lookup\nconst (\n"
	for _, p := range pokemon {
		if p.NatDex == 0 {
			continue
		}
		name := cleanName(p.Name)
		output += fmt.Sprintf("\tPkmn%s = %v\n", name, p.NatDex)
	}
	output += ")\n\n"
	// find all moves
	moves := []data_move{}
	log.Println("Getting all available moves")
	moves_csv := getCsvReader("data/moves.csv")
	moveMap := map[int]string{
		1: "MoveCategoryStatus",
		2: "MoveCategoryPhysical",
		3: "MoveCategorySpecial",
	}
	for {
		record, err := moves_csv.Read()
		if err == io.EOF {
			break
		}
		gid := parseInt(record[2])
		if gid > HighestGen {
			continue
		}
		mid := parseInt(record[0])
		moveType := 1 << (parseInt(record[3]) - 1)
		power := parseInt(record[4])
		pp := parseInt(record[5])
		accuracy := parseInt(record[6])
		priority := parseInt(record[7])
		targets := parseInt(record[8])
		damageClass := parseInt(record[9])
		effect := parseInt(record[10])
		moves = append(moves, data_move{
			Id:          mid,
			Identifier:  record[1],
			Type:        moveType,
			Power:       power,
			PP:          pp,
			Accuracy:    accuracy,
			Priority:    priority,
			Targets:     targets,
			DamageClass: moveMap[damageClass],
			Effect:      effect,
		})
	}
	// find all the move names
	log.Println("Getting move names")
	move_names_csv := getCsvReader("data/move_names.csv")
	for {
		record, err := move_names_csv.Read()
		if err == io.EOF {
			break
		}
		lang := parseInt(record[1])
		if lang != EnglishLanguageID {
			continue
		}
		mid := parseInt(record[0])
		for i, m := range moves {
			if m.Id != mid {
				continue
			}
			(&moves[i]).Name = record[2]
			break
		}
	}
	// find all the move flags
	log.Println("Getting move flags")
	move_flag_map_csv := getCsvReader("data/move_flag_map.csv")
	for {
		record, err := move_flag_map_csv.Read()
		if err == io.EOF {
			break
		}
		mid := parseInt(record[0])
		flag := parseInt(record[1])
		for i, m := range moves {
			if m.Id != mid {
				continue
			}
			(&moves[i]).Flags |= data_move_flags(1 << flag)
			break
		}
	}
<<<<<<< HEAD
	// Getting move metadata
	log.Println("Getting move metadata")
	move_meta_csv := getCsvReader("data/move_meta.csv")
	records, err = move_meta_csv.ReadAll()
	if err != nil {
		panic(err)
	}
	for _, v := range records {
		mid := parseInt(v[0])
		minHits := parseInt(v[3])
		maxHits := parseInt(v[4])
		minTurns := parseInt(v[5])
		maxTurns := parseInt(v[6])
		drain := parseInt(v[7])
		healing := parseInt(v[8])
		critRate := parseInt(v[9])
		ailmentChance := parseInt(v[10])
		flinchChance := parseInt(v[11])
		statChance := parseInt(v[12])
		for i, m := range moves {
			if m.Id != mid {
				continue
			}
			moves[i].Meta = data_move_meta{minHits, maxHits, minTurns, maxTurns, drain, healing, critRate, ailmentChance, flinchChance, statChance}
		}
	}
	output += "var AllMoves = []Move{\n"
	for _, p := range moves {
		output += fmt.Sprintf("\t{ID: %d, Name: %q, Type: %d, Category: %s, CurrentPP: %d, MaxPP: %d,"+
			" Targets: %d, Priority: %d, Power: %d, Accuracy: %d, metadata: %s},\n", p.Id, p.Name, p.Type, p.DamageClass, p.PP, p.PP, p.Targets, p.Priority, p.Power, p.Accuracy, p.Meta)
=======
	output += "var AllMoves = []MoveData{\n"
	for _, p := range moves {
		output += fmt.Sprintf("\t{Name: %q, Type: %d, Category: %s,"+
			" Targets: %d, Priority: %d, Power: %d, Accuracy: %d},\n", p.Name, p.Type, p.DamageClass, p.Targets, p.Priority, p.Power, p.Accuracy)
>>>>>>> c413866d
	}
	output += "}\n\n"
	// Add move constants
	output += "// Create move constant enum for quick reference\nconst (\n" +
		"MoveNone MoveId = iota\n"
	for _, m := range moves {
		name := cleanName(m.Name)
		output += fmt.Sprintf("\tMove%s\n", name)
	}
	output += ")\n\n"
	// Generate hold item data
	/* id,identifier (we only care about items with flag 4, 5, or 7)
	1,countable
	2,consumable
	3,usable-overworld
	4,usable-in-battle
	5,holdable
	6,holdable-passive
	7,holdable-active
	8,underground */
	log.Println("Getting all items/item flags")
	item_flags_csv := getCsvReader("data/item_flag_map.csv")
	records, err = item_flags_csv.ReadAll()
	if err != nil {
		log.Panicln(err)
	}
	itemFlagMap := map[int]string{
		2: "FlagConsumable",
		4: "FlagUsableInBattle",
		5: "FlagHoldable",
		6: "FlagHoldablePassive",
		7: "FlagHoldableActive",
	}
	item_flags := make(map[string][]string)
	for _, r := range records {
		v := parseInt(r[1])
		if v == 2 || v >= 4 && v <= 7 {
			item_flags[r[0]] = append(item_flags[r[0]], itemFlagMap[v])
		}
	}
	output += "// Create item constant enum for quick reference\n"
	item_names_csv := getCsvReader("data/item_names.csv")
	item_vars := make(map[string]string) // data IDs to constants
	item_names := make(map[string]string)
	records, err = item_names_csv.ReadAll()
	if err != nil {
		log.Panicln(err)
	}
	// Add item names
	output += "const (\nItemNone Item = iota\n"
	for _, r := range records {
		if _, ok := item_flags[r[0]]; !ok {
			continue
		}
		if parseInt(r[1]) != EnglishLanguageID {
			continue
		}
		name := r[2]
		item_names[r[0]] = name
		varname := fmt.Sprintf("Item%s", cleanName(name))
		item_vars[r[0]] = varname
		output += fmt.Sprintf("%s\n", varname)
	}
	output += ")\n"

	// HACK: data is missing these flags on items in these categories for some reason
	itemCategoryImplicitFlags := map[int][]string{
		3:  {"FlagUsableInBattle", "FlagConsumable", "FlagHoldable"},
		5:  {"FlagUsableInBattle", "FlagConsumable", "FlagHoldable"},
		6:  {"FlagUsableInBattle", "FlagConsumable", "FlagHoldable"},
		7:  {"FlagUsableInBattle", "FlagConsumable", "FlagHoldable"},
		17: {"FlagHoldable", "FlagHoldablePassive"},
		19: {"FlagHoldablePassive"},
	}

	items := make([]data_item, 0)
	items_csv := getCsvReader("data/items.csv")
	records, err = items_csv.ReadAll()
	if err != nil {
		log.Panicln(err)
	}
	for _, r := range records {
		if _, ok := item_flags[r[0]]; !ok {
			continue
		}
		item := data_item{
			ID:            r[0],
			Identifier:    r[1],
			CategoryID:    parseInt(r[2]),
			FlingPower:    parseInt(r[4]),
			FlingEffectID: parseInt(r[5]),
			Flags:         item_flags[r[0]],
		}
		if impliedFlags, ok := itemCategoryImplicitFlags[item.CategoryID]; ok {
			item.Flags = append(item.Flags, impliedFlags...)
		}
		items = append(items, item)
	}
	// Add item data to generated output
	output += "// A collection of all items in the game\n" + "var AllItems = []ItemData{\n"
	for _, item := range items {
		output += fmt.Sprintf("{Name: \"%s\", Category: %d, FlingPower: %d, FlingEffect: %d, Flags: %s},\n",
			item_names[item.ID], item.CategoryID, item.FlingPower, item.FlingEffectID, strings.Join(item.Flags, " | "))
	}
	output += "}\n\n"

	// create table of levels to the exp at that level

	log.Println("Getting experience table")
	experience_csv := getCsvReader("data/experience.csv")

	slow_leveling := make([]int, 101)
	med_fast_leveling := make([]int, 101)
	fast_leveling := make([]int, 101)
	med_slow_leveling := make([]int, 101)
	erratic_leveling := make([]int, 101)
	fluctuating_leveling := make([]int, 101)

	output += "//A table of levels mapped to the total experience at that level for each growth rate\n" +
		"var ExpTable = map[int]map[int]int{\n"

	for {
		record, err := experience_csv.Read()

		if err == io.EOF {
			break
		}

		growth_rate_id := parseInt(record[0])
		level := parseInt(record[1])
		experience := parseInt(record[2])
		switch growth_rate_id {
		case 1:
			slow_leveling[level] = experience
		case 2:
			med_fast_leveling[level] = experience
		case 3:
			fast_leveling[level] = experience
		case 4:
			med_slow_leveling[level] = experience
		case 5:
			erratic_leveling[level] = experience
		case 6:
			fluctuating_leveling[level] = experience
		}
	}

	output += createLevelTableStringFromArray("GrowthSlow", slow_leveling) + ","
	output += createLevelTableStringFromArray("GrowthMediumFast", med_fast_leveling) + ","
	output += createLevelTableStringFromArray("GrowthFast", fast_leveling) + ","
	output += createLevelTableStringFromArray("GrowthMediumSlow", med_slow_leveling) + ","
	output += createLevelTableStringFromArray("GrowthErratic", erratic_leveling) + ","
	output += createLevelTableStringFromArray("GrowthFluctuating", fluctuating_leveling) + ","
	output += "}\n\n"

	// Natures
	log.Println("Generating code for Natures")
	// read natures data
	natures_csv := getCsvReader("data/natures.csv")
	natures := []data_nature{}
	for {
		record, err := natures_csv.Read()
		if err == io.EOF {
			break
		}

		natures = append(natures, data_nature{
			id:       parseInt(record[0]),
			name:     strings.Title(record[1]),
			statdown: parseInt(record[2]),
			statup:   parseInt(record[3]),
		})
	}
	sort.Slice(natures, func(i, j int) bool {
		return natures[i].name < natures[j].name
	})
	// generate Nature Constants
	log.Println("Generating Nature constants")
	output += "const (\n"
	for i, n := range natures {
		if i == 0 {
			output += fmt.Sprintf("Nature%s Nature = iota\n", n.name)
		} else {
			output += fmt.Sprintf("Nature%s\n", n.name)
		}
	}
	output += ")\n\n"
	// generate Nature GetStatModifiers()
	log.Println("Generating Nature GetStatModifiers()")
	output += "// Get the stat modifiers that this nature gives.\n" +
		"func (n Nature) GetStatModifiers() (statUp, statDown int) {\n" +
		"switch n {\n"
	for _, n := range natures {
		output += fmt.Sprintf("case Nature%s:\n", n.name)
		output += fmt.Sprintf("return %s, %s\n", statNames[n.statup], statNames[n.statdown])
	}
	output += "}\n" +
		"panic(\"Unknown nature\")" +
		"}\n\n"
	// generate Nature String()
	log.Println("Generating Nature String()")
	output += "// Get the string name of this Nature.\n" +
		"func (n Nature) String() string {\n" +
		"switch n {\n"
	for _, n := range natures {
		output += fmt.Sprintf("case Nature%s:\n", n.name)
		output += fmt.Sprintf("return \"%s\"\n", n.name)
	}
	output += "}\n" +
		"panic(\"Unknown nature\")" +
		"}\n\n"

	createCodeOutput(output)

	// run gofmt on generated code
	log.Println("Formatting generated code...")
	cmd := exec.Command("gofmt", "-w", "pokedex_GEN.go")
	err = cmd.Run()
	if err != nil {
		log.Fatalf("Failed to format generated code: %v", err)
	}
}<|MERGE_RESOLUTION|>--- conflicted
+++ resolved
@@ -573,7 +573,6 @@
 			break
 		}
 	}
-<<<<<<< HEAD
 	// Getting move metadata
 	log.Println("Getting move metadata")
 	move_meta_csv := getCsvReader("data/move_meta.csv")
@@ -600,16 +599,10 @@
 			moves[i].Meta = data_move_meta{minHits, maxHits, minTurns, maxTurns, drain, healing, critRate, ailmentChance, flinchChance, statChance}
 		}
 	}
-	output += "var AllMoves = []Move{\n"
-	for _, p := range moves {
-		output += fmt.Sprintf("\t{ID: %d, Name: %q, Type: %d, Category: %s, CurrentPP: %d, MaxPP: %d,"+
-			" Targets: %d, Priority: %d, Power: %d, Accuracy: %d, metadata: %s},\n", p.Id, p.Name, p.Type, p.DamageClass, p.PP, p.PP, p.Targets, p.Priority, p.Power, p.Accuracy, p.Meta)
-=======
 	output += "var AllMoves = []MoveData{\n"
 	for _, p := range moves {
-		output += fmt.Sprintf("\t{Name: %q, Type: %d, Category: %s,"+
-			" Targets: %d, Priority: %d, Power: %d, Accuracy: %d},\n", p.Name, p.Type, p.DamageClass, p.Targets, p.Priority, p.Power, p.Accuracy)
->>>>>>> c413866d
+		output += fmt.Sprintf("\t{Name: %q, Type: %d, Category: %s, Targets: %d, Priority: %d, Power: %d, Accuracy: %d, metadata: %s},\n",
+			p.Name, p.Type, p.DamageClass, p.Targets, p.Priority, p.Power, p.Accuracy, p.Meta)
 	}
 	output += "}\n\n"
 	// Add move constants
