--- conflicted
+++ resolved
@@ -48,23 +48,6 @@
 	return p[slot]
 }
 
-<<<<<<< HEAD
-	turnOrder := sortTurns(b, active, turns)
-
-	for _, apIdx := range turnOrder {
-		switch t := turns[apIdx].(type) {
-		case FightTurn:
-			fmt.Printf("TODO: Implement fight %v\n", t)
-		case ItemTurn:
-			switch t.item.Category {
-			case ItemPPRecovery:
-				t.item.UseMoveItem(t.target, t.move)
-			default:
-				t.item.UseItem(t.target)
-			}
-		default:
-			panic("Unknown turn")
-=======
 // Gets all active ally Pokemon for a party
 func (b *Battle) GetAllies(p *party) []target {
 	allies := make([]target, 0)
@@ -72,7 +55,6 @@
 	for _, target := range targets {
 		if target.Team == p.team {
 			allies = append(allies, target)
->>>>>>> 0a5f39d8
 		}
 	}
 	return allies
