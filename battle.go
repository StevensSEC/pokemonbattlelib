package pokemonbattlelib

import (
	"fmt"
	"log"
	"reflect"
	"sort"
)

// A Pokemon battle. Enforces rules of the battle, and queries `Agent`s for turns.
type Battle struct {
	Weather  int  // one of the 6 in-battle weather conditions
	ShiftSet bool // shift or set battle style for NPC trainer battles
	State    BattleState

	parties []*party // All parties participating in the battle
}

type BattleState int

const (
	BEFORE_START BattleState = iota
	BATTLE_IN_PROGRESS
	BATTLE_END
)

// Creates a new battle instance, setting initial conditions
func NewBattle() *Battle {
	b := Battle{
		State: BEFORE_START,
	}
	return &b
}

// Adds one or more parties to a team in the battle
func (b *Battle) AddParty(p ...*party) {
	b.parties = append(b.parties, p...)
}

// Gets a reference to a Pokemon using party ID and party slot
func (b *Battle) getPokemon(party, slot int) *Pokemon {
	if party >= len(b.parties) {
		panic(PartyIndexError)
	}
	p := b.parties[party].pokemon
	if slot >= len(p) {
		panic(PartyIndexError)
	}
	return p[slot]
}

// Gets all active ally Pokemon for a party
func (b *Battle) GetAllies(p *party) []target {
	allies := make([]target, 0)
	targets := b.GetTargets()
	for _, target := range targets {
		if target.Team == p.team {
			allies = append(allies, target)
		}
	}
	return allies
}

// Gets all active opponent Pokemon for a party
func (b *Battle) GetOpponents(p *party) []target {
	opponents := make([]target, 0)
	targets := b.GetTargets()
	for _, target := range targets {
		if target.Team != p.team {
			opponents = append(opponents, target)
		}
	}
	return opponents
}

func (b *Battle) Start() error {
	// TODO: validate the battle, return error if invalid

	// Initiate the battle! Send out the first pokemon in the parties.
	b.State = BATTLE_IN_PROGRESS
	for _, party := range b.parties {
		party.SetActive(0)
	}
	return nil
}

<<<<<<< HEAD
// Simulates a single round of the battle. Returns processed transactions for this turn and indicates whether the battle has ended.
func (b *Battle) SimulateRound() ([]Transaction, bool) {
=======
// Simulates a single round of the battle.
func (b *Battle) SimulateRound() []Transaction {
	if b.State != BATTLE_IN_PROGRESS {
		log.Panic("battle is not currently in progress")
	}
>>>>>>> 8b130eb7
	// Collects all turn info from each active Pokemon
	turns := make([]TurnContext, 0)
	for _, party := range b.parties {
		for _, pokemon := range party.activePokemon {
			ctx := b.getContext(party, pokemon)
			turn := (*party.Agent).Act(ctx)
			turns = append(turns, TurnContext{Turn: turn, Context: ctx})
		}
	}
	// Sort turns using an in-place stable sort
	sort.SliceStable(turns, func(i, j int) bool {
		turnA := turns[i].Turn
		turnB := turns[j].Turn
		ctxA := turns[i].Context
		ctxB := turns[j].Context
		if reflect.TypeOf(turnA) == reflect.TypeOf(turnB) {
			switch turnA.(type) {
			case FightTurn:
				// speedy pokemon should go first
				return ctxA.Pokemon.Stats[STAT_SPD] > ctxB.Pokemon.Stats[STAT_SPD]
			}
		} else {
			// make higher priority turns go first
			return turnA.Priority() > turnB.Priority()
		}
		// fallthrough
		return false
	})
	// Run turns in sorted order and update battle state
	transactions := []Transaction{}
	for _, turn := range turns {
		queue := []Transaction{}
		switch t := turn.Turn.(type) {
		case FightTurn:
			user := turn.Context.Pokemon
			target := t.Target
			receiver := b.getPokemon(t.Target.party, t.Target.partySlot)
			// See: https://github.com/StevensSEC/pokemonbattlelib/wiki/Requirements#fight-using-a-move
			modifier := uint(1) // TODO: damage multiplers
			damage := (((2*uint(user.Level)/5)+2)*uint(user.Moves[t.Move].Power)*user.Stats[STAT_ATK]/receiver.Stats[STAT_DEF]/50 + 2) * modifier
			queue = append(queue, DamageTransaction{
				User:            &user,
				Target:          receiver,
				TargetParty:     target.party,
				TargetPartySlot: target.partySlot,
				Move:            user.Moves[t.Move],
				Damage:          damage,
			})
		case ItemTurn:
			receiver := b.getPokemon(t.Target.party, t.Target.partySlot)
			move := receiver.Moves[t.Move]
			queue = append(queue, ItemTransaction{
				Target: receiver,
				Item:   t.Item,
				Move:   move,
			})
			queue = append(queue, receiver.UseItem(t.Item)...)
		default:
			log.Panicf("Unknown turn of type %v", t)
		}
		// process transations for this turn
		for len(queue) > 0 {
			next := queue[0]
			queue = queue[1:]
			switch t := next.(type) {
			case DamageTransaction:
				if t.Target.CurrentHP >= t.Damage {
					t.Target.CurrentHP -= t.Damage
				} else {
					// prevent underflow
					t.Target.CurrentHP = 0
				}
				if t.Target.CurrentHP == 0 {
					// pokemon has fainted
					queue = append(queue, FaintTransaction{
						Target:          t.Target,
						TargetParty:     t.TargetParty,
						TargetPartySlot: t.TargetPartySlot,
					})
				}
			case ItemTransaction:
				// TODO: do not consume certain items
				if t.Target.HeldItem == t.Item {
					t.Target.HeldItem = nil
				}
			case HealTransaction:
				t.Target.CurrentHP += t.Amount
			case FaintTransaction:
				p := b.parties[t.TargetParty]
				p.SetInactive(t.TargetPartySlot)
				anyAlive := false
				for i, pkmn := range p.pokemon {
					if pkmn.CurrentHP > 0 {
						anyAlive = true
						// TODO: prompt Agent for which pokemon to send out next
						// auto send out next pokemon
						queue = append(queue, SendOutTransaction{
							Target:          b.getPokemon(t.TargetParty, i),
							TargetParty:     t.TargetParty,
							TargetPartySlot: i,
						})
						break
					}
				}
				if !anyAlive {
					// cause the battle to end by knockout
					queue = append(queue, EndBattleTransaction{})
				}
			case SendOutTransaction:
				p := b.parties[t.TargetParty]
				p.SetActive(t.TargetPartySlot)
			case EndBattleTransaction:
				b.State = BATTLE_END
			}
			// add to the list of processed transactions
<<<<<<< HEAD
			transactions = append(transactions, t)
			if b.State == BATTLE_END {
				break
			}
		}
	}

	return transactions, b.State == BATTLE_END
=======
			transactions = append(transactions, next)
		}
	}
	return transactions
>>>>>>> 8b130eb7
}

type target struct {
	party     int     // Identifier for a party (index in battle parties, or "party ID")
	partySlot int     // The slot of the active Pokemon
	Team      int     // The team that the Pokemon belongs to
	Pokemon   Pokemon // Pokemon that is a candidate target
}

type BattleContext struct {
	Battle    Battle   // A copy of the current Battle, including weather, state, etc.
	Pokemon   Pokemon  // A copy of the Pokemon that is acting in this context
	Team      int      // The team of the acting Pokemon
	Allies    []target // Targets that are allies of the acting Pokemon
	Opponents []target // Targets that are opponents of the acting Pokemon
	Targets   []target // An array of all possible targets that the Pokemon can act on
}

// Gets all the active Pokemon (targets) in the battle
func (b *Battle) GetTargets() []target {
	targets := make([]target, 0)
	for partyID, party := range b.parties {
		for slot, active := range party.activePokemon {
			target := target{
				party:     partyID,
				partySlot: slot,
				Team:      party.team,
				Pokemon:   *active,
			}
			targets = append(targets, target)
		}
	}
	return targets
}

// Gets the current context for a pokemon to act (perform a turn)
func (b *Battle) getContext(party *party, pokemon *Pokemon) *BattleContext {
	return &BattleContext{
		Battle:    *b,
		Pokemon:   *pokemon,
		Team:      party.team,
		Allies:    b.GetAllies(party),
		Opponents: b.GetOpponents(party),
		Targets:   b.GetTargets(),
	}
}

// An abstration over all possible actions an `Agent` can make in one round. Each Pokemon gets one turn.

type Turn interface {
	Priority() int // Gets the turn's priority. Higher values go first. Not to be confused with Move priority.
}

// Wrapper used to determine turn order in a battle
type TurnContext struct {
	Turn    Turn           // A copy of the turn that a Pokemon made using an Agent
	Context *BattleContext // The context in which the Pokemon took its turn
}

type FightTurn struct {
	Move   int    // Denotes the index (0-3) of the pokemon's which of the pokemon's moves to use.
	Target target // Info containing data determining the target of
}

func (turn FightTurn) Priority() int {
	return 0
}

// An item turn has the a higher priority than any move.
type ItemTurn struct {
	Move   int    // Denotes the index (0-3) of the pokemon's which of the pokemon's moves to use.
	Target target // Info containing data determining the target of
	Item   *Item  // Which item is being consumed
}

func (turn ItemTurn) Priority() int {
	return 1
}

// Describes a change to battle state.
type Transaction interface {
	BattleLog() string
}

// A transaction to deal damage to an opponent Pokemon.
type DamageTransaction struct {
	User            *Pokemon
	Target          *Pokemon
	TargetParty     int
	TargetPartySlot int
	Move            *Move
	Damage          uint
}

func (t DamageTransaction) BattleLog() string {
	return fmt.Sprintf("%s used %s on %s for %d damage.",
		t.User.GetName(),
		t.Move.Name,
		t.Target.GetName(),
		t.Damage,
	)
}

// A transaction to use and possibly consume an item.
type ItemTransaction struct {
	Target *Pokemon
	Item   *Item
	Move   *Move
}

func (t ItemTransaction) BattleLog() string {
	return fmt.Sprintf("%s used on %s.", t.Item.Name, t.Target.GetName())
}

// A transaction to restore HP to a Pokemon.
type HealTransaction struct {
	Target *Pokemon
	Amount uint
}

func (t HealTransaction) BattleLog() string {
	return fmt.Sprintf("%s restored %d HP.", t.Target.GetName(), t.Amount)
}

// A transaction that makes a pokemon faint, and returns the pokemon to the pokeball.
type FaintTransaction struct {
	Target          *Pokemon
	TargetParty     int
	TargetPartySlot int
}

func (t FaintTransaction) BattleLog() string {
	return fmt.Sprintf("%s fainted.",
		t.Target.GetName(),
	)
}

// A transaction that makes a party send out a pokemon.
type SendOutTransaction struct {
	Target          *Pokemon
	TargetParty     int
	TargetPartySlot int
}

func (t SendOutTransaction) BattleLog() string {
	return fmt.Sprintf("%s was sent out.",
		t.Target.GetName(),
	)
}

type EndBattleTransaction struct{}

func (t EndBattleTransaction) BattleLog() string {
	// TODO: include reason the battle ended
	return "The battle has ended."
}<|MERGE_RESOLUTION|>--- conflicted
+++ resolved
@@ -84,16 +84,11 @@
 	return nil
 }
 
-<<<<<<< HEAD
 // Simulates a single round of the battle. Returns processed transactions for this turn and indicates whether the battle has ended.
 func (b *Battle) SimulateRound() ([]Transaction, bool) {
-=======
-// Simulates a single round of the battle.
-func (b *Battle) SimulateRound() []Transaction {
 	if b.State != BATTLE_IN_PROGRESS {
 		log.Panic("battle is not currently in progress")
 	}
->>>>>>> 8b130eb7
 	// Collects all turn info from each active Pokemon
 	turns := make([]TurnContext, 0)
 	for _, party := range b.parties {
@@ -209,8 +204,7 @@
 				b.State = BATTLE_END
 			}
 			// add to the list of processed transactions
-<<<<<<< HEAD
-			transactions = append(transactions, t)
+			transactions = append(transactions, next)
 			if b.State == BATTLE_END {
 				break
 			}
@@ -218,12 +212,6 @@
 	}
 
 	return transactions, b.State == BATTLE_END
-=======
-			transactions = append(transactions, next)
-		}
-	}
-	return transactions
->>>>>>> 8b130eb7
 }
 
 type target struct {
