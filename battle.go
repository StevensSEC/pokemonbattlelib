package pokemonbattlelib

import (
	"encoding/json"
	"fmt"
	"math/rand"
	"reflect"
	"sort"
)

// A Pokemon battle. Enforces rules of the battle, and queries `Agent`s for turns.
type Battle struct {
	Weather  Weather // one of the 6 in-battle weather conditions
	ShiftSet bool    // shift or set battle style for NPC trainer battles
	State    BattleState
	rng      RNG

	parties  []*party                   // All parties participating in the battle
	metadata map[BattleMeta]interface{} // Metadata to be tracked during a battle

	tQueue     []Transaction
	tProcessed []Transaction
}

type BattleMeta int

const (
	MetaWeatherTurns BattleMeta = iota
)

type BattleState int

const (
	BattleBeforeStart BattleState = iota
	BattleInProgress
	BattleEnd
)

// Creates a new battle instance, setting initial conditions
func NewBattle() *Battle {
	rng := LCRNG(rand.Uint32())
	b := Battle{
		State: BattleBeforeStart,
		rng:   RNG(&rng),
		metadata: map[BattleMeta]interface{}{
			MetaWeatherTurns: 0,
		},
	}
	return &b
}

// Sets the seed of the underlying random number generator used for the battle.
func (b *Battle) SetSeed(seed uint) {
	b.rng.SetSeed(seed)
}

// Adds one or more parties to a team in the battle
func (b *Battle) AddParty(p ...*party) {
	b.parties = append(b.parties, p...)
}

// Gets a reference to a Pokemon using party ID and party slot
func (b *Battle) getPokemon(party, slot int) *Pokemon {
	if party >= len(b.parties) {
		panic(PartyIndexError)
	}
	p := b.parties[party].pokemon
	if slot >= len(p) {
		panic(PartyIndexError)
	}
	return p[slot]
}

// Gets all active ally Pokemon for a party
func (b *Battle) GetAllies(p *party) []target {
	allies := make([]target, 0)
	targets := b.GetTargets()
	for _, target := range targets {
		if target.Team == p.team {
			allies = append(allies, target)
		}
	}
	return allies
}

// Gets all active opponent Pokemon for a party
func (b *Battle) GetOpponents(p *party) []target {
	opponents := make([]target, 0)
	targets := b.GetTargets()
	for _, target := range targets {
		if target.Team != p.team {
			opponents = append(opponents, target)
		}
	}
	return opponents
}

// Start the battle.
func (b *Battle) Start() error {
	// TODO: validate the battle, return error if invalid

	// Initiate the battle! Send out the first pokemon in the parties.
	b.State = BattleInProgress
	for _, party := range b.parties {
		party.SetActive(0)
	}
	return nil
}

// Handles all pre-turn logic
func (b *Battle) preRound() {
	for _, t := range b.GetTargets() {
		if v, ok := t.Pokemon.metadata[MetaSleepTime]; ok && v.(int) == 0 && t.Pokemon.StatusEffects.check(StatusSleep) {
			b.QueueTransaction(CureStatusTransaction{
				Target:       t,
				StatusEffect: StatusSleep,
			})
		}
	}
}

// Simulates a single round of the battle. Returns processed transactions for this turn and indicates whether the battle has ended.
func (b *Battle) SimulateRound() ([]Transaction, bool) {
	if b.State != BattleInProgress {
		blog.Panic("battle is not currently in progress")
	}
	b.preRound()
	b.ProcessQueue()
	// Collects all turn info from each active Pokemon
	turns := make([]TurnContext, 0)
	for i, party := range b.parties {
		for j, pokemon := range party.activePokemon {
			ctx := b.getContext(party, pokemon)
			blog.Printf("Requesting turn from agent %d for pokemon %d (%s)", i, j, pokemon)
			turn := (*party.Agent).Act(ctx)
			turns = append(turns, TurnContext{
				User: target{
					Pokemon:   *pokemon,
					party:     i,
					partySlot: j,
					Team:      party.team,
				},
				Turn:    turn,
				Context: ctx,
			})
		}
	}

	blog.Println("Sorting turns")
	// Sort turns using an in-place stable sort
	sort.SliceStable(turns, func(i, j int) bool {
		turnA := turns[i].Turn
		turnB := turns[j].Turn
		ctxA := turns[i].Context
		ctxB := turns[j].Context
		if reflect.TypeOf(turnA) == reflect.TypeOf(turnB) {
			switch turnA.(type) {
			case FightTurn:
				ftA := turnA.(FightTurn)
				ftB := turnB.(FightTurn)
				mvA := ctxA.Pokemon.Moves[ftA.Move]
				mvB := ctxB.Pokemon.Moves[ftB.Move]
				if mvA.Priority != mvB.Priority {
					return mvA.Priority > mvB.Priority
				}
				// speedy pokemon should go first
				return ctxA.Pokemon.Speed() > ctxB.Pokemon.Speed()
			}
		} else {
			// make higher priority turns go first
			return turnA.Priority() > turnB.Priority()
		}
		// fallthrough
		return false
	})
	// Run turns in sorted order and update battle state
	for len(turns) > 0 {
		turn := turns[0]
		turns = turns[1:]
		blog.Printf("Processing Turn %T for %s", turn.Turn, turn.User.Pokemon)
		// here, we can't use the turn context's reference to the pokemon, because it is a copy of the ground truth pokemon
		self := b.getPokemon(turn.User.party, turn.User.partySlot)
		if self.CurrentHP == 0 {
			continue
		}
		switch t := turn.Turn.(type) {
		case FightTurn:
			user := turn.Context.Pokemon
			move := user.Moves[t.Move]
			// pre-move checks
			if user.StatusEffects.check(StatusFreeze) || user.StatusEffects.check(StatusParalyze) {
				immobilize := false
				if user.StatusEffects.check(StatusFreeze) {
					immobilize = b.rng.Roll(4, 5)
				} else if user.StatusEffects.check(StatusParalyze) {
					immobilize = b.rng.Roll(1, 4)
				}
				if immobilize {
					b.QueueTransaction(ImmobilizeTransaction{
						Target: target{
							Pokemon: user,
						},
						StatusEffect: user.StatusEffects & StatusNonvolatileMask,
					})
					continue // forfeit turn
				}
			} else if user.StatusEffects.check(StatusSleep) && move.ID != MoveSnore && move.ID != MoveSleepTalk {
				b.QueueTransaction(ImmobilizeTransaction{
					Target: target{
						Pokemon: user,
					},
					StatusEffect: StatusSleep,
				})
				continue // forfeit turn
			}

			// use the move
			accuracy := float64(move.Accuracy)
			if b.Weather == WeatherFog {
				accuracy *= 3. / 5.
			}
			// Todo: account for receiver's evasion
			receiver := b.getPokemon(t.Target.party, t.Target.partySlot)
			if move.Accuracy != 0 && !b.rng.Roll(int(accuracy), 100) {
				b.QueueTransaction(EvadeTransaction{
					User: &user,
				})
				continue
			}
			// See: https://github.com/StevensSEC/pokemonbattlelib/wiki/Requirements#fight-using-a-move
			// Status Moves
			if move.Category == MoveCategoryStatus {
				switch move.ID {
				case MoveStunSpore:
					b.QueueTransaction(InflictStatusTransaction{
						Target:       receiver,
						StatusEffect: StatusParalyze,
					})
				case MoveSpite:
					if m := receiver.metadata[MetaLastMove]; m != nil {
						b.QueueTransaction(PPTransaction{
							Move:   m.(*Move),
							Amount: -4,
						})
					}
				case MoveAttract:
					g1, g2 := user.Gender, receiver.Gender
					// Only applies when Pokemon are opposite gender
					if g1 != GenderGenderless && g2 != GenderGenderless && g1 != g2 {
						b.QueueTransaction(InflictStatusTransaction{
							Target:       receiver,
							StatusEffect: StatusInfatuation,
						})
						if receiver.HeldItem != nil && receiver.HeldItem.ID == ItemDestinyKnot {
							b.QueueTransaction(InflictStatusTransaction{
								Target:       self,
								StatusEffect: StatusInfatuation,
							})
						}
					}
				case MoveRainDance:
					turns := 5
					if self.HeldItem != nil && self.HeldItem.ID == ItemDampRock {
						turns = 8
					}
					b.QueueTransaction(WeatherTransaction{
						Weather: WeatherRain,
						Turns:   turns,
					})
				case MoveSunnyDay:
					turns := 5
					if self.HeldItem != nil && self.HeldItem.ID == ItemHeatRock {
						turns = 8
					}
					b.QueueTransaction(WeatherTransaction{
						Weather: WeatherHarshSunlight,
						Turns:   turns,
					})
				case MoveHail:
					turns := 5
					if self.HeldItem != nil && self.HeldItem.ID == ItemIcyRock {
						turns = 8
					}
					b.QueueTransaction(WeatherTransaction{
						Weather: WeatherHail,
						Turns:   turns,
					})
				case MoveSandstorm:
					turns := 5
					if self.HeldItem != nil && self.HeldItem.ID == ItemSmoothRock {
						turns = 8
					}
					b.QueueTransaction(WeatherTransaction{
						Weather: WeatherSandstorm,
						Turns:   turns,
					})
				case MoveHowl:
					b.QueueTransaction(ModifyStatTransaction{
						Target: self,
						Stat:   StatAtk,
						Stages: +1,
					})
				case MoveDefog:
					if b.Weather == WeatherFog {
						b.QueueTransaction(WeatherTransaction{
							Weather: WeatherClearSkies,
						})
					}
				case MoveMoonlight, MoveSynthesis, MoveMorningSun:
					if b.Weather == WeatherFog {
						b.QueueTransaction(HealTransaction{
							Target: self,
							Amount: self.MaxHP() / 4,
						})
					}
				}
			} else {
				// Physical/Special Moves
				weather := 1.0
				if rain, sun := b.Weather == WeatherRain, b.Weather == WeatherHarshSunlight; (rain && move.Type == TypeWater) || (sun && move.Type == TypeFire) {
					weather = 1.5
				} else if (rain && move.Type == TypeFire) || (sun && move.Type == TypeWater) {
					weather = 0.5
				}
				crit := 1.0
				if b.rng.Roll(1, user.CritChance()) {
					crit = 2.0
				}
				stab := 1.0
				if move != nil && user.Type&move.Type != 0 {
					stab = 1.5
					if user.Ability != nil && user.Ability.ID == 91 { // Adaptability
						stab = 2.0
					}
				}
				modifier := weather * crit * stab
				levelEffect := float64((2 * user.Level / 5) + 2)
				movePower := float64(move.Power)
				attack := float64(user.Attack())
				defense := float64(receiver.Defense())
				// Move modifiers
				if move.Category == MoveCategorySpecial {
					attack = float64(user.SpecialAttack())
					defense = float64(receiver.SpecialDefense())
				}
				// Weather modifiers
				if b.Weather == WeatherSandstorm {
					if receiver.Type&TypeRock != 0 {
						defense *= 1.5
					}
					if move.ID == MoveSolarBeam {
						movePower /= 2
					}
				}
				if b.Weather == WeatherHail && move.ID == MoveSolarBeam {
					movePower /= 2
				}
				if b.Weather == WeatherFog {
					if move.ID == MoveWeatherBall {
						movePower *= 2
					}
					if move.ID == MoveSolarBeam {
						movePower /= 2
					}
				}
				// Item modifiers
				if user.HeldItem != nil {
					switch user.HeldItem.ID {
					case ItemLifeOrb:
						modifier *= 1.30
					case ItemMuscleBand:
						if move.Category == MoveCategoryPhysical {
							modifier *= 1.10
						}
					}
				}
				damage := (((levelEffect * movePower * attack / defense) / 50) + 2) * modifier
				b.QueueTransaction(DamageTransaction{
					User:   &user,
					Target: t.Target,
					Move:   user.Moves[t.Move],
					Damage: uint(damage),
				})
				// Handle draining moves (Absorb, Mega Drain, Giga Drain, Drain Punch, etc.)
				if move.metadata.Drain != 0 {
					drain := damage * float64(move.metadata.Drain) / 100
					if user.HeldItem != nil && user.HeldItem.ID == ItemBigRoot {
						drain *= 1.30 // 30% more HP than normal
					}
					if drain == 0 {
						// Min 1 HP drain
						drain = 1
					}
					b.QueueTransaction(HealTransaction{
						Target: &user,
						Amount: uint(drain),
					})
				}
				if user.HeldItem != nil {
					switch user.HeldItem.ID {
					case ItemKingsRock, ItemRazorFang:
						// King's Rock makes non-flinching moves have a 10% to cause flinch
						// TODO: ensure only certain moves are affected -> https://bulbapedia.bulbagarden.net/wiki/King%27s_Rock
						if move.metadata.FlinchChance == 0 && b.rng.Roll(1, 10) {
							b.QueueTransaction(InflictStatusTransaction{
								Target:       receiver,
								StatusEffect: StatusFlinch,
							})
						}
					case ItemLifeOrb:
						b.QueueTransaction(DamageTransaction{
							Target: turn.User,
							Damage: self.MaxHP() / 10,
						})
					case ItemShellBell:
						b.QueueTransaction(DamageTransaction{
							Target: turn.User,
							Damage: uint(damage / 8),
						})
					}
				}
			}
		case ItemTurn:
			receiver := b.getPokemon(t.Target.party, t.Target.partySlot)
			move := receiver.Moves[t.Move]
			b.QueueTransaction(ItemTransaction{
				Target: receiver,
				Item:   t.Item,
				Move:   move,
			})
		default:
			blog.Panicf("Unknown turn of type %v", t)
		}

		b.ProcessQueue()
		if b.State == BattleEnd {
			break
		}
	}
	b.postRound()

	b.ProcessQueue()
	if len(b.tQueue) > 0 {
		blog.Panic("FATAL: There are still unprocessed transactions at the end of the round.")
	}
	transactions := b.tProcessed
	b.tProcessed = []Transaction{}
	return transactions, b.State == BattleEnd
}

// Handles all post-round logic
func (b *Battle) postRound() {
	blog.Println("Post-round")
	// Effects on every Pokemon
	for _, t := range b.GetTargets() {
		pkmn := b.getPokemon(t.party, t.partySlot)
		// Status effects
		if pkmn.StatusEffects.check(StatusBurn) || pkmn.StatusEffects.check(StatusPoison) || pkmn.StatusEffects.check(StatusBadlyPoison) {
			cond := pkmn.StatusEffects & StatusNonvolatileMask
			var damage uint
			switch cond {
			case StatusBurn, StatusPoison:
				damage = pkmn.MaxHP() / 8
			case StatusBadlyPoison:
				// TODO: implement counter for increasing bad poison damage
				damage = pkmn.MaxHP() / 16
			}
			b.QueueTransaction(DamageTransaction{
				Target:       t,
				Damage:       damage,
				StatusEffect: cond,
			})
		}
		// Weather effects
		// TODO: check for weather resisting abilities
		if b.Weather == WeatherSandstorm {
			if pkmn.Type&(TypeRock|TypeGround|TypeSteel) == 0 {
				damage := pkmn.MaxHP() / 16
				b.QueueTransaction(DamageTransaction{
					Target: t,
					Damage: damage,
				})
			}
		} else if b.Weather == WeatherHail {
			if pkmn.Type&TypeIce == 0 {
				damage := pkmn.MaxHP() / 16
				b.QueueTransaction(DamageTransaction{
					Target: t,
					Damage: damage,
				})
			}
		}
		// Held item effects
		if pkmn.HeldItem != nil {
			if pkmn.HeldItem.Category == ItemCategoryInAPinch && pkmn.CurrentHP <= pkmn.Stats[StatHP]/4 {
				b.QueueTransaction(ItemTransaction{
					Target: pkmn,
					Item:   pkmn.HeldItem,
				})
			}
			switch pkmn.HeldItem.ID {
			case ItemBlackSludge:
				if pkmn.Type&TypePoison != 0 {
					b.QueueTransaction(HealTransaction{
						Target: pkmn,
						Amount: pkmn.MaxHP() / 16,
					})
				} else {
					b.QueueTransaction(DamageTransaction{
						Target: t,
						Damage: pkmn.MaxHP() / 8,
					})
				}
<<<<<<< HEAD
			case ItemLeftovers:
				b.QueueTransaction(HealTransaction{
					Target: pkmn,
					Amount: pkmn.MaxHP() / 16,
=======
			}
			if pkmn.HeldItem.Category() == ItemCategoryInAPinch && pkmn.CurrentHP <= pkmn.Stats[StatHP]/4 {
				b.QueueTransaction(ItemTransaction{
					Target: pkmn,
					IsHeld: true,
					Item:   pkmn.HeldItem,
>>>>>>> 4e3a07d6
				})
			case ItemMentalHerb:
				if pkmn.StatusEffects.check(StatusInfatuation) {
					b.QueueTransaction(ItemTransaction{
						Target: pkmn,
						Item:   pkmn.HeldItem,
					})
					b.QueueTransaction(CureStatusTransaction{
						Target:       pkmn,
						StatusEffect: StatusInfatuation,
					})
				}
			}
		}
	}
	// Effects on the battle
	// Decrease weather counter/clear weather over time
	if b.Weather != WeatherClearSkies && b.metadata[MetaWeatherTurns] == 0 {
		b.QueueTransaction(WeatherTransaction{
			Weather: WeatherClearSkies,
		})
	}
	if turns := b.metadata[MetaWeatherTurns].(int); turns > 0 {
		b.metadata[MetaWeatherTurns] = turns - 1
	}
}

// Add Transactions to the queue.
func (b *Battle) QueueTransaction(t ...Transaction) {
	b.tQueue = append(b.tQueue, t...)
}

// Process Transactions that are in the queue until the queue is empty.
func (b *Battle) ProcessQueue() {
	for len(b.tQueue) > 0 {
		t := b.tQueue[0]
		blog.Printf("Processing Transaction %T", t)
		b.tQueue = b.tQueue[1:]
		t.Mutate(b)

		// add to the list of processed transactions
		b.tProcessed = append(b.tProcessed, t)
		if b.State == BattleEnd {
			break
		}
	}
}

type target struct {
	party     int     // Identifier for a party (index in battle parties, or "party ID")
	partySlot int     // The slot of the active Pokemon
	Team      int     // The team that the Pokemon belongs to
	Pokemon   Pokemon // Pokemon that is a candidate target
}

func (t target) String() string {
	return fmt.Sprintf("Party %d (Slot %d) | Team %d | Pokemon:\n%s",
		t.party, t.partySlot, t.Team, t.Pokemon)
}

func (t *target) MarshalJSON() ([]byte, error) {
	type alias target // required to not enter infinite recursive loop
	return json.Marshal(&struct {
		Party int
		Slot  int
		*alias
	}{
		alias: (*alias)(t),
	})
}

func (t *target) UnmarshalJSON(data []byte) error {
	type alias target // required to not enter infinite recursive loop
	aux := &struct {
		Party int
		Slot  int
		*alias
	}{
		alias: (*alias)(t),
	}
	err := json.Unmarshal(data, &aux)
	t.party = aux.Party
	t.partySlot = aux.Slot
	if err != nil {
		return err
	}
	return nil
}

type BattleContext struct {
	Battle    Battle   // A copy of the current Battle, including weather, state, etc.
	Pokemon   Pokemon  // A copy of the Pokemon that is acting in this context
	Team      int      // The team of the acting Pokemon
	Allies    []target // Targets that are allies of the acting Pokemon
	Opponents []target // Targets that are opponents of the acting Pokemon
	Targets   []target // An array of all possible targets that the Pokemon can act on
}

// Gets all the active Pokemon (targets) in the battle
func (b *Battle) GetTargets() []target {
	targets := make([]target, 0)
	for partyID, party := range b.parties {
		for slot, active := range party.activePokemon {
			target := target{
				party:     partyID,
				partySlot: slot,
				Team:      party.team,
				Pokemon:   *active,
			}
			targets = append(targets, target)
		}
	}
	return targets
}

// Gets the current context for a pokemon to act (perform a turn)
func (b *Battle) getContext(party *party, pokemon *Pokemon) *BattleContext {
	return &BattleContext{
		Battle:    *b,
		Pokemon:   *pokemon,
		Team:      party.team,
		Allies:    b.GetAllies(party),
		Opponents: b.GetOpponents(party),
		Targets:   b.GetTargets(),
	}
}

// Get the battle context that will be shared with the client
func (b *Battle) GetRoundContext(party int, pokemon int) *BattleContext {
	return b.getContext(b.parties[party], b.parties[party].activePokemon[pokemon])
}

// An abstraction over all possible actions an `Agent` can make in one round. Each Pokemon gets one turn.
type Turn interface {
	Priority() int // Gets the turn's priority. Higher values go first. Not to be confused with Move priority.
}

// Wrapper used to determine turn order in a battle
type TurnContext struct {
	User    target         // The pokemon that made this turn.
	Turn    Turn           // A copy of the turn that a Pokemon made using an Agent
	Context *BattleContext // The context in which the Pokemon took its turn
}

// A turn to represent a Pokemon using a Move.
type FightTurn struct {
	Move   int    // Denotes the index (0-3) of the pokemon's which of the pokemon's moves to use.
	Target target // Info containing data determining the target of
}

func (turn FightTurn) Priority() int {
	return 0
}

// A turn to represent using an item from the Party's inventory. An item turn has the a higher priority than any move.
type ItemTurn struct {
	Move   int    // Denotes the index (0-3) of the pokemon's which of the pokemon's moves to use.
	Target target // Info containing data determining the target of
	Item   Item   // Which item is being consumed
}

func (turn ItemTurn) Priority() int {
	return 1
}<|MERGE_RESOLUTION|>--- conflicted
+++ resolved
@@ -111,8 +111,9 @@
 func (b *Battle) preRound() {
 	for _, t := range b.GetTargets() {
 		if v, ok := t.Pokemon.metadata[MetaSleepTime]; ok && v.(int) == 0 && t.Pokemon.StatusEffects.check(StatusSleep) {
+			pkmn := b.getPokemon(t.party, t.partySlot)
 			b.QueueTransaction(CureStatusTransaction{
-				Target:       t,
+				Target:       pkmn,
 				StatusEffect: StatusSleep,
 			})
 		}
@@ -154,6 +155,9 @@
 		ctxA := turns[i].Context
 		ctxB := turns[j].Context
 		if reflect.TypeOf(turnA) == reflect.TypeOf(turnB) {
+			if ctxA.Pokemon.HeldItem == ItemQuickClaw {
+				return b.rng.Roll(3, 16) // 3/16 chance to move first
+			}
 			switch turnA.(type) {
 			case FightTurn:
 				ftA := turnA.(FightTurn)
@@ -219,6 +223,10 @@
 			if b.Weather == WeatherFog {
 				accuracy *= 3. / 5.
 			}
+			switch self.HeldItem {
+			case ItemWideLens:
+				accuracy *= 1.10
+			}
 			// Todo: account for receiver's evasion
 			receiver := b.getPokemon(t.Target.party, t.Target.partySlot)
 			if move.Accuracy != 0 && !b.rng.Roll(int(accuracy), 100) {
@@ -251,7 +259,7 @@
 							Target:       receiver,
 							StatusEffect: StatusInfatuation,
 						})
-						if receiver.HeldItem != nil && receiver.HeldItem.ID == ItemDestinyKnot {
+						if receiver.HeldItem == ItemDestinyKnot {
 							b.QueueTransaction(InflictStatusTransaction{
 								Target:       self,
 								StatusEffect: StatusInfatuation,
@@ -260,7 +268,7 @@
 					}
 				case MoveRainDance:
 					turns := 5
-					if self.HeldItem != nil && self.HeldItem.ID == ItemDampRock {
+					if self.HeldItem == ItemDampRock {
 						turns = 8
 					}
 					b.QueueTransaction(WeatherTransaction{
@@ -269,7 +277,7 @@
 					})
 				case MoveSunnyDay:
 					turns := 5
-					if self.HeldItem != nil && self.HeldItem.ID == ItemHeatRock {
+					if self.HeldItem == ItemHeatRock {
 						turns = 8
 					}
 					b.QueueTransaction(WeatherTransaction{
@@ -278,7 +286,7 @@
 					})
 				case MoveHail:
 					turns := 5
-					if self.HeldItem != nil && self.HeldItem.ID == ItemIcyRock {
+					if self.HeldItem == ItemIcyRock {
 						turns = 8
 					}
 					b.QueueTransaction(WeatherTransaction{
@@ -287,7 +295,7 @@
 					})
 				case MoveSandstorm:
 					turns := 5
-					if self.HeldItem != nil && self.HeldItem.ID == ItemSmoothRock {
+					if self.HeldItem == ItemSmoothRock {
 						turns = 8
 					}
 					b.QueueTransaction(WeatherTransaction{
@@ -364,14 +372,12 @@
 					}
 				}
 				// Item modifiers
-				if user.HeldItem != nil {
-					switch user.HeldItem.ID {
-					case ItemLifeOrb:
-						modifier *= 1.30
-					case ItemMuscleBand:
-						if move.Category == MoveCategoryPhysical {
-							modifier *= 1.10
-						}
+				switch self.HeldItem {
+				case ItemLifeOrb:
+					modifier *= 1.30
+				case ItemMuscleBand:
+					if move.Category == MoveCategoryPhysical {
+						modifier *= 1.10
 					}
 				}
 				damage := (((levelEffect * movePower * attack / defense) / 50) + 2) * modifier
@@ -384,7 +390,7 @@
 				// Handle draining moves (Absorb, Mega Drain, Giga Drain, Drain Punch, etc.)
 				if move.metadata.Drain != 0 {
 					drain := damage * float64(move.metadata.Drain) / 100
-					if user.HeldItem != nil && user.HeldItem.ID == ItemBigRoot {
+					if user.HeldItem == ItemBigRoot {
 						drain *= 1.30 // 30% more HP than normal
 					}
 					if drain == 0 {
@@ -396,28 +402,27 @@
 						Amount: uint(drain),
 					})
 				}
-				if user.HeldItem != nil {
-					switch user.HeldItem.ID {
-					case ItemKingsRock, ItemRazorFang:
-						// King's Rock makes non-flinching moves have a 10% to cause flinch
-						// TODO: ensure only certain moves are affected -> https://bulbapedia.bulbagarden.net/wiki/King%27s_Rock
-						if move.metadata.FlinchChance == 0 && b.rng.Roll(1, 10) {
-							b.QueueTransaction(InflictStatusTransaction{
-								Target:       receiver,
-								StatusEffect: StatusFlinch,
-							})
-						}
-					case ItemLifeOrb:
-						b.QueueTransaction(DamageTransaction{
-							Target: turn.User,
-							Damage: self.MaxHP() / 10,
+				// Other item effects in battle
+				switch user.HeldItem {
+				case ItemKingsRock, ItemRazorFang:
+					// King's Rock makes non-flinching moves have a 10% to cause flinch
+					// TODO: ensure only certain moves are affected -> https://bulbapedia.bulbagarden.net/wiki/King%27s_Rock
+					if move.metadata.FlinchChance == 0 && b.rng.Roll(1, 10) {
+						b.QueueTransaction(InflictStatusTransaction{
+							Target:       receiver,
+							StatusEffect: StatusFlinch,
 						})
-					case ItemShellBell:
-						b.QueueTransaction(DamageTransaction{
-							Target: turn.User,
-							Damage: uint(damage / 8),
-						})
-					}
+					}
+				case ItemLifeOrb:
+					b.QueueTransaction(DamageTransaction{
+						Target: turn.User,
+						Damage: self.MaxHP() / 10,
+					})
+				case ItemShellBell:
+					b.QueueTransaction(DamageTransaction{
+						Target: turn.User,
+						Damage: uint(damage / 8),
+					})
 				}
 			}
 		case ItemTurn:
@@ -491,52 +496,12 @@
 			}
 		}
 		// Held item effects
-		if pkmn.HeldItem != nil {
-			if pkmn.HeldItem.Category == ItemCategoryInAPinch && pkmn.CurrentHP <= pkmn.Stats[StatHP]/4 {
-				b.QueueTransaction(ItemTransaction{
-					Target: pkmn,
-					Item:   pkmn.HeldItem,
-				})
-			}
-			switch pkmn.HeldItem.ID {
-			case ItemBlackSludge:
-				if pkmn.Type&TypePoison != 0 {
-					b.QueueTransaction(HealTransaction{
-						Target: pkmn,
-						Amount: pkmn.MaxHP() / 16,
-					})
-				} else {
-					b.QueueTransaction(DamageTransaction{
-						Target: t,
-						Damage: pkmn.MaxHP() / 8,
-					})
-				}
-<<<<<<< HEAD
-			case ItemLeftovers:
-				b.QueueTransaction(HealTransaction{
-					Target: pkmn,
-					Amount: pkmn.MaxHP() / 16,
-=======
-			}
-			if pkmn.HeldItem.Category() == ItemCategoryInAPinch && pkmn.CurrentHP <= pkmn.Stats[StatHP]/4 {
-				b.QueueTransaction(ItemTransaction{
-					Target: pkmn,
-					IsHeld: true,
-					Item:   pkmn.HeldItem,
->>>>>>> 4e3a07d6
-				})
-			case ItemMentalHerb:
-				if pkmn.StatusEffects.check(StatusInfatuation) {
-					b.QueueTransaction(ItemTransaction{
-						Target: pkmn,
-						Item:   pkmn.HeldItem,
-					})
-					b.QueueTransaction(CureStatusTransaction{
-						Target:       pkmn,
-						StatusEffect: StatusInfatuation,
-					})
-				}
-			}
+		if pkmn.HeldItem != ItemNone {
+			b.QueueTransaction(ItemTransaction{
+				Target: pkmn,
+				IsHeld: true,
+				Item:   pkmn.HeldItem,
+			})
 		}
 	}
 	// Effects on the battle
