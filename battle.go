--- conflicted
+++ resolved
@@ -125,12 +125,7 @@
 		case FightTurn:
 			user := turn.Context.Pokemon
 			move := user.Moves[t.Move]
-<<<<<<< HEAD
-			target := t.Target
 			receiver := b.GetPokemon(t.Target.party, t.Target.partySlot)
-=======
-			receiver := b.getPokemon(t.Target.party, t.Target.partySlot)
->>>>>>> f8706c53
 			// See: https://github.com/StevensSEC/pokemonbattlelib/wiki/Requirements#fight-using-a-move
 			if move.Category == Status {
 				if move.ID == 78 { // Stun spore
@@ -191,7 +186,7 @@
 		b.tQueue = b.tQueue[1:]
 		switch t := next.(type) {
 		case DamageTransaction:
-			receiver := b.getPokemon(t.Target.party, t.Target.partySlot)
+			receiver := b.GetPokemon(t.Target.party, t.Target.partySlot)
 			if receiver.CurrentHP >= t.Damage {
 				receiver.CurrentHP -= t.Damage
 			} else {
@@ -223,18 +218,12 @@
 					// TODO: prompt Agent for which pokemon to send out next
 					// auto send out next pokemon
 					b.QueueTransaction(SendOutTransaction{
-<<<<<<< HEAD
-						Target:          b.GetPokemon(t.TargetParty, i),
-						TargetParty:     t.TargetParty,
-						TargetPartySlot: i,
-=======
 						Target: target{
-							Pokemon:   *b.getPokemon(t.Target.party, i),
+							Pokemon:   *b.GetPokemon(t.Target.party, i),
 							party:     t.Target.party,
 							partySlot: t.Target.partySlot,
 							Team:      t.Target.Team,
 						},
->>>>>>> f8706c53
 					})
 					break
 				}
