--- conflicted
+++ resolved
@@ -1,11 +1,6 @@
 package pokemonbattlelib
 
 import (
-<<<<<<< HEAD
-=======
-	"fmt"
-	"log"
->>>>>>> 3cca987e
 	"math/rand"
 	"reflect"
 	"sort"
