package pokemonbattlelib

import (
	"log"
	"math/rand"
	"reflect"
	"sort"
)

// A Pokemon battle. Enforces rules of the battle, and queries `Agent`s for turns.
type Battle struct {
	Weather  Weather // one of the 6 in-battle weather conditions
	ShiftSet bool    // shift or set battle style for NPC trainer battles
	State    BattleState
	rng      RNG

	parties  []*party                   // All parties participating in the battle
	metadata map[BattleMeta]interface{} // Metadata to be tracked during a battle

	tQueue     []Transaction
	tProcessed []Transaction
}

type BattleMeta int

const (
	MetaWeatherTurns BattleMeta = iota
)

type BattleState int

const (
	BattleBeforeStart BattleState = iota
	BattleInProgress
	BattleEnd
)

// Creates a new battle instance, setting initial conditions
func NewBattle() *Battle {
	rng := LCRNG(rand.Uint32())
	b := Battle{
		State: BattleBeforeStart,
		rng:   RNG(&rng),
		metadata: map[BattleMeta]interface{}{
			MetaWeatherTurns: 0,
		},
	}
	return &b
}

// Sets the seed of the underlying random number generator used for the battle.
func (b *Battle) SetSeed(seed uint) {
	b.rng.SetSeed(seed)
}

// Adds one or more parties to a team in the battle
func (b *Battle) AddParty(p ...*party) {
	b.parties = append(b.parties, p...)
}

// Gets a reference to a Pokemon using party ID and party slot
func (b *Battle) getPokemon(party, slot int) *Pokemon {
	if party >= len(b.parties) {
		panic(PartyIndexError)
	}
	p := b.parties[party].pokemon
	if slot >= len(p) {
		panic(PartyIndexError)
	}
	return p[slot]
}

// Gets all active ally Pokemon for a party
func (b *Battle) GetAllies(p *party) []target {
	allies := make([]target, 0)
	targets := b.GetTargets()
	for _, target := range targets {
		if target.Team == p.team {
			allies = append(allies, target)
		}
	}
	return allies
}

// Gets all active opponent Pokemon for a party
func (b *Battle) GetOpponents(p *party) []target {
	opponents := make([]target, 0)
	targets := b.GetTargets()
	for _, target := range targets {
		if target.Team != p.team {
			opponents = append(opponents, target)
		}
	}
	return opponents
}

// Start the battle.
func (b *Battle) Start() error {
	// TODO: validate the battle, return error if invalid

	// Initiate the battle! Send out the first pokemon in the parties.
	b.State = BattleInProgress
	for _, party := range b.parties {
		party.SetActive(0)
	}
	return nil
}

// Handles all pre-turn logic
func (b *Battle) preRound() {
	// TODO
}

// Simulates a single round of the battle. Returns processed transactions for this turn and indicates whether the battle has ended.
func (b *Battle) SimulateRound() ([]Transaction, bool) {
	if b.State != BattleInProgress {
		log.Panic("battle is not currently in progress")
	}
	b.preRound()
	// Collects all turn info from each active Pokemon
	turns := make([]TurnContext, 0)
	for i, party := range b.parties {
		for j, pokemon := range party.activePokemon {
			ctx := b.getContext(party, pokemon)
			turn := (*party.Agent).Act(ctx)
			turns = append(turns, TurnContext{
				User: target{
					Pokemon:   *pokemon,
					party:     i,
					partySlot: j,
					Team:      party.team,
				},
				Turn:    turn,
				Context: ctx,
			})
		}
	}
	// Sort turns using an in-place stable sort
	sort.SliceStable(turns, func(i, j int) bool {
		turnA := turns[i].Turn
		turnB := turns[j].Turn
		ctxA := turns[i].Context
		ctxB := turns[j].Context
		if reflect.TypeOf(turnA) == reflect.TypeOf(turnB) {
			switch turnA.(type) {
			case FightTurn:
				ftA := turnA.(FightTurn)
				ftB := turnB.(FightTurn)
				mvA := ctxA.Pokemon.Moves[ftA.Move]
				mvB := ctxB.Pokemon.Moves[ftB.Move]
				if mvA.Priority != mvB.Priority {
					return mvA.Priority > mvB.Priority
				}
				// speedy pokemon should go first
				return ctxA.Pokemon.Speed() > ctxB.Pokemon.Speed()
			}
		} else {
			// make higher priority turns go first
			return turnA.Priority() > turnB.Priority()
		}
		// fallthrough
		return false
	})
	// Run turns in sorted order and update battle state
	for len(turns) > 0 {
		turn := turns[0]
		turns = turns[1:]
		// here, we can't use the turn context's reference to the pokemon, because it is a copy of the ground truth pokemon
		self := b.getPokemon(turn.User.party, turn.User.partySlot)
		if self.CurrentHP == 0 {
			continue
		}
		switch t := turn.Turn.(type) {
		case FightTurn:
			user := turn.Context.Pokemon
			// pre-move checks
			if user.StatusEffects.check(StatusFreeze) || user.StatusEffects.check(StatusParalyze) {
				immobilize := false
				if user.StatusEffects.check(StatusFreeze) {
					immobilize = b.rng.Roll(4, 5)
				} else if user.StatusEffects.check(StatusParalyze) {
					immobilize = b.rng.Roll(1, 4)
				}
				if immobilize {
					b.QueueTransaction(ImmobilizeTransaction{
						Target: target{
							Pokemon: user,
						},
						StatusEffect: user.StatusEffects & StatusNonvolatileMask,
					})
					continue // forfeit turn
				}
			} else if user.StatusEffects.check(StatusSleep) {
				b.QueueTransaction(ImmobilizeTransaction{
					Target: target{
						Pokemon: user,
					},
					StatusEffect: StatusSleep,
				})
				continue // forfeit turn
			}

			// use the move
			move := user.Moves[t.Move]
			accuracy := float64(move.Accuracy)
			if b.Weather == WeatherFog {
				accuracy *= 3. / 5.
			}
			// Todo: account for receiver's evasion
			receiver := b.getPokemon(t.Target.party, t.Target.partySlot)
			if move.Accuracy != 0 && !b.rng.Roll(int(accuracy), 100) {
				b.QueueTransaction(EvadeTransaction{
					User: &user,
				})
				continue
			}
			// See: https://github.com/StevensSEC/pokemonbattlelib/wiki/Requirements#fight-using-a-move
			// Status Moves
			if move.Category == MoveCategoryStatus {
				switch move.ID {
				case MoveStunSpore:
					b.QueueTransaction(InflictStatusTransaction{
						Target:       receiver,
						StatusEffect: StatusParalyze,
					})
				case MoveSpite:
					if m := receiver.metadata[MetaLastMove]; m != nil {
						b.QueueTransaction(PPTransaction{
							Move:   m.(*Move),
							Amount: -4,
						})
					}
				case MoveSunnyDay:
					b.QueueTransaction(WeatherTransaction{
						Weather: WeatherHarshSunlight,
						Turns:   5,
					})
				case MoveHowl:
					b.QueueTransaction(ModifyStatTransaction{
						Target: &user,
						Stat:   StatAtk,
						Stages: +1,
					})
				case MoveDefog:
					if b.Weather == WeatherFog {
						b.QueueTransaction(WeatherTransaction{
							Weather: WeatherClearSkies,
						})
					}
				case MoveMoonlight, MoveSynthesis, MoveMorningSun:
					if b.Weather == WeatherFog {
						b.QueueTransaction(HealTransaction{
							Target: self,
							Amount: self.MaxHP() / 4,
						})
					}
				}
			} else {
				// Physical/Special Moves
				weather := 1.0
				if rain, sun := b.Weather == WeatherRain, b.Weather == WeatherHarshSunlight; (rain && move.Type == TypeWater) || (sun && move.Type == TypeFire) {
					weather = 1.5
				} else if (rain && move.Type == TypeFire) || (sun && move.Type == TypeWater) {
					weather = 0.5
				}
				crit := 1.0
				if b.rng.Roll(1, CritChances[user.StatModifiers[StatCritChance]]) {
					crit = 2.0
				}
				stab := 1.0
				if move != nil && user.Type&move.Type != 0 {
					stab = 1.5
					if user.Ability != nil && user.Ability.ID == 91 { // Adaptability
						stab = 2.0
					}
				}
				modifier := weather * crit * stab
				levelEffect := float64((2 * user.Level / 5) + 2)
				movePower := float64(move.Power)
				attack := float64(user.Attack())
				defense := float64(receiver.Defense())
				// Move modifiers
				if move.Category == MoveCategorySpecial {
					attack = float64(user.SpecialAttack())
					defense = float64(receiver.SpecialDefense())
				}
				// Weather modifiers
				if b.Weather == WeatherSandstorm {
					if receiver.Type&TypeRock != 0 {
						defense *= 1.5
					}
					if move.ID == MoveSolarBeam {
						movePower /= 2
					}
				}
				if b.Weather == WeatherHail && move.ID == MoveSolarBeam {
					movePower /= 2
				}
				if b.Weather == WeatherFog {
					if move.ID == MoveWeatherBall {
						movePower *= 2
					}
					if move.ID == MoveSolarBeam {
						movePower /= 2
					}
				}
				damage := (((levelEffect * movePower * attack / defense) / 50) + 2) * modifier
				b.QueueTransaction(DamageTransaction{
					User:   &user,
					Target: t.Target,
					Move:   user.Moves[t.Move],
					Damage: uint(damage),
				})
				if move.metadata.Drain != 0 {
					drain := damage * float64(move.metadata.Drain) / 100
					if user.HeldItem != nil && user.HeldItem.ID == ItemBigRoot {
						drain *= 1.30 // 30% more HP than normal
					}
					if drain == 0 {
						// Min 1 HP drain
						drain = 1
					}
					b.QueueTransaction(HealTransaction{
						Target: &user,
						Amount: uint(drain),
					})
				}
			}
		case ItemTurn:
			receiver := b.getPokemon(t.Target.party, t.Target.partySlot)
			move := receiver.Moves[t.Move]
			b.QueueTransaction(ItemTransaction{
				Target: receiver,
				Item:   t.Item,
				Move:   move,
			})
		default:
			log.Panicf("Unknown turn of type %v", t)
		}

		b.ProcessQueue()
		if b.State == BattleEnd {
			break
		}
	}
	b.postRound()

	b.ProcessQueue()
	if len(b.tQueue) > 0 {
		log.Panic("FATAL: There are still unprocessed transactions at the end of the round.")
	}
	transactions := b.tProcessed
	b.tProcessed = []Transaction{}
	return transactions, b.State == BattleEnd
}

// Handles all post-round logic
func (b *Battle) postRound() {
	// Effects on every Pokemon
	for a, party := range b.parties {
		for ap, pkmn := range party.activePokemon {
			t := target{
				party:     a,
				partySlot: ap,
				Pokemon:   *pkmn,
				Team:      party.team,
			}
			// Status effects
			if pkmn.StatusEffects.check(StatusBurn) || pkmn.StatusEffects.check(StatusPoison) || pkmn.StatusEffects.check(StatusBadlyPoison) {
				cond := pkmn.StatusEffects & StatusNonvolatileMask
				var damage uint
				switch cond {
				case StatusBurn, StatusPoison:
					damage = pkmn.MaxHP() / 8
				case StatusBadlyPoison:
					// TODO: implement counter for increasing bad poison damage
					damage = pkmn.MaxHP() / 16
				}
				b.QueueTransaction(DamageTransaction{
					Target:       t,
					Damage:       damage,
					StatusEffect: cond,
				})
			}
			// Weather effects
			// TODO: check for weather resisting abilities
			if b.Weather == WeatherSandstorm {
				if pkmn.Type&(TypeRock|TypeGround|TypeSteel) == 0 {
					damage := pkmn.MaxHP() / 16
					b.QueueTransaction(DamageTransaction{
						Target: t,
						Damage: damage,
					})
				}
			} else if b.Weather == WeatherHail {
				if pkmn.Type&TypeIce == 0 {
					damage := pkmn.MaxHP() / 16
					b.QueueTransaction(DamageTransaction{
						Target: t,
						Damage: damage,
					})
				}
			}
<<<<<<< HEAD
			// Held item effects
			if pkmn.HeldItem != nil {
				if pkmn.HeldItem.Category == ItemCategoryInAPinch && pkmn.CurrentHP <= pkmn.Stats[StatHP]/4 {
					b.QueueTransaction(ItemTransaction{
						Target: pkmn,
						Item:   pkmn.HeldItem,
					})
				}
				switch pkmn.HeldItem.ID {
				case ItemBlackSludge:
					if pkmn.Type&TypePoison != 0 {
						b.QueueTransaction(HealTransaction{
							Target: pkmn,
							Amount: pkmn.MaxHP() / 16,
						})
					} else {
						b.QueueTransaction(DamageTransaction{
							Target: t,
							Damage: pkmn.MaxHP() / 8,
						})
					}
				}
=======
			if pkmn.HeldItem != nil && pkmn.HeldItem.Category == ItemCategoryInAPinch && pkmn.CurrentHP <= pkmn.Stats[StatHP]/4 {
				b.QueueTransaction(ItemTransaction{
					Target: pkmn,
					Item:   pkmn.HeldItem,
				})
>>>>>>> e736032e
			}
		}
	}
	// Effects on the battle
	// Decrease weather counter/clear weather over time
	if b.Weather != WeatherClearSkies && b.metadata[MetaWeatherTurns] == 0 {
		b.QueueTransaction(WeatherTransaction{
			Weather: WeatherClearSkies,
		})
	}
	if turns := b.metadata[MetaWeatherTurns].(int); turns > 0 {
		b.metadata[MetaWeatherTurns] = turns - 1
	}
}

// Add Transactions to the queue.
func (b *Battle) QueueTransaction(t ...Transaction) {
	b.tQueue = append(b.tQueue, t...)
}

// Process Transactions that are in the queue until the queue is empty.
func (b *Battle) ProcessQueue() {
	for len(b.tQueue) > 0 {
		t := b.tQueue[0]
		b.tQueue = b.tQueue[1:]
		t.Mutate(b)

		// add to the list of processed transactions
		b.tProcessed = append(b.tProcessed, t)
		if b.State == BattleEnd {
			break
		}
	}
}

type target struct {
	party     int     // Identifier for a party (index in battle parties, or "party ID")
	partySlot int     // The slot of the active Pokemon
	Team      int     // The team that the Pokemon belongs to
	Pokemon   Pokemon // Pokemon that is a candidate target
}

type BattleContext struct {
	Battle    Battle   // A copy of the current Battle, including weather, state, etc.
	Pokemon   Pokemon  // A copy of the Pokemon that is acting in this context
	Team      int      // The team of the acting Pokemon
	Allies    []target // Targets that are allies of the acting Pokemon
	Opponents []target // Targets that are opponents of the acting Pokemon
	Targets   []target // An array of all possible targets that the Pokemon can act on
}

// Gets all the active Pokemon (targets) in the battle
func (b *Battle) GetTargets() []target {
	targets := make([]target, 0)
	for partyID, party := range b.parties {
		for slot, active := range party.activePokemon {
			target := target{
				party:     partyID,
				partySlot: slot,
				Team:      party.team,
				Pokemon:   *active,
			}
			targets = append(targets, target)
		}
	}
	return targets
}

// Gets the current context for a pokemon to act (perform a turn)
func (b *Battle) getContext(party *party, pokemon *Pokemon) *BattleContext {
	return &BattleContext{
		Battle:    *b,
		Pokemon:   *pokemon,
		Team:      party.team,
		Allies:    b.GetAllies(party),
		Opponents: b.GetOpponents(party),
		Targets:   b.GetTargets(),
	}
}

// An abstration over all possible actions an `Agent` can make in one round. Each Pokemon gets one turn.
type Turn interface {
	Priority() int // Gets the turn's priority. Higher values go first. Not to be confused with Move priority.
}

// Wrapper used to determine turn order in a battle
type TurnContext struct {
	User    target         // The pokemon that made this turn.
	Turn    Turn           // A copy of the turn that a Pokemon made using an Agent
	Context *BattleContext // The context in which the Pokemon took its turn
}

// A turn to represent a Pokemon using a Move.
type FightTurn struct {
	Move   int    // Denotes the index (0-3) of the pokemon's which of the pokemon's moves to use.
	Target target // Info containing data determining the target of
}

func (turn FightTurn) Priority() int {
	return 0
}

// A turn to represent using an item from the Party's inventory. An item turn has the a higher priority than any move.
type ItemTurn struct {
	Move   int    // Denotes the index (0-3) of the pokemon's which of the pokemon's moves to use.
	Target target // Info containing data determining the target of
	Item   *Item  // Which item is being consumed
}

func (turn ItemTurn) Priority() int {
	return 1
}<|MERGE_RESOLUTION|>--- conflicted
+++ resolved
@@ -230,6 +230,15 @@
 							Amount: -4,
 						})
 					}
+				case MoveRainDance:
+					turns := 5
+					if user.HeldItem != nil && user.HeldItem.ID == ItemDampRock {
+						turns = 8
+					}
+					b.QueueTransaction(WeatherTransaction{
+						Weather: WeatherHarshSunlight,
+						Turns:   turns,
+					})
 				case MoveSunnyDay:
 					b.QueueTransaction(WeatherTransaction{
 						Weather: WeatherHarshSunlight,
@@ -311,6 +320,7 @@
 					Move:   user.Moves[t.Move],
 					Damage: uint(damage),
 				})
+				// Handle draining moves (Absorb, Mega Drain, Giga Drain, Drain Punch, etc.)
 				if move.metadata.Drain != 0 {
 					drain := damage * float64(move.metadata.Drain) / 100
 					if user.HeldItem != nil && user.HeldItem.ID == ItemBigRoot {
@@ -357,80 +367,65 @@
 // Handles all post-round logic
 func (b *Battle) postRound() {
 	// Effects on every Pokemon
-	for a, party := range b.parties {
-		for ap, pkmn := range party.activePokemon {
-			t := target{
-				party:     a,
-				partySlot: ap,
-				Pokemon:   *pkmn,
-				Team:      party.team,
-			}
-			// Status effects
-			if pkmn.StatusEffects.check(StatusBurn) || pkmn.StatusEffects.check(StatusPoison) || pkmn.StatusEffects.check(StatusBadlyPoison) {
-				cond := pkmn.StatusEffects & StatusNonvolatileMask
-				var damage uint
-				switch cond {
-				case StatusBurn, StatusPoison:
-					damage = pkmn.MaxHP() / 8
-				case StatusBadlyPoison:
-					// TODO: implement counter for increasing bad poison damage
-					damage = pkmn.MaxHP() / 16
-				}
+	for _, t := range b.GetTargets() {
+		pkmn := b.getPokemon(t.party, t.partySlot)
+		// Status effects
+		if pkmn.StatusEffects.check(StatusBurn) || pkmn.StatusEffects.check(StatusPoison) || pkmn.StatusEffects.check(StatusBadlyPoison) {
+			cond := pkmn.StatusEffects & StatusNonvolatileMask
+			var damage uint
+			switch cond {
+			case StatusBurn, StatusPoison:
+				damage = pkmn.MaxHP() / 8
+			case StatusBadlyPoison:
+				// TODO: implement counter for increasing bad poison damage
+				damage = pkmn.MaxHP() / 16
+			}
+			b.QueueTransaction(DamageTransaction{
+				Target:       t,
+				Damage:       damage,
+				StatusEffect: cond,
+			})
+		}
+		// Weather effects
+		// TODO: check for weather resisting abilities
+		if b.Weather == WeatherSandstorm {
+			if pkmn.Type&(TypeRock|TypeGround|TypeSteel) == 0 {
+				damage := pkmn.MaxHP() / 16
 				b.QueueTransaction(DamageTransaction{
-					Target:       t,
-					Damage:       damage,
-					StatusEffect: cond,
+					Target: t,
+					Damage: damage,
 				})
 			}
-			// Weather effects
-			// TODO: check for weather resisting abilities
-			if b.Weather == WeatherSandstorm {
-				if pkmn.Type&(TypeRock|TypeGround|TypeSteel) == 0 {
-					damage := pkmn.MaxHP() / 16
-					b.QueueTransaction(DamageTransaction{
-						Target: t,
-						Damage: damage,
-					})
-				}
-			} else if b.Weather == WeatherHail {
-				if pkmn.Type&TypeIce == 0 {
-					damage := pkmn.MaxHP() / 16
-					b.QueueTransaction(DamageTransaction{
-						Target: t,
-						Damage: damage,
-					})
-				}
-			}
-<<<<<<< HEAD
-			// Held item effects
-			if pkmn.HeldItem != nil {
-				if pkmn.HeldItem.Category == ItemCategoryInAPinch && pkmn.CurrentHP <= pkmn.Stats[StatHP]/4 {
-					b.QueueTransaction(ItemTransaction{
-						Target: pkmn,
-						Item:   pkmn.HeldItem,
-					})
-				}
-				switch pkmn.HeldItem.ID {
-				case ItemBlackSludge:
-					if pkmn.Type&TypePoison != 0 {
-						b.QueueTransaction(HealTransaction{
-							Target: pkmn,
-							Amount: pkmn.MaxHP() / 16,
-						})
-					} else {
-						b.QueueTransaction(DamageTransaction{
-							Target: t,
-							Damage: pkmn.MaxHP() / 8,
-						})
-					}
-				}
-=======
-			if pkmn.HeldItem != nil && pkmn.HeldItem.Category == ItemCategoryInAPinch && pkmn.CurrentHP <= pkmn.Stats[StatHP]/4 {
+		} else if b.Weather == WeatherHail {
+			if pkmn.Type&TypeIce == 0 {
+				damage := pkmn.MaxHP() / 16
+				b.QueueTransaction(DamageTransaction{
+					Target: t,
+					Damage: damage,
+				})
+			}
+		}
+		// Held item effects
+		if pkmn.HeldItem != nil {
+			if pkmn.HeldItem.Category == ItemCategoryInAPinch && pkmn.CurrentHP <= pkmn.Stats[StatHP]/4 {
 				b.QueueTransaction(ItemTransaction{
 					Target: pkmn,
 					Item:   pkmn.HeldItem,
 				})
->>>>>>> e736032e
+			}
+			switch pkmn.HeldItem.ID {
+			case ItemBlackSludge:
+				if pkmn.Type&TypePoison != 0 {
+					b.QueueTransaction(HealTransaction{
+						Target: pkmn,
+						Amount: pkmn.MaxHP() / 16,
+					})
+				} else {
+					b.QueueTransaction(DamageTransaction{
+						Target: t,
+						Damage: pkmn.MaxHP() / 8,
+					})
+				}
 			}
 		}
 	}
