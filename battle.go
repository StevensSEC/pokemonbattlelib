package pokemonbattlelib

import (
<<<<<<< HEAD
	"log"
=======
>>>>>>> e0fa90d4
	"reflect"
	"sort"
)

// A Pokemon battle. Enforces rules of the battle, and queries `Agent`s for turns.
type Battle struct {
	Weather  int  // one of the 6 in-battle weather conditions
	ShiftSet bool // shift or set battle style for NPC trainer battles
	State    BattleState

	parties []*party // All parties participating in the battle
}

type BattleState int

const (
	BEFORE_START BattleState = iota
	BATTLE_IN_PROGRESS
	BATTLE_END
)

// Creates a new battle instance, setting initial conditions
func NewBattle() *Battle {
	b := Battle{
		State: BEFORE_START,
	}
	return &b
}

// Adds one or more parties to a team in the battle
func (b *Battle) AddParty(p ...*party) {
	b.parties = append(b.parties, p...)
}

<<<<<<< HEAD
// Gets all active ally Pokemon for a party
func (b *Battle) GetAllies(p *party) []target {
	allies := make([]target, 0)
	targets := b.GetTargets()
	for _, target := range targets {
		if target.Team == p.team {
			allies = append(allies, target)
=======
	for _, apIdx := range turnOrder {
		switch t := turns[apIdx].(type) {
		case FightTurn:
			user := b.derefActivePokemon(active[apIdx])
			target := b.derefActivePokemon(active[apIdx])
			// See: https://github.com/StevensSEC/pokemonbattlelib/wiki/Requirements#fight-using-a-move
			modifier := uint(1) // TODO: damage multiplers
			damage := (((2*uint(user.Level)/5)+2)*uint(user.Moves[t.moveIdx].Power)*user.Stats[STAT_ATK]/target.Stats[STAT_DEF]/50 + 2) * modifier
			(*target).CurrentHP -= damage
		default:
			panic("Unknown turn")
>>>>>>> e0fa90d4
		}
	}
	return allies
}

// Gets all active opponent Pokemon for a party
func (b *Battle) GetOpponents(p *party) []target {
	opponents := make([]target, 0)
	targets := b.GetTargets()
	for _, target := range targets {
		if target.Team == p.team {
			opponents = append(opponents, target)
		}
	}
	return opponents
}

func (b *Battle) Start() error {
	// TODO: validate the battle, return error if invalid

	// Initiate the battle! Send out the first pokemon in the parties.
	b.State = BATTLE_IN_PROGRESS
	for _, party := range b.parties {
		party.SetActive(0)
	}
	return nil
}

// Simulates a single round of the battle.
func (b *Battle) SimulateRound() {
	// Collects all turn info from each active Pokemon
	turns := make([]TurnContext, 0)
	for _, party := range b.parties {
		for _, pokemon := range party.activePokemon {
			ctx := b.getContext(party, pokemon)
			turn := (*party.Agent).Act(ctx)
			turns = append(turns, TurnContext{Turn: &turn, Context: ctx})
		}
	}
	// Sort turns using an in-place stable sort
	sort.SliceStable(turns, func(i, j int) bool {
		turnA := turns[i].Turn
		turnB := turns[j].Turn
		ctxA := turns[i].Context
		ctxB := turns[j].Context
		if reflect.TypeOf(*turnA) == reflect.TypeOf(*turnB) {
			switch (*turnA).(type) {
			case FightTurn:
				// speedy pokemon should go first
				return ctxA.Pokemon.Stats[STAT_SPD] > ctxB.Pokemon.Stats[STAT_SPD]
			}
		} else {
			// make higher priority turns go first
			return (*turnA).Priority() > (*turnB).Priority()
		}
		// fallthrough
		return false
	})
	// Run turns in sorted order and update battle state
	for _, turn := range turns {
		switch t := (*turn.Turn).(type) {
		case FightTurn:
			log.Printf("TODO: Implement fight\n")
		default:
			log.Panicf("Unknown turn of type %v", t)
		}
	}
}

type target struct {
	party     int     // Identifier for a party (index in battle parties, or "party ID")
	partySlot int     // The slot of the active Pokemon
	Team      int     // The team that the Pokemon belongs to
	Pokemon   Pokemon // Pokemon that is a candidate target
}

type BattleContext struct {
	Battle    Battle   // A copy of the current Battle, including weather, state, etc.
	Pokemon   Pokemon  // A copy of the Pokemon that is acting in this context
	Team      int      // The team of the acting Pokemon
	Allies    []target // Targets that are allies of the acting Pokemon
	Opponents []target // Targets that are opponents of the acting Pokemon
	Targets   []target // An array of all possible targets that the Pokemon can act on
}

// Gets all the active Pokemon (targets) in the battle
func (b *Battle) GetTargets() []target {
	targets := make([]target, 0)
	for partyID, party := range b.parties {
		for slot, active := range party.activePokemon {
			target := target{
				party:     partyID,
				partySlot: slot,
				Team:      party.team,
				Pokemon:   *active,
			}
			targets = append(targets, target)
		}
	}
	return targets
}

// Gets the current context for a pokemon to act (perform a turn)
func (b *Battle) getContext(party *party, pokemon *Pokemon) *BattleContext {
	return &BattleContext{
		Battle:    *b,
		Pokemon:   *pokemon,
		Team:      party.team,
		Allies:    b.GetAllies(party),
		Opponents: b.GetOpponents(party),
		Targets:   b.GetTargets(),
	}
}

// An abstration over all possible actions an `Agent` can make in one round. Each Pokemon gets one turn.
type Turn interface {
	Priority() int // Gets the turn's priority. Higher values go first.
}

// Wrapper used to determine turn order in a battle
type TurnContext struct {
	Turn    *Turn          // A reference to the turn that a Pokemon made using an Agent
	Context *BattleContext // The context in which the Pokemon took its turn
}

type FightTurn struct {
	Move   int    // Denotes the index (0-3) of the pokemon's which of the pokemon's moves to use.
	Target target // Info containing data determining the target of
}

func (turn FightTurn) Priority() int {
	return 0
}<|MERGE_RESOLUTION|>--- conflicted
+++ resolved
@@ -1,10 +1,7 @@
 package pokemonbattlelib
 
 import (
-<<<<<<< HEAD
 	"log"
-=======
->>>>>>> e0fa90d4
 	"reflect"
 	"sort"
 )
@@ -39,7 +36,18 @@
 	b.parties = append(b.parties, p...)
 }
 
-<<<<<<< HEAD
+// Gets a reference to a Pokemon using party ID and party slot
+func (b *Battle) getPokemon(party, slot int) *Pokemon {
+	if party >= len(b.parties) {
+		panic(PartyIndexError)
+	}
+	p := b.parties[party].pokemon
+	if slot >= len(p) {
+		panic(PartyIndexError)
+	}
+	return p[slot]
+}
+
 // Gets all active ally Pokemon for a party
 func (b *Battle) GetAllies(p *party) []target {
 	allies := make([]target, 0)
@@ -47,19 +55,6 @@
 	for _, target := range targets {
 		if target.Team == p.team {
 			allies = append(allies, target)
-=======
-	for _, apIdx := range turnOrder {
-		switch t := turns[apIdx].(type) {
-		case FightTurn:
-			user := b.derefActivePokemon(active[apIdx])
-			target := b.derefActivePokemon(active[apIdx])
-			// See: https://github.com/StevensSEC/pokemonbattlelib/wiki/Requirements#fight-using-a-move
-			modifier := uint(1) // TODO: damage multiplers
-			damage := (((2*uint(user.Level)/5)+2)*uint(user.Moves[t.moveIdx].Power)*user.Stats[STAT_ATK]/target.Stats[STAT_DEF]/50 + 2) * modifier
-			(*target).CurrentHP -= damage
-		default:
-			panic("Unknown turn")
->>>>>>> e0fa90d4
 		}
 	}
 	return allies
@@ -96,7 +91,7 @@
 		for _, pokemon := range party.activePokemon {
 			ctx := b.getContext(party, pokemon)
 			turn := (*party.Agent).Act(ctx)
-			turns = append(turns, TurnContext{Turn: &turn, Context: ctx})
+			turns = append(turns, TurnContext{Turn: turn, Context: ctx})
 		}
 	}
 	// Sort turns using an in-place stable sort
@@ -105,24 +100,30 @@
 		turnB := turns[j].Turn
 		ctxA := turns[i].Context
 		ctxB := turns[j].Context
-		if reflect.TypeOf(*turnA) == reflect.TypeOf(*turnB) {
-			switch (*turnA).(type) {
+		if reflect.TypeOf(turnA) == reflect.TypeOf(turnB) {
+			switch turnA.(type) {
 			case FightTurn:
 				// speedy pokemon should go first
 				return ctxA.Pokemon.Stats[STAT_SPD] > ctxB.Pokemon.Stats[STAT_SPD]
 			}
 		} else {
 			// make higher priority turns go first
-			return (*turnA).Priority() > (*turnB).Priority()
+			return turnA.Priority() > turnB.Priority()
 		}
 		// fallthrough
 		return false
 	})
 	// Run turns in sorted order and update battle state
 	for _, turn := range turns {
-		switch t := (*turn.Turn).(type) {
+		switch t := turn.Turn.(type) {
 		case FightTurn:
-			log.Printf("TODO: Implement fight\n")
+			user := turn.Context.Pokemon
+			target := t.Target
+			receiver := b.getPokemon(target.party, target.partySlot)
+			// See: https://github.com/StevensSEC/pokemonbattlelib/wiki/Requirements#fight-using-a-move
+			modifier := uint(1) // TODO: damage multiplers
+			damage := (((2*uint(user.Level)/5)+2)*uint(user.Moves[t.Move].Power)*user.Stats[STAT_ATK]/receiver.Stats[STAT_DEF]/50 + 2) * modifier
+			(*receiver).CurrentHP -= damage
 		default:
 			log.Panicf("Unknown turn of type %v", t)
 		}
@@ -181,7 +182,7 @@
 
 // Wrapper used to determine turn order in a battle
 type TurnContext struct {
-	Turn    *Turn          // A reference to the turn that a Pokemon made using an Agent
+	Turn    Turn           // A copy of the turn that a Pokemon made using an Agent
 	Context *BattleContext // The context in which the Pokemon took its turn
 }
 
