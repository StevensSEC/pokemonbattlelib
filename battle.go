--- conflicted
+++ resolved
@@ -243,15 +243,10 @@
 			if b.Weather == WeatherFog {
 				accuracy *= 3. / 5.
 			}
-<<<<<<< HEAD
 			switch self.HeldItem {
 			case ItemWideLens:
 				accuracy *= 1.10
 			}
-			// Todo: account for receiver's evasion
-			receiver := b.getPokemon(t.Target.party, t.Target.partySlot)
-=======
->>>>>>> 0d40ba08
 			if move.Accuracy() != 0 && !b.rng.Roll(int(accuracy), 100) {
 				b.QueueTransaction(MoveFailTransaction{
 					User:   &user,
