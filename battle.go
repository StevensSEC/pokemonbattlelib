--- conflicted
+++ resolved
@@ -124,11 +124,7 @@
 		switch t := turn.Turn.(type) {
 		case FightTurn:
 			user := turn.Context.Pokemon
-<<<<<<< HEAD
-=======
 			move := user.Moves[t.Move]
-			target := t.Target
->>>>>>> 3b719696
 			receiver := b.getPokemon(t.Target.party, t.Target.partySlot)
 			// See: https://github.com/StevensSEC/pokemonbattlelib/wiki/Requirements#fight-using-a-move
 			modifier := uint(1) // TODO: damage multiplers
@@ -142,7 +138,7 @@
 			b.QueueTransaction(DamageTransaction{
 				User:   &user,
 				Target: t.Target,
-				Move:   user.Moves[t.Move],
+				Move:   move,
 				Damage: damage,
 			})
 		case ItemTurn:
