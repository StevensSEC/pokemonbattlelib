--- conflicted
+++ resolved
@@ -5,23 +5,14 @@
 )
 
 type Battle struct {
-<<<<<<< HEAD
-	// TODO
+	Weather      int  // one of the 6 in-battle weather conditions
+	ShiftSet     bool // shift or set battle style for NPC trainer battles
 	State        BattleState
 	Parties      []*Party
 	Agents       []*Agent
 	agentParties map[int]int // Maps agent indexes to party indexes
 	teams        [][]int     // An array of teams, which are arrays of Agents. Used to derive allies and opponents
 }
-=======
-	Weather  int  // one of the 6 in-battle weather conditions
-	ShiftSet bool // shift or set battle style for NPC trainer battles
-	State    BattleState
-	Players  []*Agent
-}
-
-type BattleState int
->>>>>>> 7b61fb2f
 
 type Party struct {
 	Pokemon []*Pokemon
