package pokemonbattlelib

import (
	"encoding/json"
	"fmt"
	"math/rand"
	"reflect"
	"sort"
)

// A Pokemon battle. Enforces rules of the battle, and queries `Agent`s for turns.
type Battle struct {
	Weather  Weather // one of the 6 in-battle weather conditions
	ShiftSet bool    // shift or set battle style for NPC trainer battles
	State    BattleState
	rng      RNG
	ruleset  BattleRule

	parties  []*battleParty             // All parties participating in the battle
	metadata map[BattleMeta]interface{} // Metadata to be tracked during a battle

	tQueue     []Transaction
	tProcessed []Transaction
	results    BattleResults
}

type BattleRule int

const (
	BattleRuleFaint BattleRule = 1 << iota
)
const BattleRuleSetDefault = BattleRuleFaint

type BattleMeta int

const (
	MetaWeatherTurns BattleMeta = iota
)

type BattleState int

const (
	BattleBeforeStart BattleState = iota
	BattleInProgress
	BattleEnd
)

// Creates a new battle instance, setting initial conditions
func NewBattle() *Battle {
	rng := LCRNG(rand.Uint32())
	b := Battle{
		State:   BattleBeforeStart,
		rng:     RNG(&rng),
		ruleset: BattleRuleSetDefault,
		metadata: map[BattleMeta]interface{}{
			MetaWeatherTurns: 0,
		},
	}
	return &b
}

// Sets the seed of the underlying random number generator used for the battle.
func (b *Battle) SetSeed(seed uint) {
	b.rng.SetSeed(seed)
}

// Add a party to the battle, controlled by an agent. This method is preferred over `AddBattleParty`.
func (b *Battle) AddParty(p *Party, a *Agent, team int) {
	b.AddBattleParty(&battleParty{
		Party:         p,
		Agent:         a,
		activePokemon: make(map[int]*Pokemon),
		team:          team,
	})
}

// Adds one or more parties to a team in the battle
func (b *Battle) AddBattleParty(p ...*battleParty) {
	b.parties = append(b.parties, p...)
}

// Gets a reference to a Pokemon from a target
func (b *Battle) getPokemon(t target) *Pokemon {
	return b.getPokemonInBattle(t.party, t.partySlot)
}

// Gets a reference to a Pokemon using party ID and party slot
func (b *Battle) getPokemonInBattle(party, slot int) *Pokemon {
	if party >= len(b.parties) {
		panic(ErrorPartyIndex)
	}
	p := b.parties[party].pokemon()
	if slot >= len(p) {
		panic(ErrorPartyIndex)
	}
	return p[slot]
}

// Gets all active ally Pokemon for a party
func (b *Battle) GetAllies(p *battleParty) []target {
	allies := make([]target, 0)
	targets := b.GetTargets()
	for _, target := range targets {
		if target.Team == p.team {
			allies = append(allies, target)
		}
	}
	return allies
}

// Gets all active opponent Pokemon for a party
func (b *Battle) GetOpponents(p *battleParty) []target {
	opponents := make([]target, 0)
	targets := b.GetTargets()
	for _, target := range targets {
		if target.Team != p.team {
			opponents = append(opponents, target)
		}
	}
	return opponents
}

// Start the battle.
func (b *Battle) Start() error {
	// validate
	teams := map[int]int{}
	for i, party := range b.parties {
		if len(party.pokemon()) == 0 {
			return fmt.Errorf("Party (index: %d) has no pokemon.", i)
		}
		teams[party.team]++
	}
	if len(teams) != 2 {
		return fmt.Errorf("Parties have invalid teams. There should be 2 teams with 1 party each, got %d teams", len(teams))
	}

	// Initiate the battle! Send out the first pokemon in the parties.
	b.State = BattleInProgress
	for _, party := range b.parties {
		party.SetActive(0)
	}
	return nil
}

// Handles all pre-turn logic
func (b *Battle) preRound() {
	for _, t := range b.GetTargetsRef() {
		if v, ok := t.Pokemon.metadata[MetaSleepTime]; ok && v.(int) == 0 && t.Pokemon.StatusEffects.check(StatusSleep) {
			b.QueueTransaction(CureStatusTransaction{
				Target:       *t,
				StatusEffect: StatusSleep,
			})
		}
	}
}

func (b *Battle) sortTurns(turns *[]TurnContext) {
	sort.SliceStable(*turns, func(i, j int) bool {
		turnA := (*turns)[i].Turn
		turnB := (*turns)[j].Turn
		pkmnA := (*turns)[i].User.Pokemon
		pkmnB := (*turns)[j].User.Pokemon
		if reflect.TypeOf(turnA) == reflect.TypeOf(turnB) {
			switch turnA.(type) {
			case FightTurn:
				ftA := turnA.(FightTurn)
				ftB := turnB.(FightTurn)
				mvA := pkmnA.Moves[ftA.Move]
				mvB := pkmnB.Moves[ftB.Move]
				if mvA.Priority() != mvB.Priority() {
					return mvA.Priority() > mvB.Priority()
				}
				// Held item priority
				itemLastA := 0
				itemLastB := 0
				switch pkmnA.HeldItem {
				case ItemFullIncense, ItemLaggingTail:
					itemLastA = 1
				}
				switch pkmnB.HeldItem {
				case ItemFullIncense, ItemLaggingTail:
					itemLastB = 1
				}
				if itemLastA != itemLastB {
					return itemLastA < itemLastB
				}
				// speedy pokemon should go first
				return pkmnA.Speed() > pkmnB.Speed()
			}
		} else {
			// make higher priority turns go first
			return turnA.Priority() > turnB.Priority()
		}
		// fallthrough
		return false
	})
}

// Simulates a single round of the battle. Returns processed transactions for this turn and indicates whether the battle has ended.
func (b *Battle) SimulateRound() ([]Transaction, bool) {
	if b.State != BattleInProgress {
		blog.Panic("battle is not currently in progress")
	}
	b.preRound()
	b.ProcessQueue()
	// Collects all turn info from each active Pokemon
	turns := make([]TurnContext, 0)
	for i, party := range b.parties {
		for j, pokemon := range party.activePokemon {
			ctx := b.getContext(party, pokemon)
			blog.Printf("Requesting turn from agent %d for pokemon %d (%s)", i, j, pokemon)
			turn := (*party.Agent).Act(ctx)
			// use the ground truth instead of a copy to let the garbage collector clean up the copied memory when it can
			switch t := turn.(type) {
			case FightTurn:
				t.Target.Pokemon = b.getPokemonInBattle(t.Target.party, t.Target.partySlot)
				turn = t // because the type check creates a copy (again...), we need to make sure that this version of the turn gets placed into the turn list
			case ItemTurn:
				t.Target.Pokemon = b.getPokemonInBattle(t.Target.party, t.Target.partySlot)
				turn = t
			}
			turns = append(turns, TurnContext{
				User: target{
					Pokemon:   b.getPokemonInBattle(i, j), // use the ground truth instead of a copy
					party:     i,
					partySlot: j,
					Team:      party.team,
				},
				Turn: turn,
			})
		}
	}
	blog.Println("Sorting turns")
	// Sort turns using an in-place stable sort
	b.sortTurns(&turns)
	// Run turns in sorted order and update battle state
	for len(turns) > 0 {
		turn := turns[0]
		turns = turns[1:]
		blog.Printf("Processing Turn %T for %s", turn.Turn, turn.User.Pokemon)
		user := turn.User.Pokemon
		if user.CurrentHP == 0 {
			continue
		}
		switch t := turn.Turn.(type) {
		case FightTurn:
			move := user.Moves[t.Move]
			// pre-move checks
			if user.StatusEffects.check(StatusFreeze) || user.StatusEffects.check(StatusParalyze) || user.StatusEffects.check(StatusFlinch) {
				immobilize := false
				status := user.StatusEffects & StatusNonvolatileMask
				if user.StatusEffects.check(StatusFreeze) {
					immobilize = b.rng.Roll(4, 5)
				} else if user.StatusEffects.check(StatusParalyze) {
					immobilize = b.rng.Roll(1, 4)
				}
				if user.StatusEffects.check(StatusFlinch) {
					immobilize = true
					status = StatusFlinch
				}
				if immobilize {
					b.QueueTransaction(ImmobilizeTransaction{
						Target:       turn.User,
						StatusEffect: status,
					})
					continue // forfeit turn
				}
			} else if user.StatusEffects.check(StatusSleep) && move.Id != MoveSnore && move.Id != MoveSleepTalk {
				b.QueueTransaction(ImmobilizeTransaction{
					Target:       turn.User,
					StatusEffect: StatusSleep,
				})
				continue // forfeit turn
			}

			// use the move
<<<<<<< HEAD
			receiver := t.Target.Pokemon
			accuracy := CalcAccuracy(b.Weather, user, receiver, move)
			b.QueueTransaction(PPTransaction{
				Move:   move,
				Amount: -1,
			})
			if move.Accuracy() != 0 && !b.rng.Roll(int(accuracy), 100) {
				b.QueueTransaction(MoveFailTransaction{
					User:   user,
					Reason: FailMiss,
				})
				continue
			}
			// See: https://github.com/StevensSEC/pokemonbattlelib/wiki/Requirements#fight-using-a-move
			// Status Moves
			if move.Category() == MoveCategoryStatus {
				switch move.Id {
				case MoveDoubleTeam:
					b.QueueTransaction(ModifyStatTransaction{
						Target: user,
						Stat:   StatEvasion,
						Stages: +1,
					})
				case MoveStunSpore:
					b.QueueTransaction(InflictStatusTransaction{
						Target:       t.Target.Pokemon,
						StatusEffect: StatusParalyze,
					})
				case MoveSpite:
					if m := t.Target.Pokemon.metadata[MetaLastMove]; m != nil {
						b.QueueTransaction(PPTransaction{
							Move:   m.(*Move),
							Amount: -4,
						})
					}
				case MoveAttract:
					g1, g2 := user.Gender, receiver.Gender
					// Only applies when Pokemon are opposite gender
					if g1 != GenderGenderless && g2 != GenderGenderless && g1 != g2 {
						b.QueueTransaction(InflictStatusTransaction{
							Target:       receiver,
							StatusEffect: StatusInfatuation,
						})
						if receiver.HeldItem == ItemDestinyKnot {
							b.QueueTransaction(InflictStatusTransaction{
								Target:       user,
								StatusEffect: StatusInfatuation,
							})
						}
					}
				case MoveRainDance:
					turns := 5
					if user.HeldItem == ItemDampRock {
						turns = 8
					}
					b.QueueTransaction(WeatherTransaction{
						Weather: WeatherRain,
						Turns:   turns,
					})
				case MoveSunnyDay:
					turns := 5
					if user.HeldItem == ItemHeatRock {
						turns = 8
					}
					b.QueueTransaction(WeatherTransaction{
						Weather: WeatherHarshSunlight,
						Turns:   turns,
					})
				case MoveHail:
					turns := 5
					if user.HeldItem == ItemIcyRock {
						turns = 8
					}
					b.QueueTransaction(WeatherTransaction{
						Weather: WeatherHail,
						Turns:   turns,
					})
				case MoveSandstorm:
					turns := 5
					if user.HeldItem == ItemSmoothRock {
						turns = 8
					}
					b.QueueTransaction(WeatherTransaction{
						Weather: WeatherSandstorm,
						Turns:   turns,
					})
				case MoveHowl:
					b.QueueTransaction(ModifyStatTransaction{
						Target: user,
						Stat:   StatAtk,
						Stages: +1,
					})
				case MoveSplash:
					b.QueueTransaction(MoveFailTransaction{
						User:   user,
						Reason: FailOther,
					})
				case MoveDefog:
					if b.Weather == WeatherFog {
						b.QueueTransaction(WeatherTransaction{
							Weather: WeatherClearSkies,
						})
					}
				case MoveMoonlight, MoveSynthesis, MoveMorningSun:
					if b.Weather == WeatherFog {
						b.QueueTransaction(HealTransaction{
							Target: user,
							Amount: user.MaxHP() / 4,
						})
					}
				default:
					blog.Printf("Unimplemented status move: %s", move.Name())
				}
			} else {
				// Physical/Special Moves
				damage := CalcMoveDamage(b.Weather, user, receiver, move)
				var crit uint = 1
				if b.rng.Roll(1, user.CritChance()) {
					crit = 2
				}
				// Receiver effects
				if receiver.HeldItem != ItemNone {
					switch receiver.HeldItem {
					case ItemStickyBarb:
						b.QueueTransaction(DamageTransaction{
							Target: turn.User,
							Damage: user.MaxHP() / 8,
						})
						if move.Flags()&FlagContact != 0 && user.HeldItem == ItemNone {
							b.QueueTransaction(
								GiveItemTransaction{
									Target: user,
									Item:   receiver.HeldItem,
								},
								GiveItemTransaction{
									Target: receiver,
									Item:   ItemNone,
								},
							)
						}
					}
				}
				damage *= crit
				b.QueueTransaction(DamageTransaction{
					User:   user,
					Target: t.Target,
					Move:   user.Moves[t.Move],
					Damage: uint(damage),
				})
				// Handle draining moves (Absorb, Mega Drain, Giga Drain, Drain Punch, etc.)
				if move.Drain() != 0 {
					drain := damage * uint(move.Drain()) / 100
					if user.HeldItem == ItemBigRoot {
						drain = drain * 130 / 100 // 30% more HP than normal
					}
					if drain == 0 {
						// Min 1 HP drain
						drain = 1
					}
					b.QueueTransaction(HealTransaction{
						Target: user,
						Amount: drain,
					})
				}
				if move.FlinchChance() > 0 && b.rng.Roll(move.FlinchChance(), 100) {
					b.QueueTransaction(InflictStatusTransaction{
						Target:       receiver,
						StatusEffect: StatusFlinch,
					})
				}
				// Other item effects in battle
				switch user.HeldItem {
				case ItemKingsRock, ItemRazorFang:
					// King's Rock makes non-flinching moves have a 10% to cause flinch
					// TODO: ensure only certain moves are affected -> https://bulbapedia.bulbagarden.net/wiki/King%27s_Rock
					if move.FlinchChance() == 0 && b.rng.Roll(1, 10) {
						b.QueueTransaction(InflictStatusTransaction{
							Target:       receiver,
							StatusEffect: StatusFlinch,
						})
					}
				case ItemLifeOrb:
					b.QueueTransaction(DamageTransaction{
						Target: turn.User,
						Damage: user.MaxHP() / 10,
					})
				case ItemShellBell:
					b.QueueTransaction(DamageTransaction{
						Target: turn.User,
						Damage: uint(damage / 8),
					})
				}
			}
			user.metadata[MetaLastMove] = move
=======
			b.QueueTransaction(UseMoveTransaction{
				User:   turn.User,
				Target: t.Target,
				Move:   turn.User.Pokemon.Moves[t.Move],
			})
>>>>>>> 851b0cd0
		case ItemTurn:
			b.QueueTransaction(ItemTransaction{
				Target: t.Target,
				Item:   t.Item,
				Move:   t.Target.Pokemon.Moves[t.Move],
			})
		default:
			blog.Panicf("Unknown turn of type %v", t)
		}
		b.ProcessQueue()
		if b.State == BattleEnd {
			break
		}
	}
	b.postRound()
	b.ProcessQueue()
	if len(b.tQueue) > 0 {
		blog.Panic("FATAL: There are still unprocessed transactions at the end of the round.")
	}
	transactions := b.tProcessed
	b.tProcessed = []Transaction{}
	return transactions, b.State == BattleEnd
}

// Handles all post-round logic
func (b *Battle) postRound() {
	blog.Println("Post-round")
	// Effects on every Pokemon
	for _, t := range b.GetTargetsRef() {
		pkmn := t.Pokemon
		// Status effects
		if pkmn.StatusEffects.check(StatusBurn) || pkmn.StatusEffects.check(StatusPoison) || pkmn.StatusEffects.check(StatusBadlyPoison) {
			cond := pkmn.StatusEffects & StatusNonvolatileMask
			var damage uint
			switch cond {
			case StatusBurn, StatusPoison:
				damage = pkmn.MaxHP() / 8
			case StatusBadlyPoison:
				// TODO: implement counter for increasing bad poison damage
				damage = pkmn.MaxHP() / 16
			}
			b.QueueTransaction(DamageTransaction{
				Target:       *t,
				Damage:       damage,
				StatusEffect: cond,
			})
		}
		pkmn.StatusEffects.clear(StatusFlinch) // Flinching only occurs over the course of a single turn. It never bleeds over into the next turn.
		if v, ok := t.Pokemon.metadata[MetaStatChangeImmune]; ok {
			turns := v.(int)
			pkmn.metadata[MetaStatChangeImmune] = turns - 1
			if turns == 0 {
				delete(pkmn.metadata, MetaStatChangeImmune)
			}
		}
		// Weather effects
		// TODO: check for weather resisting abilities
		if b.Weather == WeatherSandstorm {
			if pkmn.EffectiveType()&(TypeRock|TypeGround|TypeSteel) == 0 {
				damage := pkmn.MaxHP() / 16
				b.QueueTransaction(DamageTransaction{
					Target: *t,
					Damage: damage,
				})
			}
		} else if b.Weather == WeatherHail {
			if pkmn.EffectiveType()&TypeIce == 0 {
				damage := pkmn.MaxHP() / 16
				b.QueueTransaction(DamageTransaction{
					Target: *t,
					Damage: damage,
				})
			}
			// Held item effects
			if pkmn.HeldItem != ItemNone {
				b.QueueTransaction(ItemTransaction{
					Target: *t,
					Item:   pkmn.HeldItem,
				})
			}
		}
		if pkmn.HeldItem.Category() == ItemCategoryInAPinch && pkmn.CurrentHP <= pkmn.Stats[StatHP]/4 {
			b.QueueTransaction(ItemTransaction{
				Target: *t,
				IsHeld: true,
				Item:   pkmn.HeldItem,
			})
		}
		// Held item effects
		if pkmn.HeldItem != ItemNone {
			b.QueueTransaction(ItemTransaction{
				Target: *t,
				IsHeld: true,
				Item:   pkmn.HeldItem,
			})
		}
	}
	// Effects on the battle
	// Decrease weather counter/clear weather over time
	if b.Weather != WeatherClearSkies && b.metadata[MetaWeatherTurns] == 0 {
		b.QueueTransaction(WeatherTransaction{
			Weather: WeatherClearSkies,
		})
	}
	if turns := b.metadata[MetaWeatherTurns].(int); turns > 0 {
		b.metadata[MetaWeatherTurns] = turns - 1
	}
}

// Add Transactions to the queue.
func (b *Battle) QueueTransaction(t ...Transaction) {
	b.tQueue = append(b.tQueue, t...)
}

// Process Transactions that are in the queue until the queue is empty.
func (b *Battle) ProcessQueue() {
	for len(b.tQueue) > 0 {
		t := b.tQueue[0]
		blog.Printf("Processing Transaction %T", t)
		b.tQueue = b.tQueue[1:]
		t.Mutate(b)

		// add to the list of processed transactions
		b.tProcessed = append(b.tProcessed, t)
		if b.State == BattleEnd {
			break
		}
	}
}

type target struct {
	party     int      // Identifier for a party (index in battle parties, or "party ID")
	partySlot int      // The slot of the active Pokemon
	Team      int      // The team that the Pokemon belongs to
	Pokemon   *Pokemon // Pokemon that is a candidate target
}

// Create a new target object from party and slot
func (b *Battle) getTarget(party, slot int) target {
	p := b.getPokemonInBattle(party, slot)
	team := b.parties[party].team
	return target{
		Pokemon:   p,
		party:     party,
		partySlot: slot,
		Team:      team,
	}
}

func (t target) String() string {
	return fmt.Sprintf("Party %d (Slot %d) | Team %d | Pokemon:\n%s",
		t.party, t.partySlot, t.Team, t.Pokemon)
}

func (t target) MarshalJSON() ([]byte, error) {
	type alias target // required to not enter infinite recursive loop
	return json.Marshal(&struct {
		Party int
		Slot  int
		*alias
	}{
		Party: t.party,
		Slot:  t.partySlot,
		alias: (*alias)(&t),
	})
}

func (t *target) UnmarshalJSON(data []byte) error {
	type alias target // required to not enter infinite recursive loop
	aux := &struct {
		Party int
		Slot  int
		*alias
	}{
		alias: (*alias)(t),
	}
	err := json.Unmarshal(data, &aux)
	t.party = aux.Party
	t.partySlot = aux.Slot
	if err != nil {
		return err
	}
	return nil
}

func (b *Battle) GetParty(t *target) *battleParty {
	return b.parties[t.party]
}

type BattleContext struct {
	Battle    Battle   // A copy of the current Battle, including weather, state, etc.
	Pokemon   Pokemon  // A copy of the Pokemon that is acting in this context
	Team      int      // The team of the acting Pokemon
	Allies    []target // Targets that are allies of the acting Pokemon
	Opponents []target // Targets that are opponents of the acting Pokemon
	Targets   []target // An array of all possible targets that the Pokemon can act on
}

// Gets a deep copy of all the active Pokemon (targets) in the battle
func (b *Battle) GetTargets() []target {
	targets := make([]target, 0)
	for partyID, party := range b.parties {
		for slot, active := range party.activePokemon {
			var pkmn Pokemon
			bytes, _ := json.Marshal(active)
			err := json.Unmarshal(bytes, &pkmn)
			if err != nil {
				panic(err)
			}
			target := target{
				party:     partyID,
				partySlot: slot,
				Team:      party.team,
				Pokemon:   &pkmn,
			}
			targets = append(targets, target)
		}
	}
	return targets
}

// Gets all the active Pokemon (targets) in the battle with ground truth pointers.
func (b *Battle) GetTargetsRef() []*target {
	targets := make([]*target, 0)
	for partyID, party := range b.parties {
		for slot := range party.activePokemon {
			target := target{
				party:     partyID,
				partySlot: slot,
				Team:      party.team,
			}
			target.Pokemon = b.getPokemon(target)
			targets = append(targets, &target)
		}
	}
	return targets
}

// Gets the current context for a pokemon to act (perform a turn)
func (b *Battle) getContext(party *battleParty, pokemon *Pokemon) *BattleContext {
	// not joking, this is *actually* the fastest way to deep copy in Go.
	// although I didn't benchmark it myself, so I don't know that for a fact.
	var pkmn Pokemon
	bytes, _ := json.Marshal(pokemon)
	err := json.Unmarshal(bytes, &pkmn)
	if err != nil {
		panic(err)
	}
	return &BattleContext{
		Battle:    *b,
		Pokemon:   pkmn,
		Team:      party.team,
		Allies:    b.GetAllies(party),
		Opponents: b.GetOpponents(party),
		Targets:   b.GetTargets(),
	}
}

// Get the battle context that will be shared with the client
func (b *Battle) GetRoundContext(t target) *BattleContext {
	return b.getContext(b.parties[t.party], b.parties[t.party].activePokemon[t.partySlot])
}

// Get the results of the battle. The battle must be in the `BattleEnd` state.
func (b *Battle) GetResults() BattleResults {
	if b.State != BattleEnd {
		blog.Panic("Unable to get results of a battle that has not ended.")
	}
	return b.results
}

// Results for a Battle.
type BattleResults struct {
	Winner  int // The team that won the battle.
	Parties []*Party
}

// An abstraction over all possible actions an `Agent` can make in one round. Each Pokemon gets one turn.
type Turn interface {
	Priority() int // Gets the turn's priority. Higher values go first. Not to be confused with Move priority.
}

// Wrapper used to determine turn order in a battle
type TurnContext struct {
	User target // The pokemon that made this turn.
	Turn Turn   // A copy of the turn that a Pokemon made using an Agent
}

// A turn to represent a Pokemon using a Move.
type FightTurn struct {
	Move   int    // Denotes the index (0-3) of the pokemon's which of the pokemon's moves to use.
	Target target // Info containing data determining the target of
}

func (turn FightTurn) Priority() int {
	return 0
}

// A turn to represent using an item from the Party's inventory. An item turn has the a higher priority than any move.
type ItemTurn struct {
	Move   int    // Denotes the index (0-3) of the pokemon's which of the pokemon's moves to use.
	Target target // Info containing data determining the target of
	Item   Item   // Which item is being consumed
}

func (turn ItemTurn) Priority() int {
	return 1
}<|MERGE_RESOLUTION|>--- conflicted
+++ resolved
@@ -274,208 +274,11 @@
 			}
 
 			// use the move
-<<<<<<< HEAD
-			receiver := t.Target.Pokemon
-			accuracy := CalcAccuracy(b.Weather, user, receiver, move)
-			b.QueueTransaction(PPTransaction{
-				Move:   move,
-				Amount: -1,
-			})
-			if move.Accuracy() != 0 && !b.rng.Roll(int(accuracy), 100) {
-				b.QueueTransaction(MoveFailTransaction{
-					User:   user,
-					Reason: FailMiss,
-				})
-				continue
-			}
-			// See: https://github.com/StevensSEC/pokemonbattlelib/wiki/Requirements#fight-using-a-move
-			// Status Moves
-			if move.Category() == MoveCategoryStatus {
-				switch move.Id {
-				case MoveDoubleTeam:
-					b.QueueTransaction(ModifyStatTransaction{
-						Target: user,
-						Stat:   StatEvasion,
-						Stages: +1,
-					})
-				case MoveStunSpore:
-					b.QueueTransaction(InflictStatusTransaction{
-						Target:       t.Target.Pokemon,
-						StatusEffect: StatusParalyze,
-					})
-				case MoveSpite:
-					if m := t.Target.Pokemon.metadata[MetaLastMove]; m != nil {
-						b.QueueTransaction(PPTransaction{
-							Move:   m.(*Move),
-							Amount: -4,
-						})
-					}
-				case MoveAttract:
-					g1, g2 := user.Gender, receiver.Gender
-					// Only applies when Pokemon are opposite gender
-					if g1 != GenderGenderless && g2 != GenderGenderless && g1 != g2 {
-						b.QueueTransaction(InflictStatusTransaction{
-							Target:       receiver,
-							StatusEffect: StatusInfatuation,
-						})
-						if receiver.HeldItem == ItemDestinyKnot {
-							b.QueueTransaction(InflictStatusTransaction{
-								Target:       user,
-								StatusEffect: StatusInfatuation,
-							})
-						}
-					}
-				case MoveRainDance:
-					turns := 5
-					if user.HeldItem == ItemDampRock {
-						turns = 8
-					}
-					b.QueueTransaction(WeatherTransaction{
-						Weather: WeatherRain,
-						Turns:   turns,
-					})
-				case MoveSunnyDay:
-					turns := 5
-					if user.HeldItem == ItemHeatRock {
-						turns = 8
-					}
-					b.QueueTransaction(WeatherTransaction{
-						Weather: WeatherHarshSunlight,
-						Turns:   turns,
-					})
-				case MoveHail:
-					turns := 5
-					if user.HeldItem == ItemIcyRock {
-						turns = 8
-					}
-					b.QueueTransaction(WeatherTransaction{
-						Weather: WeatherHail,
-						Turns:   turns,
-					})
-				case MoveSandstorm:
-					turns := 5
-					if user.HeldItem == ItemSmoothRock {
-						turns = 8
-					}
-					b.QueueTransaction(WeatherTransaction{
-						Weather: WeatherSandstorm,
-						Turns:   turns,
-					})
-				case MoveHowl:
-					b.QueueTransaction(ModifyStatTransaction{
-						Target: user,
-						Stat:   StatAtk,
-						Stages: +1,
-					})
-				case MoveSplash:
-					b.QueueTransaction(MoveFailTransaction{
-						User:   user,
-						Reason: FailOther,
-					})
-				case MoveDefog:
-					if b.Weather == WeatherFog {
-						b.QueueTransaction(WeatherTransaction{
-							Weather: WeatherClearSkies,
-						})
-					}
-				case MoveMoonlight, MoveSynthesis, MoveMorningSun:
-					if b.Weather == WeatherFog {
-						b.QueueTransaction(HealTransaction{
-							Target: user,
-							Amount: user.MaxHP() / 4,
-						})
-					}
-				default:
-					blog.Printf("Unimplemented status move: %s", move.Name())
-				}
-			} else {
-				// Physical/Special Moves
-				damage := CalcMoveDamage(b.Weather, user, receiver, move)
-				var crit uint = 1
-				if b.rng.Roll(1, user.CritChance()) {
-					crit = 2
-				}
-				// Receiver effects
-				if receiver.HeldItem != ItemNone {
-					switch receiver.HeldItem {
-					case ItemStickyBarb:
-						b.QueueTransaction(DamageTransaction{
-							Target: turn.User,
-							Damage: user.MaxHP() / 8,
-						})
-						if move.Flags()&FlagContact != 0 && user.HeldItem == ItemNone {
-							b.QueueTransaction(
-								GiveItemTransaction{
-									Target: user,
-									Item:   receiver.HeldItem,
-								},
-								GiveItemTransaction{
-									Target: receiver,
-									Item:   ItemNone,
-								},
-							)
-						}
-					}
-				}
-				damage *= crit
-				b.QueueTransaction(DamageTransaction{
-					User:   user,
-					Target: t.Target,
-					Move:   user.Moves[t.Move],
-					Damage: uint(damage),
-				})
-				// Handle draining moves (Absorb, Mega Drain, Giga Drain, Drain Punch, etc.)
-				if move.Drain() != 0 {
-					drain := damage * uint(move.Drain()) / 100
-					if user.HeldItem == ItemBigRoot {
-						drain = drain * 130 / 100 // 30% more HP than normal
-					}
-					if drain == 0 {
-						// Min 1 HP drain
-						drain = 1
-					}
-					b.QueueTransaction(HealTransaction{
-						Target: user,
-						Amount: drain,
-					})
-				}
-				if move.FlinchChance() > 0 && b.rng.Roll(move.FlinchChance(), 100) {
-					b.QueueTransaction(InflictStatusTransaction{
-						Target:       receiver,
-						StatusEffect: StatusFlinch,
-					})
-				}
-				// Other item effects in battle
-				switch user.HeldItem {
-				case ItemKingsRock, ItemRazorFang:
-					// King's Rock makes non-flinching moves have a 10% to cause flinch
-					// TODO: ensure only certain moves are affected -> https://bulbapedia.bulbagarden.net/wiki/King%27s_Rock
-					if move.FlinchChance() == 0 && b.rng.Roll(1, 10) {
-						b.QueueTransaction(InflictStatusTransaction{
-							Target:       receiver,
-							StatusEffect: StatusFlinch,
-						})
-					}
-				case ItemLifeOrb:
-					b.QueueTransaction(DamageTransaction{
-						Target: turn.User,
-						Damage: user.MaxHP() / 10,
-					})
-				case ItemShellBell:
-					b.QueueTransaction(DamageTransaction{
-						Target: turn.User,
-						Damage: uint(damage / 8),
-					})
-				}
-			}
-			user.metadata[MetaLastMove] = move
-=======
 			b.QueueTransaction(UseMoveTransaction{
 				User:   turn.User,
 				Target: t.Target,
 				Move:   turn.User.Pokemon.Moves[t.Move],
 			})
->>>>>>> 851b0cd0
 		case ItemTurn:
 			b.QueueTransaction(ItemTransaction{
 				Target: t.Target,
