--- conflicted
+++ resolved
@@ -86,6 +86,9 @@
 
 // Simulates a single round of the battle.
 func (b *Battle) SimulateRound() []Transaction {
+	if b.State != BATTLE_IN_PROGRESS {
+		log.Panic("battle is not currently in progress")
+	}
 	// Collects all turn info from each active Pokemon
 	turns := make([]TurnContext, 0)
 	for _, party := range b.parties {
@@ -124,29 +127,35 @@
 			// See: https://github.com/StevensSEC/pokemonbattlelib/wiki/Requirements#fight-using-a-move
 			modifier := uint(1) // TODO: damage multiplers
 			damage := (((2*uint(user.Level)/5)+2)*uint(user.Moves[t.Move].Power)*user.Stats[STAT_ATK]/receiver.Stats[STAT_DEF]/50 + 2) * modifier
-<<<<<<< HEAD
-			(*receiver).CurrentHP -= damage
-		case ItemTurn:
-			receiver := b.getPokemon(t.Target.party, t.Target.partySlot)
-			t.Item.UseItem(receiver)
-=======
 			transactions = append(transactions, DamageTransaction{
 				User:   &user,
 				Target: receiver,
 				Move:   user.Moves[t.Move],
 				Damage: damage,
 			})
->>>>>>> 99cf529b
+		case ItemTurn:
+			receiver := b.getPokemon(t.Target.party, t.Target.partySlot)
+			move := receiver.Moves[t.Move]
+			transactions = append(transactions, ItemTransaction{
+				Target: receiver,
+				Item:   t.Item,
+				Move:   move,
+			})
 		default:
 			log.Panicf("Unknown turn of type %v", t)
 		}
 	}
-
 	// process transations
 	for _, transaction := range transactions {
 		switch t := transaction.(type) {
 		case DamageTransaction:
 			(*t.Target).CurrentHP -= t.Damage
+		case ItemTransaction:
+			if t.Item.Category == ItemPPRecovery {
+				t.Item.UseMoveItem(t.Target, t.Move)
+			} else {
+				t.Item.UseItem(t.Target)
+			}
 		}
 	}
 	return transactions
@@ -220,7 +229,6 @@
 	return 0
 }
 
-<<<<<<< HEAD
 // An item turn has the a higher priority than any move.
 type ItemTurn struct {
 	Move   int    // Denotes the index (0-3) of the pokemon's which of the pokemon's moves to use.
@@ -230,7 +238,8 @@
 
 func (turn ItemTurn) Priority() int {
 	return 1
-=======
+}
+
 // Describes a change to battle state.
 type Transaction interface {
 	BattleLog() string
@@ -251,5 +260,14 @@
 		t.Target.GetName(),
 		t.Damage,
 	)
->>>>>>> 99cf529b
+}
+
+type ItemTransaction struct {
+	Target *Pokemon
+	Item   *Item
+	Move   *Move
+}
+
+func (t ItemTransaction) BattleLog() string {
+	return fmt.Sprintf("%s used on %s.", t.Item.Name, t.Target.GetName())
 }