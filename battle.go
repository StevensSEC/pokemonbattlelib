package pokemonbattlelib

import (
	"encoding/json"
	"fmt"
	"math/rand"
	"reflect"
	"sort"
)

// A Pokemon battle. Enforces rules of the battle, and queries `Agent`s for turns.
type Battle struct {
	Weather  Weather // one of the 6 in-battle weather conditions
	ShiftSet bool    // shift or set battle style for NPC trainer battles
	State    BattleState
	rng      RNG

	parties  []*battleParty             // All parties participating in the battle
	metadata map[BattleMeta]interface{} // Metadata to be tracked during a battle

	tQueue     []Transaction
	tProcessed []Transaction
	results    BattleResults
}

type BattleMeta int

const (
	MetaWeatherTurns BattleMeta = iota
)

type BattleState int

const (
	BattleBeforeStart BattleState = iota
	BattleInProgress
	BattleEnd
)

// Creates a new battle instance, setting initial conditions
func NewBattle() *Battle {
	rng := LCRNG(rand.Uint32())
	b := Battle{
		State: BattleBeforeStart,
		rng:   RNG(&rng),
		metadata: map[BattleMeta]interface{}{
			MetaWeatherTurns: 0,
		},
	}
	return &b
}

// Sets the seed of the underlying random number generator used for the battle.
func (b *Battle) SetSeed(seed uint) {
	b.rng.SetSeed(seed)
}

func (b *Battle) AddParty(p *Party, a *Agent, team int) {
	b.AddBattleParty(&battleParty{
		Party:         p,
		Agent:         a,
		activePokemon: make(map[int]*Pokemon),
		team:          team,
	})
}

// Adds one or more parties to a team in the battle
func (b *Battle) AddBattleParty(p ...*battleParty) {
	b.parties = append(b.parties, p...)
}

// Gets a reference to a Pokemon from a target
func (b *Battle) getPokemon(t target) *Pokemon {
	return b.getPokemonInBattle(t.party, t.partySlot)
}

// Gets a reference to a Pokemon using party ID and party slot
func (b *Battle) getPokemonInBattle(party, slot int) *Pokemon {
	if party >= len(b.parties) {
		panic(ErrorPartyIndex)
	}
	p := b.parties[party].pokemon()
	if slot >= len(p) {
		panic(ErrorPartyIndex)
	}
	return p[slot]
}

// Gets all active ally Pokemon for a party
func (b *Battle) GetAllies(p *battleParty) []target {
	allies := make([]target, 0)
	targets := b.GetTargets()
	for _, target := range targets {
		if target.Team == p.team {
			allies = append(allies, target)
		}
	}
	return allies
}

// Gets all active opponent Pokemon for a party
func (b *Battle) GetOpponents(p *battleParty) []target {
	opponents := make([]target, 0)
	targets := b.GetTargets()
	for _, target := range targets {
		if target.Team != p.team {
			opponents = append(opponents, target)
		}
	}
	return opponents
}

// Start the battle.
func (b *Battle) Start() error {
	// validate
	teams := map[int]int{}
	for i, party := range b.parties {
		if len(party.pokemon()) == 0 {
			return fmt.Errorf("Party (index: %d) has no pokemon.", i)
		}
		teams[party.team]++
	}
	if len(teams) != 2 {
		return fmt.Errorf("Parties have invalid teams. There should be 2 teams with 1 party each, got %d teams", len(teams))
	}

	// Initiate the battle! Send out the first pokemon in the parties.
	b.State = BattleInProgress
	for _, party := range b.parties {
		party.SetActive(0)
	}
	return nil
}

// Handles all pre-turn logic
func (b *Battle) preRound() {
<<<<<<< HEAD
	// Set Pokemon meta tags
	for _, party := range b.parties {
		for _, p := range party.activePokemon {
			// Held item effects
			if p.HeldItem != nil {
				switch p.HeldItem.ID {
				case ItemFullIncense, ItemLaggingTail:
					p.metadata[MetaPriorityLast] = true
				}
			}
		}
	}
=======
	for _, t := range b.GetTargetsRef() {
		if v, ok := t.Pokemon.metadata[MetaSleepTime]; ok && v.(int) == 0 && t.Pokemon.StatusEffects.check(StatusSleep) {
			b.QueueTransaction(CureStatusTransaction{
				Target:       *t,
				StatusEffect: StatusSleep,
			})
		}
	}
}

func (b *Battle) sortTurns(turns *[]TurnContext) {
	sort.SliceStable(*turns, func(i, j int) bool {
		turnA := (*turns)[i].Turn
		turnB := (*turns)[j].Turn
		pkmnA := (*turns)[i].User.Pokemon
		pkmnB := (*turns)[j].User.Pokemon
		if reflect.TypeOf(turnA) == reflect.TypeOf(turnB) {
			switch turnA.(type) {
			case FightTurn:
				ftA := turnA.(FightTurn)
				ftB := turnB.(FightTurn)
				mvA := pkmnA.Moves[ftA.Move]
				mvB := pkmnB.Moves[ftB.Move]
				if mvA.Priority() != mvB.Priority() {
					return mvA.Priority() > mvB.Priority()
				}
				// speedy pokemon should go first
				return pkmnA.Speed() > pkmnB.Speed()
			}
		} else {
			// make higher priority turns go first
			return turnA.Priority() > turnB.Priority()
		}
		// fallthrough
		return false
	})
>>>>>>> d5f5d0cf
}

// Simulates a single round of the battle. Returns processed transactions for this turn and indicates whether the battle has ended.
func (b *Battle) SimulateRound() ([]Transaction, bool) {
	if b.State != BattleInProgress {
		blog.Panic("battle is not currently in progress")
	}
	b.preRound()
	b.ProcessQueue()
	// Collects all turn info from each active Pokemon
	turns := make([]TurnContext, 0)
	for i, party := range b.parties {
		for j, pokemon := range party.activePokemon {
			ctx := b.getContext(party, pokemon)
			blog.Printf("Requesting turn from agent %d for pokemon %d (%s)", i, j, pokemon)
			turn := (*party.Agent).Act(ctx)
			// use the ground truth instead of a copy to let the garbage collector clean up the copied memory when it can
			switch t := turn.(type) {
			case FightTurn:
				t.Target.Pokemon = b.getPokemonInBattle(t.Target.party, t.Target.partySlot)
				turn = t // because the type check creates a copy (again...), we need to make sure that this version of the turn gets placed into the turn list
			case ItemTurn:
				t.Target.Pokemon = b.getPokemonInBattle(t.Target.party, t.Target.partySlot)
				turn = t
			}
			turns = append(turns, TurnContext{
				User: target{
					Pokemon:   b.getPokemonInBattle(i, j), // use the ground truth instead of a copy
					party:     i,
					partySlot: j,
					Team:      party.team,
				},
				Turn: turn,
			})
		}
	}

	blog.Println("Sorting turns")
	// Sort turns using an in-place stable sort
<<<<<<< HEAD
	sort.SliceStable(turns, func(i, j int) bool {
		turnA := turns[i].Turn
		turnB := turns[j].Turn
		ctxA := turns[i].Context
		ctxB := turns[j].Context
		if reflect.TypeOf(turnA) == reflect.TypeOf(turnB) {
			switch turnA.(type) {
			case FightTurn:
				ftA := turnA.(FightTurn)
				ftB := turnB.(FightTurn)
				// Pokemon move last in their priority bracket
				_, lastA := ctxA.Pokemon.metadata[MetaPriorityLast]
				_, lastB := ctxB.Pokemon.metadata[MetaPriorityLast]
				if lastA && !lastB {
					return false
				} else if lastB && !lastA {
					return true
				}
				mvA := ctxA.Pokemon.Moves[ftA.Move]
				mvB := ctxB.Pokemon.Moves[ftB.Move]
				if mvA.Priority != mvB.Priority {
					return mvA.Priority > mvB.Priority
				}
				// speedy pokemon should go first
				return ctxA.Pokemon.GetSpeed() > ctxB.Pokemon.GetSpeed()
			}
		} else {
			// make higher priority turns go first
			return turnA.Priority() > turnB.Priority()
		}
		// fallthrough
		return false
	})
=======
	b.sortTurns(&turns)

>>>>>>> d5f5d0cf
	// Run turns in sorted order and update battle state
	for len(turns) > 0 {
		turn := turns[0]
		turns = turns[1:]
		blog.Printf("Processing Turn %T for %s", turn.Turn, turn.User.Pokemon)
		user := turn.User.Pokemon
		if user.CurrentHP == 0 {
			continue
		}
		switch t := turn.Turn.(type) {
		case FightTurn:
			move := user.Moves[t.Move]
			// pre-move checks
			if user.StatusEffects.check(StatusFreeze) || user.StatusEffects.check(StatusParalyze) {
				immobilize := false
				if user.StatusEffects.check(StatusFreeze) {
					immobilize = b.rng.Roll(4, 5)
				} else if user.StatusEffects.check(StatusParalyze) {
					immobilize = b.rng.Roll(1, 4)
				}
				if immobilize {
					b.QueueTransaction(ImmobilizeTransaction{
						Target: target{
							Pokemon: user,
						},
						StatusEffect: user.StatusEffects & StatusNonvolatileMask,
					})
					continue // forfeit turn
				}
			} else if user.StatusEffects.check(StatusSleep) && move.Id != MoveSnore && move.Id != MoveSleepTalk {
				b.QueueTransaction(ImmobilizeTransaction{
					Target: target{
						Pokemon: user,
					},
					StatusEffect: StatusSleep,
				})
				continue // forfeit turn
			}

			// use the move
			receiver := t.Target.Pokemon
			evasion := receiver.Evasion()
			// Todo: account for user's accuracy stage
			accuracy := move.Accuracy() * evasion / 100
			if b.Weather == WeatherFog {
				accuracy = (accuracy * 3) / 5
			}
			switch user.HeldItem {
			case ItemWideLens:
				accuracy = (accuracy * 110) / 100
			}
			if move.Accuracy() != 0 && !b.rng.Roll(int(accuracy), 100) {
				b.QueueTransaction(MoveFailTransaction{
					User:   user,
					Reason: FailMiss,
				})
				continue
			}
			// See: https://github.com/StevensSEC/pokemonbattlelib/wiki/Requirements#fight-using-a-move
			// Status Moves
			if move.Category() == MoveCategoryStatus {
				switch move.Id {
				case MoveDoubleTeam:
					b.QueueTransaction(ModifyStatTransaction{
						Target: user,
						Stat:   StatEvasion,
						Stages: +1,
					})
				case MoveStunSpore:
					b.QueueTransaction(InflictStatusTransaction{
						Target:       t.Target.Pokemon,
						StatusEffect: StatusParalyze,
					})
				case MoveSpite:
					if m := t.Target.Pokemon.metadata[MetaLastMove]; m != nil {
						b.QueueTransaction(PPTransaction{
							Move:   m.(*Move),
							Amount: -4,
						})
					}
				case MoveAttract:
					g1, g2 := user.Gender, receiver.Gender
					// Only applies when Pokemon are opposite gender
					if g1 != GenderGenderless && g2 != GenderGenderless && g1 != g2 {
						b.QueueTransaction(InflictStatusTransaction{
							Target:       receiver,
							StatusEffect: StatusInfatuation,
						})
						if receiver.HeldItem == ItemDestinyKnot {
							b.QueueTransaction(InflictStatusTransaction{
								Target:       user,
								StatusEffect: StatusInfatuation,
							})
						}
					}
				case MoveRainDance:
					turns := 5
					if user.HeldItem == ItemDampRock {
						turns = 8
					}
					b.QueueTransaction(WeatherTransaction{
						Weather: WeatherRain,
						Turns:   turns,
					})
				case MoveSunnyDay:
					turns := 5
					if user.HeldItem == ItemHeatRock {
						turns = 8
					}
					b.QueueTransaction(WeatherTransaction{
						Weather: WeatherHarshSunlight,
						Turns:   turns,
					})
				case MoveHail:
					turns := 5
					if user.HeldItem == ItemIcyRock {
						turns = 8
					}
					b.QueueTransaction(WeatherTransaction{
						Weather: WeatherHail,
						Turns:   turns,
					})
				case MoveSandstorm:
					turns := 5
					if user.HeldItem == ItemSmoothRock {
						turns = 8
					}
					b.QueueTransaction(WeatherTransaction{
						Weather: WeatherSandstorm,
						Turns:   turns,
					})
				case MoveHowl:
					b.QueueTransaction(ModifyStatTransaction{
						Target: user,
						Stat:   StatAtk,
						Stages: +1,
					})
				case MoveDefog:
					if b.Weather == WeatherFog {
						b.QueueTransaction(WeatherTransaction{
							Weather: WeatherClearSkies,
						})
					}
				case MoveMoonlight, MoveSynthesis, MoveMorningSun:
					if b.Weather == WeatherFog {
						b.QueueTransaction(HealTransaction{
							Target: user,
							Amount: user.MaxHP() / 4,
						})
					}
				default:
					blog.Printf("Unimplemented status move: %s", move.Name())
				}
			} else {
				// Physical/Special Moves
				damage := CalcMoveDamage(b.Weather, user, receiver, move)
				var crit uint = 1
				if b.rng.Roll(1, user.CritChance()) {
					crit = 2
				}
<<<<<<< HEAD
				crit := 1.0
				if b.rng.Roll(1, CritChances[user.StatModifiers[StatCritChance]]) {
					crit = 2.0
				}
				stab := 1.0
				if move != nil && user.Type&move.Type != 0 {
					stab = 1.5
					if user.Ability != nil && user.Ability.ID == 91 { // Adaptability
						stab = 2.0
					}
				}
				levelEffect := float64((2 * user.Level / 5) + 2)
				movePower := float64(move.Power)
				attack := float64(user.Stats[StatAtk])
				defense := float64(receiver.Stats[StatDef])
				// Move modifiers
				if move.Category == MoveCategorySpecial {
					attack = float64(user.Stats[StatSpAtk])
					defense = float64(receiver.Stats[StatSpDef])
				}
				// Weather modifiers
				if b.Weather == WeatherSandstorm {
					if receiver.Type&TypeRock != 0 {
						defense *= 1.5
					}
					if move.ID == MoveSolarBeam {
						movePower /= 2
					}
				}
				if b.Weather == WeatherHail && move.ID == MoveSolarBeam {
					movePower /= 2
				}
				if b.Weather == WeatherFog {
					if move.ID == MoveWeatherBall {
						movePower *= 2
					}
					if move.ID == MoveSolarBeam {
						movePower /= 2
					}
				}
				// Item modifiers
				if self.HeldItem != nil {
					switch self.HeldItem.ID {
					case ItemIronBall:
						// TODO: make flying not immune to ground
					case ItemChoiceBand, ItemChoiceScarf, ItemChoiceSpecs:
						// TODO: boost attack by 50% (in p.GetAttack)
						// TODO: boost special attak by 50% (in p.GetSpAtk)
						if lastMove := self.metadata[MetaLastMove]; lastMove != nil && lastMove != move {
							log.Panicf("cannot use move blocked by %s", self.HeldItem.Name)
						}
					}
				}
				if receiver.HeldItem != nil {
					switch receiver.HeldItem.ID {
					case ItemStickyBarb:
						b.QueueTransaction(DamageTransaction{
							Target: turn.User,
							Damage: self.Stats[StatHP] / 8,
						})
						if self.HeldItem == nil {
							b.QueueTransaction(
								SwapItemTransaction{
									Target: self,
									Item:   receiver.HeldItem,
								},
								SwapItemTransaction{
									Target: receiver,
									Item:   nil,
								},
							)
						}
					}
				}
				// Item modifiers (target)
				modifier := weather * crit * stab
				damage := (((levelEffect * movePower * attack / defense) / 50) + 2) * modifier
=======
				damage *= crit
>>>>>>> d5f5d0cf
				b.QueueTransaction(DamageTransaction{
					User:   user,
					Target: t.Target,
					Move:   user.Moves[t.Move],
					Damage: uint(damage),
				})
				// Handle draining moves (Absorb, Mega Drain, Giga Drain, Drain Punch, etc.)
				if move.Drain() != 0 {
					drain := damage * uint(move.Drain()/100)
					if user.HeldItem == ItemBigRoot {
						drain = (drain * 130) / 100 // 30% more HP than normal
					}
					if drain == 0 {
						// Min 1 HP drain
						drain = 1
					}
					b.QueueTransaction(HealTransaction{
						Target: user,
						Amount: uint(drain),
					})
				}
				// Other item effects in battle
				switch user.HeldItem {
				case ItemKingsRock, ItemRazorFang:
					// King's Rock makes non-flinching moves have a 10% to cause flinch
					// TODO: ensure only certain moves are affected -> https://bulbapedia.bulbagarden.net/wiki/King%27s_Rock
					if move.FlinchChance() == 0 && b.rng.Roll(1, 10) {
						b.QueueTransaction(InflictStatusTransaction{
							Target:       receiver,
							StatusEffect: StatusFlinch,
						})
					}
				case ItemLifeOrb:
					b.QueueTransaction(DamageTransaction{
						Target: turn.User,
						Damage: user.MaxHP() / 10,
					})
				case ItemShellBell:
					b.QueueTransaction(DamageTransaction{
						Target: turn.User,
						Damage: uint(damage / 8),
					})
				}
			}
		case ItemTurn:
			b.QueueTransaction(ItemTransaction{
				Target: t.Target,
				Item:   t.Item,
				Move:   t.Target.Pokemon.Moves[t.Move],
			})
		default:
			blog.Panicf("Unknown turn of type %v", t)
		}
		b.ProcessQueue()
		if b.State == BattleEnd {
			break
		}
	}
	b.postRound()

	b.ProcessQueue()
	if len(b.tQueue) > 0 {
		blog.Panic("FATAL: There are still unprocessed transactions at the end of the round.")
	}
	transactions := b.tProcessed
	b.tProcessed = []Transaction{}
	return transactions, b.State == BattleEnd
}

// Handles all post-round logic
func (b *Battle) postRound() {
	blog.Println("Post-round")
	// Effects on every Pokemon
	for _, t := range b.GetTargetsRef() {
		pkmn := t.Pokemon
		// Status effects
		if pkmn.StatusEffects.check(StatusBurn) || pkmn.StatusEffects.check(StatusPoison) || pkmn.StatusEffects.check(StatusBadlyPoison) {
			cond := pkmn.StatusEffects & StatusNonvolatileMask
			var damage uint
			switch cond {
			case StatusBurn, StatusPoison:
				damage = pkmn.MaxHP() / 8
			case StatusBadlyPoison:
				// TODO: implement counter for increasing bad poison damage
				damage = pkmn.MaxHP() / 16
			}
			b.QueueTransaction(DamageTransaction{
				Target:       *t,
				Damage:       damage,
				StatusEffect: cond,
			})
		}
		// Weather effects
		// TODO: check for weather resisting abilities
		if b.Weather == WeatherSandstorm {
			if pkmn.EffectiveType()&(TypeRock|TypeGround|TypeSteel) == 0 {
				damage := pkmn.MaxHP() / 16
				b.QueueTransaction(DamageTransaction{
					Target: *t,
					Damage: damage,
				})
			}
		} else if b.Weather == WeatherHail {
			if pkmn.EffectiveType()&TypeIce == 0 {
				damage := pkmn.MaxHP() / 16
				b.QueueTransaction(DamageTransaction{
					Target: *t,
					Damage: damage,
				})
			}
			// Held item effects
			if pkmn.HeldItem != nil {
				b.QueueTransaction(ItemTransaction{
					Target: pkmn,
					Item:   pkmn.HeldItem,
				})
			}
		}
		if pkmn.HeldItem.Category() == ItemCategoryInAPinch && pkmn.CurrentHP <= pkmn.Stats[StatHP]/4 {
			b.QueueTransaction(ItemTransaction{
				Target: *t,
				IsHeld: true,
				Item:   pkmn.HeldItem,
			})
		}
		// Held item effects
		if pkmn.HeldItem != ItemNone {
			b.QueueTransaction(ItemTransaction{
				Target: *t,
				IsHeld: true,
				Item:   pkmn.HeldItem,
			})
		}
	}
	// Effects on the battle
	// Decrease weather counter/clear weather over time
	if b.Weather != WeatherClearSkies && b.metadata[MetaWeatherTurns] == 0 {
		b.QueueTransaction(WeatherTransaction{
			Weather: WeatherClearSkies,
		})
	}
	if turns := b.metadata[MetaWeatherTurns].(int); turns > 0 {
		b.metadata[MetaWeatherTurns] = turns - 1
	}
}

// Add Transactions to the queue.
func (b *Battle) QueueTransaction(t ...Transaction) {
	b.tQueue = append(b.tQueue, t...)
}

// Process Transactions that are in the queue until the queue is empty.
func (b *Battle) ProcessQueue() {
	for len(b.tQueue) > 0 {
		t := b.tQueue[0]
		blog.Printf("Processing Transaction %T", t)
		b.tQueue = b.tQueue[1:]
		t.Mutate(b)

		// add to the list of processed transactions
		b.tProcessed = append(b.tProcessed, t)
		if b.State == BattleEnd {
			break
		}
	}
}

type target struct {
	party     int      // Identifier for a party (index in battle parties, or "party ID")
	partySlot int      // The slot of the active Pokemon
	Team      int      // The team that the Pokemon belongs to
	Pokemon   *Pokemon // Pokemon that is a candidate target
}

func (t target) String() string {
	return fmt.Sprintf("Party %d (Slot %d) | Team %d | Pokemon:\n%s",
		t.party, t.partySlot, t.Team, t.Pokemon)
}

func (t *target) MarshalJSON() ([]byte, error) {
	type alias target // required to not enter infinite recursive loop
	return json.Marshal(&struct {
		Party int
		Slot  int
		*alias
	}{
		alias: (*alias)(t),
	})
}

func (t *target) UnmarshalJSON(data []byte) error {
	type alias target // required to not enter infinite recursive loop
	aux := &struct {
		Party int
		Slot  int
		*alias
	}{
		alias: (*alias)(t),
	}
	err := json.Unmarshal(data, &aux)
	t.party = aux.Party
	t.partySlot = aux.Slot
	if err != nil {
		return err
	}
	return nil
}

func (b *Battle) GetParty(t *target) *battleParty {
	return b.parties[t.party]
}

type BattleContext struct {
	Battle    Battle   // A copy of the current Battle, including weather, state, etc.
	Pokemon   Pokemon  // A copy of the Pokemon that is acting in this context
	Team      int      // The team of the acting Pokemon
	Allies    []target // Targets that are allies of the acting Pokemon
	Opponents []target // Targets that are opponents of the acting Pokemon
	Targets   []target // An array of all possible targets that the Pokemon can act on
}

// Gets a deep copy of all the active Pokemon (targets) in the battle
func (b *Battle) GetTargets() []target {
	targets := make([]target, 0)
	for partyID, party := range b.parties {
		for slot, active := range party.activePokemon {
			var pkmn Pokemon
			bytes, _ := json.Marshal(active)
			json.Unmarshal(bytes, &pkmn)
			target := target{
				party:     partyID,
				partySlot: slot,
				Team:      party.team,
				Pokemon:   &pkmn,
			}
			targets = append(targets, target)
		}
	}
	return targets
}

// Gets all the active Pokemon (targets) in the battle with ground truth pointers.
func (b *Battle) GetTargetsRef() []*target {
	targets := make([]*target, 0)
	for partyID, party := range b.parties {
		for slot := range party.activePokemon {
			target := target{
				party:     partyID,
				partySlot: slot,
				Team:      party.team,
			}
			target.Pokemon = b.getPokemon(target)
			targets = append(targets, &target)
		}
	}
	return targets
}

// Gets the current context for a pokemon to act (perform a turn)
func (b *Battle) getContext(party *battleParty, pokemon *Pokemon) *BattleContext {
	// not joking, this is *actually* the fastest way to deep copy in Go.
	// although I didn't benchmark it myself, so I don't know that for a fact.
	var pkmn Pokemon
	bytes, _ := json.Marshal(pokemon)
	json.Unmarshal(bytes, &pkmn)
	return &BattleContext{
		Battle:    *b,
		Pokemon:   pkmn,
		Team:      party.team,
		Allies:    b.GetAllies(party),
		Opponents: b.GetOpponents(party),
		Targets:   b.GetTargets(),
	}
}

// Get the battle context that will be shared with the client
func (b *Battle) GetRoundContext(t target) *BattleContext {
	return b.getContext(b.parties[t.party], b.parties[t.party].activePokemon[t.partySlot])
}

// Get the results of the battle. The battle must be in the `BattleEnd` state.
func (b *Battle) GetResults() BattleResults {
	if b.State != BattleEnd {
		blog.Panic("Unable to get results of a battle that has not ended.")
	}
	return b.results
}

// Results for a Battle.
type BattleResults struct {
	Winner int // The team that won the battle.
}

// An abstraction over all possible actions an `Agent` can make in one round. Each Pokemon gets one turn.
type Turn interface {
	Priority() int // Gets the turn's priority. Higher values go first. Not to be confused with Move priority.
}

// Wrapper used to determine turn order in a battle
type TurnContext struct {
	User target // The pokemon that made this turn.
	Turn Turn   // A copy of the turn that a Pokemon made using an Agent
}

// A turn to represent a Pokemon using a Move.
type FightTurn struct {
	Move   int    // Denotes the index (0-3) of the pokemon's which of the pokemon's moves to use.
	Target target // Info containing data determining the target of
}

func (turn FightTurn) Priority() int {
	return 0
}

// A turn to represent using an item from the Party's inventory. An item turn has the a higher priority than any move.
type ItemTurn struct {
	Move   int    // Denotes the index (0-3) of the pokemon's which of the pokemon's moves to use.
	Target target // Info containing data determining the target of
	Item   Item   // Which item is being consumed
}

func (turn ItemTurn) Priority() int {
	return 1
}<|MERGE_RESOLUTION|>--- conflicted
+++ resolved
@@ -134,20 +134,6 @@
 
 // Handles all pre-turn logic
 func (b *Battle) preRound() {
-<<<<<<< HEAD
-	// Set Pokemon meta tags
-	for _, party := range b.parties {
-		for _, p := range party.activePokemon {
-			// Held item effects
-			if p.HeldItem != nil {
-				switch p.HeldItem.ID {
-				case ItemFullIncense, ItemLaggingTail:
-					p.metadata[MetaPriorityLast] = true
-				}
-			}
-		}
-	}
-=======
 	for _, t := range b.GetTargetsRef() {
 		if v, ok := t.Pokemon.metadata[MetaSleepTime]; ok && v.(int) == 0 && t.Pokemon.StatusEffects.check(StatusSleep) {
 			b.QueueTransaction(CureStatusTransaction{
@@ -184,7 +170,6 @@
 		// fallthrough
 		return false
 	})
->>>>>>> d5f5d0cf
 }
 
 // Simulates a single round of the battle. Returns processed transactions for this turn and indicates whether the battle has ended.
@@ -224,44 +209,8 @@
 
 	blog.Println("Sorting turns")
 	// Sort turns using an in-place stable sort
-<<<<<<< HEAD
-	sort.SliceStable(turns, func(i, j int) bool {
-		turnA := turns[i].Turn
-		turnB := turns[j].Turn
-		ctxA := turns[i].Context
-		ctxB := turns[j].Context
-		if reflect.TypeOf(turnA) == reflect.TypeOf(turnB) {
-			switch turnA.(type) {
-			case FightTurn:
-				ftA := turnA.(FightTurn)
-				ftB := turnB.(FightTurn)
-				// Pokemon move last in their priority bracket
-				_, lastA := ctxA.Pokemon.metadata[MetaPriorityLast]
-				_, lastB := ctxB.Pokemon.metadata[MetaPriorityLast]
-				if lastA && !lastB {
-					return false
-				} else if lastB && !lastA {
-					return true
-				}
-				mvA := ctxA.Pokemon.Moves[ftA.Move]
-				mvB := ctxB.Pokemon.Moves[ftB.Move]
-				if mvA.Priority != mvB.Priority {
-					return mvA.Priority > mvB.Priority
-				}
-				// speedy pokemon should go first
-				return ctxA.Pokemon.GetSpeed() > ctxB.Pokemon.GetSpeed()
-			}
-		} else {
-			// make higher priority turns go first
-			return turnA.Priority() > turnB.Priority()
-		}
-		// fallthrough
-		return false
-	})
-=======
 	b.sortTurns(&turns)
 
->>>>>>> d5f5d0cf
 	// Run turns in sorted order and update battle state
 	for len(turns) > 0 {
 		turn := turns[0]
@@ -422,87 +371,29 @@
 				if b.rng.Roll(1, user.CritChance()) {
 					crit = 2
 				}
-<<<<<<< HEAD
-				crit := 1.0
-				if b.rng.Roll(1, CritChances[user.StatModifiers[StatCritChance]]) {
-					crit = 2.0
-				}
-				stab := 1.0
-				if move != nil && user.Type&move.Type != 0 {
-					stab = 1.5
-					if user.Ability != nil && user.Ability.ID == 91 { // Adaptability
-						stab = 2.0
-					}
-				}
-				levelEffect := float64((2 * user.Level / 5) + 2)
-				movePower := float64(move.Power)
-				attack := float64(user.Stats[StatAtk])
-				defense := float64(receiver.Stats[StatDef])
-				// Move modifiers
-				if move.Category == MoveCategorySpecial {
-					attack = float64(user.Stats[StatSpAtk])
-					defense = float64(receiver.Stats[StatSpDef])
-				}
-				// Weather modifiers
-				if b.Weather == WeatherSandstorm {
-					if receiver.Type&TypeRock != 0 {
-						defense *= 1.5
-					}
-					if move.ID == MoveSolarBeam {
-						movePower /= 2
-					}
-				}
-				if b.Weather == WeatherHail && move.ID == MoveSolarBeam {
-					movePower /= 2
-				}
-				if b.Weather == WeatherFog {
-					if move.ID == MoveWeatherBall {
-						movePower *= 2
-					}
-					if move.ID == MoveSolarBeam {
-						movePower /= 2
-					}
-				}
-				// Item modifiers
-				if self.HeldItem != nil {
-					switch self.HeldItem.ID {
-					case ItemIronBall:
-						// TODO: make flying not immune to ground
-					case ItemChoiceBand, ItemChoiceScarf, ItemChoiceSpecs:
-						// TODO: boost attack by 50% (in p.GetAttack)
-						// TODO: boost special attak by 50% (in p.GetSpAtk)
-						if lastMove := self.metadata[MetaLastMove]; lastMove != nil && lastMove != move {
-							log.Panicf("cannot use move blocked by %s", self.HeldItem.Name)
-						}
-					}
-				}
-				if receiver.HeldItem != nil {
-					switch receiver.HeldItem.ID {
+				// Receiver effects
+				if receiver.HeldItem != ItemNone {
+					switch receiver.HeldItem {
 					case ItemStickyBarb:
 						b.QueueTransaction(DamageTransaction{
 							Target: turn.User,
-							Damage: self.Stats[StatHP] / 8,
+							Damage: user.MaxHP() / 8,
 						})
-						if self.HeldItem == nil {
+						if user.HeldItem == ItemNone {
 							b.QueueTransaction(
 								SwapItemTransaction{
-									Target: self,
+									Target: user,
 									Item:   receiver.HeldItem,
 								},
 								SwapItemTransaction{
 									Target: receiver,
-									Item:   nil,
+									Item:   ItemNone,
 								},
 							)
 						}
 					}
 				}
-				// Item modifiers (target)
-				modifier := weather * crit * stab
-				damage := (((levelEffect * movePower * attack / defense) / 50) + 2) * modifier
-=======
 				damage *= crit
->>>>>>> d5f5d0cf
 				b.QueueTransaction(DamageTransaction{
 					User:   user,
 					Target: t.Target,
