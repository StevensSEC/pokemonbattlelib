--- conflicted
+++ resolved
@@ -128,21 +128,11 @@
 			// See: https://github.com/StevensSEC/pokemonbattlelib/wiki/Requirements#fight-using-a-move
 			modifier := uint(1) // TODO: damage multiplers
 			damage := (((2*uint(user.Level)/5)+2)*uint(user.Moves[t.Move].Power)*user.Stats[STAT_ATK]/receiver.Stats[STAT_DEF]/50 + 2) * modifier
-<<<<<<< HEAD
-			queue = append(queue, DamageTransaction{
+			b.QueueTransaction(DamageTransaction{
 				User:   &user,
 				Target: t.Target,
 				Move:   user.Moves[t.Move],
 				Damage: damage,
-=======
-			b.QueueTransaction(DamageTransaction{
-				User:            &user,
-				Target:          receiver,
-				TargetParty:     target.party,
-				TargetPartySlot: target.partySlot,
-				Move:            user.Moves[t.Move],
-				Damage:          damage,
->>>>>>> ee3587d5
 			})
 		case ItemTurn:
 			receiver := b.getPokemon(t.Target.party, t.Target.partySlot)
@@ -156,20 +146,6 @@
 		default:
 			log.Panicf("Unknown turn of type %v", t)
 		}
-<<<<<<< HEAD
-		// process transations for this turn
-		for len(queue) > 0 {
-			next := queue[0]
-			queue = queue[1:]
-			switch t := next.(type) {
-			case DamageTransaction:
-				receiver := b.getPokemon(t.Target.party, t.Target.partySlot)
-				receiver.damage(t.Damage)
-				if receiver.CurrentHP == 0 {
-					// pokemon has fainted
-					queue = append(queue, FaintTransaction{
-						Target: t.Target,
-=======
 
 		b.ProcessQueue()
 	}
@@ -194,18 +170,17 @@
 		b.tQueue = b.tQueue[1:]
 		switch t := next.(type) {
 		case DamageTransaction:
-			if t.Target.CurrentHP >= t.Damage {
-				t.Target.CurrentHP -= t.Damage
+			receiver := b.getPokemon(t.Target.party, t.Target.partySlot)
+			if receiver.CurrentHP >= t.Damage {
+				receiver.CurrentHP -= t.Damage
 			} else {
 				// prevent underflow
-				t.Target.CurrentHP = 0
-			}
-			if t.Target.CurrentHP == 0 {
+				receiver.CurrentHP = 0
+			}
+			if receiver.CurrentHP == 0 {
 				// pokemon has fainted
 				b.QueueTransaction(FaintTransaction{
-					Target:          t.Target,
-					TargetParty:     t.TargetParty,
-					TargetPartySlot: t.TargetPartySlot,
+					Target: t.Target,
 				})
 			}
 		case ItemTransaction:
@@ -216,70 +191,33 @@
 		case HealTransaction:
 			t.Target.CurrentHP += t.Amount
 		case FaintTransaction:
-			p := b.parties[t.TargetParty]
-			p.SetInactive(t.TargetPartySlot)
+			p := b.parties[t.Target.party]
+			p.SetInactive(t.Target.partySlot)
 			anyAlive := false
 			for i, pkmn := range p.pokemon {
 				if pkmn.CurrentHP > 0 {
 					anyAlive = true
 					// TODO: prompt Agent for which pokemon to send out next
 					// auto send out next pokemon
+					target := target{
+						Pokemon:   *b.getPokemon(t.Target.party, i),
+						Team:      p.team,
+						party:     t.Target.party,
+						partySlot: t.Target.partySlot,
+					}
 					b.QueueTransaction(SendOutTransaction{
-						Target:          b.getPokemon(t.TargetParty, i),
-						TargetParty:     t.TargetParty,
-						TargetPartySlot: i,
->>>>>>> ee3587d5
+						Target: target,
 					})
 					break
 				}
-<<<<<<< HEAD
-			case ItemTransaction:
-				// TODO: do not consume certain items
-				if t.Target.HeldItem == t.Item {
-					t.Target.HeldItem = nil
-				}
-			case HealTransaction:
-				t.Target.heal(t.Amount)
-			case FaintTransaction:
-				p := b.parties[t.Target.party]
-				p.SetInactive(t.Target.partySlot)
-				anyAlive := false
-				for i, pkmn := range p.pokemon {
-					if pkmn.CurrentHP > 0 {
-						anyAlive = true
-						// TODO: prompt Agent for which pokemon to send out next
-						// auto send out next pokemon
-						nextPokemon := target{
-							Team:      p.team,
-							Pokemon:   *b.getPokemon(t.Target.party, i),
-							party:     t.Target.party,
-							partySlot: t.Target.partySlot,
-						}
-						queue = append(queue, SendOutTransaction{
-							Target: nextPokemon,
-						})
-						break
-					}
-				}
-				if !anyAlive {
-					// cause the battle to end by knockout
-					queue = append(queue, EndBattleTransaction{})
-				}
-			case SendOutTransaction:
-				p := b.parties[t.Target.party]
-				p.SetActive(t.Target.partySlot)
-			case EndBattleTransaction:
-				b.State = BATTLE_END
-=======
->>>>>>> ee3587d5
 			}
 			if !anyAlive {
 				// cause the battle to end by knockout
 				b.QueueTransaction(EndBattleTransaction{})
 			}
 		case SendOutTransaction:
-			p := b.parties[t.TargetParty]
-			p.SetActive(t.TargetPartySlot)
+			p := b.parties[t.Target.party]
+			p.SetActive(t.Target.partySlot)
 		case EndBattleTransaction:
 			b.State = BATTLE_END
 		}
@@ -289,10 +227,6 @@
 			break
 		}
 	}
-<<<<<<< HEAD
-	return transactions, b.State == BATTLE_END
-=======
->>>>>>> ee3587d5
 }
 
 type target struct {
