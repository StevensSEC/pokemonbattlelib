package pokemonbattlelib

import (
	"encoding/json"
	"fmt"
	"math/rand"
)

// A Pokemon battle. Enforces rules of the battle, and queries `Agent`s for turns.
type Battle struct {
	Weather  Weather // one of the 6 in-battle weather conditions
	ShiftSet bool    // shift or set battle style for NPC trainer battles
	State    BattleState
	rng      RNG
	ruleset  BattleRule

	parties  []*battleParty             // All parties participating in the battle
	metadata map[BattleMeta]interface{} // Metadata to be tracked during a battle

	tQueue     []Transaction
	tProcessed []Transaction
	results    BattleResults
}

type BattleRule int

const (
	BattleRuleFaint BattleRule = 1 << iota
)
const BattleRuleSetDefault = BattleRuleFaint

type BattleMeta int

const (
	MetaWeatherTurns BattleMeta = iota
)

type BattleState int

const (
	BattleBeforeStart BattleState = iota
	BattleInProgress
	BattleEnd
)

// Creates a new battle instance, setting initial conditions
func NewBattle() *Battle {
	rng := LCRNG(rand.Uint32())
	b := Battle{
		State:   BattleBeforeStart,
		rng:     RNG(&rng),
		ruleset: BattleRuleSetDefault,
		metadata: map[BattleMeta]interface{}{
			MetaWeatherTurns: 0,
		},
	}
	return &b
}

// Sets the seed of the underlying random number generator used for the battle.
func (b *Battle) SetSeed(seed uint) {
	b.rng.SetSeed(seed)
}

// Add a party to the battle, controlled by an agent. This method is preferred over `AddBattleParty`.
func (b *Battle) AddParty(p *Party, a *Agent, team int) {
	b.AddBattleParty(&battleParty{
		Party:         p,
		Agent:         a,
		activePokemon: make(map[uint]uint),
		team:          team,
	})
}

// Adds one or more parties to a team in the battle
func (b *Battle) AddBattleParty(p ...*battleParty) {
	b.parties = append(b.parties, p...)
}

// Gets the battle party for a given target
func (b *Battle) GetParty(t target) *battleParty {
	return b.parties[t.party]
}

// Gets a reference to a Pokemon from a target
func (b *Battle) getPokemon(t target) *Pokemon {
	if t.party >= uint(len(b.parties)) {
		panic(ErrorPartyIndex)
	}
	p := b.parties[t.party].pokemon()
	if t.slot >= uint(len(p)) {
		panic(ErrorPartyIndex)
	}
	return p[t.slot]
}

// Gets all the active Pokemon (targets) in the battle
func (b *Battle) AllTargets() []target {
	targets := make([]target, 0)
	for party, p := range b.parties {
		for slot := range p.activePokemon {
			t := target{
				party: uint(party),
				slot:  slot,
			}
			targets = append(targets, t)
		}
	}
	return targets
}

// Gets all active ally Pokemon for a party
func (b *Battle) getAllies(p *battleParty) []target {
	allies := make([]target, 0)
	targets := b.AllTargets()
	for _, target := range targets {
		party := b.parties[target.party]
		if party.team == p.team {
			allies = append(allies, target)
		}
	}
	return allies
}

// Gets all active opponent Pokemon for a party
func (b *Battle) getOpponents(p *battleParty) []target {
	opponents := make([]target, 0)
	targets := b.AllTargets()
	for _, target := range targets {
		party := b.parties[target.party]
		if party.team != p.team {
			opponents = append(opponents, target)
		}
	}
	return opponents
}

// Start the battle.
func (b *Battle) Start() error {
	// validate team count
	teams := map[int]int{}
	for i, party := range b.parties {
		if len(party.pokemon()) == 0 {
			return fmt.Errorf("Party (index: %d) has no pokemon.", i)
		}
		teams[party.team]++
	}
	if len(teams) != 2 {
		return fmt.Errorf("Parties have invalid teams. There should be 2 teams with 1 party each, got %d teams", len(teams))
	}

	// Initiate the battle! Send out the first pokemon in the parties.
	b.State = BattleInProgress
	for _, party := range b.parties {
		party.SetActive(0)
	}
	return nil
}

<<<<<<< HEAD
// Handles all pre-turn logic
func (b *Battle) preRound() {
	for _, t := range b.GetTargetsRef() {
		if v, ok := t.Pokemon.metadata[MetaSleepTime]; ok && v.(int) == 0 && t.Pokemon.StatusEffects.check(StatusSleep) {
			b.QueueTransaction(CureStatusTransaction{
				Target:       *t,
				StatusEffect: StatusSleep,
			})
		}
	}
}

func (b *Battle) sortTurns(turns *[]TurnContext) {
	sort.SliceStable(*turns, func(i, j int) bool {
		turnA := (*turns)[i].Turn
		turnB := (*turns)[j].Turn
		pkmnA := (*turns)[i].User.Pokemon
		pkmnB := (*turns)[j].User.Pokemon
		if reflect.TypeOf(turnA) == reflect.TypeOf(turnB) {
			switch turnA.(type) {
			case FightTurn:
				ftA := turnA.(FightTurn)
				ftB := turnB.(FightTurn)
				mvA := pkmnA.Moves[ftA.Move]
				mvB := pkmnB.Moves[ftB.Move]
				if mvA.Priority() != mvB.Priority() {
					return mvA.Priority() > mvB.Priority()
				}
				// Held item priority
				itemLastA := 0
				itemLastB := 0
				switch pkmnA.HeldItem {
				case ItemFullIncense, ItemLaggingTail:
					itemLastA = 1
				}
				switch pkmnB.HeldItem {
				case ItemFullIncense, ItemLaggingTail:
					itemLastB = 1
				}
				if itemLastA != itemLastB {
					return itemLastA < itemLastB
				}
				// speedy pokemon should go first
				return pkmnA.Speed() > pkmnB.Speed()
			}
		} else {
			// make higher priority turns go first
			return turnA.Priority() > turnB.Priority()
		}
		// fallthrough
		return false
	})
}

// Simulates a single round of the battle. Returns processed transactions for this turn and indicates whether the battle has ended.
func (b *Battle) SimulateRound() ([]Transaction, bool) {
	if b.State != BattleInProgress {
		blog.Panic("battle is not currently in progress")
	}
	b.preRound()
	b.ProcessQueue()
	// Collects all turn info from each active Pokemon
	turns := make([]TurnContext, 0)
	for i, party := range b.parties {
		for j, pokemon := range party.activePokemon {
			ctx := b.getContext(party, pokemon)
			blog.Printf("Requesting turn from agent %d for pokemon %d (%s)", i, j, pokemon)
			turn := (*party.Agent).Act(ctx)
			// use the ground truth instead of a copy to let the garbage collector clean up the copied memory when it can
			switch t := turn.(type) {
			case FightTurn:
				turn = t // because the type check creates a copy (again...), we need to make sure that this version of the turn gets placed into the turn list
			case ItemTurn:
				t.Target.Pokemon = b.getPokemonInBattle(t.Target.party, t.Target.partySlot)
				turn = t
			case SwitchTurn:
				t.Current.Pokemon = b.getPokemonInBattle(t.Current.party, t.Current.partySlot)
				t.Target.Pokemon = b.getPokemonInBattle(t.Target.party, t.Target.partySlot)
				turn = t
			}
			turns = append(turns, TurnContext{
				User: target{
					Pokemon:   b.getPokemonInBattle(i, j), // use the ground truth instead of a copy
					party:     i,
					partySlot: j,
					Team:      party.team,
				},
				Turn: turn,
			})
		}
	}
	blog.Println("Sorting turns")
	// Sort turns using an in-place stable sort
	b.sortTurns(&turns)
	// Run turns in sorted order and update battle state
	for len(turns) > 0 {
		turn := turns[0]
		turns = turns[1:]
		blog.Printf("Processing Turn %T for %s", turn.Turn, turn.User.Pokemon)
		user := turn.User.Pokemon
		if user.CurrentHP == 0 {
			continue
		}
		switch t := turn.Turn.(type) {
		case FightTurn:
			// Ensure that Pokemon pointer is correct, even after switch turns
			t.Target.Pokemon = b.getPokemonInBattle(t.Target.party, t.Target.partySlot)
			move := user.Moves[t.Move]
			// pre-move checks
			if user.StatusEffects.check(StatusFreeze) || user.StatusEffects.check(StatusParalyze) || user.StatusEffects.check(StatusFlinch) {
				immobilize := false
				status := user.StatusEffects & StatusNonvolatileMask
				if user.StatusEffects.check(StatusFreeze) {
					immobilize = b.rng.Roll(4, 5)
				} else if user.StatusEffects.check(StatusParalyze) {
					immobilize = b.rng.Roll(1, 4)
				}
				if user.StatusEffects.check(StatusFlinch) {
					immobilize = true
					status = StatusFlinch
				}
				if immobilize {
					b.QueueTransaction(ImmobilizeTransaction{
						Target:       turn.User,
						StatusEffect: status,
					})
					continue // forfeit turn
				}
			} else if user.StatusEffects.check(StatusSleep) && move.Id != MoveSnore && move.Id != MoveSleepTalk {
				b.QueueTransaction(ImmobilizeTransaction{
					Target:       turn.User,
					StatusEffect: StatusSleep,
				})
				continue // forfeit turn
			}

			// use the move
			b.QueueTransaction(UseMoveTransaction{
				User:   turn.User,
				Target: t.Target,
				Move:   turn.User.Pokemon.Moves[t.Move],
			})
		case ItemTurn:
			b.QueueTransaction(ItemTransaction{
				Target: t.Target,
				Item:   t.Item,
				Move:   t.Target.Pokemon.Moves[t.Move],
			})
		case SwitchTurn:
			p := b.GetParty(&t.Target)
			if p.IsActivePokemon(t.Target.partySlot) {
				blog.Panic(ErrorCannotSwitch)
			}
			pkmn := b.getPokemonInBattle(t.Target.party, t.Target.partySlot)
			if pkmn.CurrentHP == 0 {
				blog.Panic(ErrorCannotSwitch)
			}
			a, b := t.Current.partySlot, t.Target.partySlot
			p.Party.Pokemon[a], p.Party.Pokemon[b] = p.Party.Pokemon[b], p.Party.Pokemon[a]
			p.activePokemon[a] = p.Party.Pokemon[a]
		default:
			blog.Panicf("Unknown turn of type %v", t)
		}
		b.ProcessQueue()
		if b.State == BattleEnd {
			break
		}
	}
	b.postRound()
	b.ProcessQueue()
	if len(b.tQueue) > 0 {
		blog.Panic("FATAL: There are still unprocessed transactions at the end of the round.")
	}
	transactions := b.tProcessed
	b.tProcessed = []Transaction{}
	return transactions, b.State == BattleEnd
}

// Handles all post-round logic
func (b *Battle) postRound() {
	blog.Println("Post-round")
	// Effects on every Pokemon
	for _, t := range b.GetTargetsRef() {
		pkmn := t.Pokemon
		// Status effects
		if pkmn.StatusEffects.check(StatusBurn) || pkmn.StatusEffects.check(StatusPoison) || pkmn.StatusEffects.check(StatusBadlyPoison) {
			cond := pkmn.StatusEffects & StatusNonvolatileMask
			var damage uint
			switch cond {
			case StatusBurn, StatusPoison:
				damage = pkmn.MaxHP() / 8
			case StatusBadlyPoison:
				// TODO: implement counter for increasing bad poison damage
				damage = pkmn.MaxHP() / 16
			}
			b.QueueTransaction(DamageTransaction{
				Target:       *t,
				Damage:       damage,
				StatusEffect: cond,
			})
		}
		pkmn.StatusEffects.clear(StatusFlinch) // Flinching only occurs over the course of a single turn. It never bleeds over into the next turn.
		if v, ok := t.Pokemon.metadata[MetaStatChangeImmune]; ok {
			turns := v.(int)
			pkmn.metadata[MetaStatChangeImmune] = turns - 1
			if turns == 0 {
				delete(pkmn.metadata, MetaStatChangeImmune)
			}
		}
		// Weather effects
		// TODO: check for weather resisting abilities
		if b.Weather == WeatherSandstorm {
			if pkmn.EffectiveType()&(TypeRock|TypeGround|TypeSteel) == 0 {
				damage := pkmn.MaxHP() / 16
				b.QueueTransaction(DamageTransaction{
					Target: *t,
					Damage: damage,
				})
			}
		} else if b.Weather == WeatherHail {
			if pkmn.EffectiveType()&TypeIce == 0 {
				damage := pkmn.MaxHP() / 16
				b.QueueTransaction(DamageTransaction{
					Target: *t,
					Damage: damage,
				})
			}
			// Held item effects
			if pkmn.HeldItem != ItemNone {
				b.QueueTransaction(ItemTransaction{
					Target: *t,
					Item:   pkmn.HeldItem,
				})
			}
		}
		if pkmn.HeldItem.Category() == ItemCategoryInAPinch && pkmn.CurrentHP <= pkmn.Stats[StatHP]/4 {
			b.QueueTransaction(ItemTransaction{
				Target: *t,
				IsHeld: true,
				Item:   pkmn.HeldItem,
			})
		}
		// Held item effects
		if pkmn.HeldItem != ItemNone {
			b.QueueTransaction(ItemTransaction{
				Target: *t,
				IsHeld: true,
				Item:   pkmn.HeldItem,
			})
		}
	}
	// Effects on the battle
	// Decrease weather counter/clear weather over time
	if b.Weather != WeatherClearSkies && b.metadata[MetaWeatherTurns] == 0 {
		b.QueueTransaction(WeatherTransaction{
			Weather: WeatherClearSkies,
		})
	}
	if turns := b.metadata[MetaWeatherTurns].(int); turns > 0 {
		b.metadata[MetaWeatherTurns] = turns - 1
	}
}

// Add Transactions to the queue.
func (b *Battle) QueueTransaction(t ...Transaction) {
	b.tQueue = append(b.tQueue, t...)
}

// Process Transactions that are in the queue until the queue is empty.
func (b *Battle) ProcessQueue() {
	for len(b.tQueue) > 0 {
		t := b.tQueue[0]
		blog.Printf("Processing Transaction %T", t)
		b.tQueue = b.tQueue[1:]
		t.Mutate(b)

		// add to the list of processed transactions
		b.tProcessed = append(b.tProcessed, t)
		if b.State == BattleEnd {
			break
		}
	}
}

=======
// Targets act as a composite key to determine which Pokemon is being referenced.
// It composes of the party (index into the battle's parties),
// and the slot of an active Pokemon within that party.
>>>>>>> 9c6f5c63
type target struct {
	party uint // Identifier for a party (index in battle parties, or "party ID")
	slot  uint // The slot of the active Pokemon
}

func (t target) String() string {
	return fmt.Sprintf("target{%d, %d}", t.party, t.slot)
}

func (t target) MarshalJSON() ([]byte, error) {
	type alias target // required to not enter infinite recursive loop
	return json.Marshal(&struct {
		Party uint
		Slot  uint
		*alias
	}{
		Party: t.party,
		Slot:  t.slot,
		alias: (*alias)(&t),
	})
}

func (t *target) UnmarshalJSON(data []byte) error {
	type alias target // required to not enter infinite recursive loop
	aux := &struct {
		Party uint
		Slot  uint
		*alias
	}{
		alias: (*alias)(t),
	}
	err := json.Unmarshal(data, &aux)
	t.party = aux.Party
	t.slot = aux.Slot
	if err != nil {
		return err
	}
	return nil
}

type AgentTarget struct {
	target          // Inherit party/slot from `target`
	Team    int     // The team that the Pokemon belongs to
	Pokemon Pokemon // Copy of Pokemon for Agents to use
}

type BattleContext struct {
	Battle Battle // A copy of the current Battle, including weather, state, etc.
	Team   int    // The team of the acting Pokemon
	target target // The party/slot of the acting Pokemon
}

func (b *Battle) GetBattleContext(t target) *BattleContext {
	p := b.parties[t.party]
	return &BattleContext{
		Battle: *b,
		Team:   p.team,
		target: t,
	}
}

func (bc *BattleContext) Self() AgentTarget {
	return AgentTarget{
		target:  bc.target,
		Team:    bc.Team,
		Pokemon: *bc.Battle.getPokemon(bc.target), // Make this a copy!
	}
}

func (bc *BattleContext) Allies() []AgentTarget {
	b := bc.Battle
	p := b.parties[bc.target.party]
	targets := make([]AgentTarget, 0)
	for _, t := range b.getAllies(p) {
		targets = append(targets, AgentTarget{
			target:  t,
			Team:    b.parties[t.party].team,
			Pokemon: *b.getPokemon(t),
		})
	}
	return targets
}

func (bc *BattleContext) Opponents() []AgentTarget {
	b := bc.Battle
	p := b.parties[bc.target.party]
	targets := make([]AgentTarget, 0)
	for _, t := range b.getOpponents(p) {
		targets = append(targets, AgentTarget{
			target:  t,
			Team:    b.parties[t.party].team,
			Pokemon: *b.getPokemon(t),
		})
	}
	return targets
}

func (bc *BattleContext) Targets() []AgentTarget {
	b := bc.Battle
	targets := make([]AgentTarget, 0)
	for _, t := range b.AllTargets() {
		targets = append(targets, AgentTarget{
			target:  t,
			Team:    b.parties[t.party].team,
			Pokemon: *b.getPokemon(t),
		})
	}
	return targets
}

// Get the results of the battle. The battle must be in the `BattleEnd` state.
func (b *Battle) GetResults() BattleResults {
	if b.State != BattleEnd {
		blog.Panic("Unable to get results of a battle that has not ended.")
	}
	return b.results
}

// Results for a Battle.
type BattleResults struct {
	Winner  int // The team that won the battle.
	Parties []*Party
}

// An abstraction over all possible actions an `Agent` can make in one round. Each Pokemon gets one turn.
type Turn interface {
	Priority() int // Gets the turn's priority. Higher values go first. Not to be confused with Move priority.
}

// Wrapper used to determine turn order in a battle
type TurnContext struct {
	User target // The pokemon that made this turn.
	Turn Turn   // A copy of the turn that a Pokemon made using an Agent
}

// A turn to represent a Pokemon using a Move.
type FightTurn struct {
	Move   int         // Denotes the index (0-3) of the pokemon's which of the pokemon's moves to use.
	Target AgentTarget // Info containing data determining the target of
}

func (turn FightTurn) Priority() int {
	return 0
}

// A turn to represent using an item from the Party's inventory. An item turn has the a higher priority than any move.
type ItemTurn struct {
	Move   int         // Denotes the index (0-3) of the pokemon's which of the pokemon's moves to use.
	Target AgentTarget // Info containing data determining the target of
	Item   Item        // Which item is being consumed
}

func (turn ItemTurn) Priority() int {
	return 1
}

// A turn to represent switching an active Pokemon for a different, inactive Pokemon in battle.
type SwitchTurn struct {
	Current target // The current active target being swapped out
	Target  target // The target to swap to
}

func (turn SwitchTurn) Priority() int {
	return 2
}<|MERGE_RESOLUTION|>--- conflicted
+++ resolved
@@ -87,11 +87,16 @@
 	if t.party >= uint(len(b.parties)) {
 		panic(ErrorPartyIndex)
 	}
-	p := b.parties[t.party].pokemon()
-	if t.slot >= uint(len(p)) {
+	party := b.parties[t.party]
+	pokemon := party.pokemon()
+	if t.slot >= uint(len(pokemon)) {
 		panic(ErrorPartyIndex)
 	}
-	return p[t.slot]
+	slot := t.slot
+	if party.IsActivePokemon(t.slot) {
+		slot = party.activePokemon[t.slot]
+	}
+	return pokemon[slot]
 }
 
 // Gets all the active Pokemon (targets) in the battle
@@ -157,296 +162,9 @@
 	return nil
 }
 
-<<<<<<< HEAD
-// Handles all pre-turn logic
-func (b *Battle) preRound() {
-	for _, t := range b.GetTargetsRef() {
-		if v, ok := t.Pokemon.metadata[MetaSleepTime]; ok && v.(int) == 0 && t.Pokemon.StatusEffects.check(StatusSleep) {
-			b.QueueTransaction(CureStatusTransaction{
-				Target:       *t,
-				StatusEffect: StatusSleep,
-			})
-		}
-	}
-}
-
-func (b *Battle) sortTurns(turns *[]TurnContext) {
-	sort.SliceStable(*turns, func(i, j int) bool {
-		turnA := (*turns)[i].Turn
-		turnB := (*turns)[j].Turn
-		pkmnA := (*turns)[i].User.Pokemon
-		pkmnB := (*turns)[j].User.Pokemon
-		if reflect.TypeOf(turnA) == reflect.TypeOf(turnB) {
-			switch turnA.(type) {
-			case FightTurn:
-				ftA := turnA.(FightTurn)
-				ftB := turnB.(FightTurn)
-				mvA := pkmnA.Moves[ftA.Move]
-				mvB := pkmnB.Moves[ftB.Move]
-				if mvA.Priority() != mvB.Priority() {
-					return mvA.Priority() > mvB.Priority()
-				}
-				// Held item priority
-				itemLastA := 0
-				itemLastB := 0
-				switch pkmnA.HeldItem {
-				case ItemFullIncense, ItemLaggingTail:
-					itemLastA = 1
-				}
-				switch pkmnB.HeldItem {
-				case ItemFullIncense, ItemLaggingTail:
-					itemLastB = 1
-				}
-				if itemLastA != itemLastB {
-					return itemLastA < itemLastB
-				}
-				// speedy pokemon should go first
-				return pkmnA.Speed() > pkmnB.Speed()
-			}
-		} else {
-			// make higher priority turns go first
-			return turnA.Priority() > turnB.Priority()
-		}
-		// fallthrough
-		return false
-	})
-}
-
-// Simulates a single round of the battle. Returns processed transactions for this turn and indicates whether the battle has ended.
-func (b *Battle) SimulateRound() ([]Transaction, bool) {
-	if b.State != BattleInProgress {
-		blog.Panic("battle is not currently in progress")
-	}
-	b.preRound()
-	b.ProcessQueue()
-	// Collects all turn info from each active Pokemon
-	turns := make([]TurnContext, 0)
-	for i, party := range b.parties {
-		for j, pokemon := range party.activePokemon {
-			ctx := b.getContext(party, pokemon)
-			blog.Printf("Requesting turn from agent %d for pokemon %d (%s)", i, j, pokemon)
-			turn := (*party.Agent).Act(ctx)
-			// use the ground truth instead of a copy to let the garbage collector clean up the copied memory when it can
-			switch t := turn.(type) {
-			case FightTurn:
-				turn = t // because the type check creates a copy (again...), we need to make sure that this version of the turn gets placed into the turn list
-			case ItemTurn:
-				t.Target.Pokemon = b.getPokemonInBattle(t.Target.party, t.Target.partySlot)
-				turn = t
-			case SwitchTurn:
-				t.Current.Pokemon = b.getPokemonInBattle(t.Current.party, t.Current.partySlot)
-				t.Target.Pokemon = b.getPokemonInBattle(t.Target.party, t.Target.partySlot)
-				turn = t
-			}
-			turns = append(turns, TurnContext{
-				User: target{
-					Pokemon:   b.getPokemonInBattle(i, j), // use the ground truth instead of a copy
-					party:     i,
-					partySlot: j,
-					Team:      party.team,
-				},
-				Turn: turn,
-			})
-		}
-	}
-	blog.Println("Sorting turns")
-	// Sort turns using an in-place stable sort
-	b.sortTurns(&turns)
-	// Run turns in sorted order and update battle state
-	for len(turns) > 0 {
-		turn := turns[0]
-		turns = turns[1:]
-		blog.Printf("Processing Turn %T for %s", turn.Turn, turn.User.Pokemon)
-		user := turn.User.Pokemon
-		if user.CurrentHP == 0 {
-			continue
-		}
-		switch t := turn.Turn.(type) {
-		case FightTurn:
-			// Ensure that Pokemon pointer is correct, even after switch turns
-			t.Target.Pokemon = b.getPokemonInBattle(t.Target.party, t.Target.partySlot)
-			move := user.Moves[t.Move]
-			// pre-move checks
-			if user.StatusEffects.check(StatusFreeze) || user.StatusEffects.check(StatusParalyze) || user.StatusEffects.check(StatusFlinch) {
-				immobilize := false
-				status := user.StatusEffects & StatusNonvolatileMask
-				if user.StatusEffects.check(StatusFreeze) {
-					immobilize = b.rng.Roll(4, 5)
-				} else if user.StatusEffects.check(StatusParalyze) {
-					immobilize = b.rng.Roll(1, 4)
-				}
-				if user.StatusEffects.check(StatusFlinch) {
-					immobilize = true
-					status = StatusFlinch
-				}
-				if immobilize {
-					b.QueueTransaction(ImmobilizeTransaction{
-						Target:       turn.User,
-						StatusEffect: status,
-					})
-					continue // forfeit turn
-				}
-			} else if user.StatusEffects.check(StatusSleep) && move.Id != MoveSnore && move.Id != MoveSleepTalk {
-				b.QueueTransaction(ImmobilizeTransaction{
-					Target:       turn.User,
-					StatusEffect: StatusSleep,
-				})
-				continue // forfeit turn
-			}
-
-			// use the move
-			b.QueueTransaction(UseMoveTransaction{
-				User:   turn.User,
-				Target: t.Target,
-				Move:   turn.User.Pokemon.Moves[t.Move],
-			})
-		case ItemTurn:
-			b.QueueTransaction(ItemTransaction{
-				Target: t.Target,
-				Item:   t.Item,
-				Move:   t.Target.Pokemon.Moves[t.Move],
-			})
-		case SwitchTurn:
-			p := b.GetParty(&t.Target)
-			if p.IsActivePokemon(t.Target.partySlot) {
-				blog.Panic(ErrorCannotSwitch)
-			}
-			pkmn := b.getPokemonInBattle(t.Target.party, t.Target.partySlot)
-			if pkmn.CurrentHP == 0 {
-				blog.Panic(ErrorCannotSwitch)
-			}
-			a, b := t.Current.partySlot, t.Target.partySlot
-			p.Party.Pokemon[a], p.Party.Pokemon[b] = p.Party.Pokemon[b], p.Party.Pokemon[a]
-			p.activePokemon[a] = p.Party.Pokemon[a]
-		default:
-			blog.Panicf("Unknown turn of type %v", t)
-		}
-		b.ProcessQueue()
-		if b.State == BattleEnd {
-			break
-		}
-	}
-	b.postRound()
-	b.ProcessQueue()
-	if len(b.tQueue) > 0 {
-		blog.Panic("FATAL: There are still unprocessed transactions at the end of the round.")
-	}
-	transactions := b.tProcessed
-	b.tProcessed = []Transaction{}
-	return transactions, b.State == BattleEnd
-}
-
-// Handles all post-round logic
-func (b *Battle) postRound() {
-	blog.Println("Post-round")
-	// Effects on every Pokemon
-	for _, t := range b.GetTargetsRef() {
-		pkmn := t.Pokemon
-		// Status effects
-		if pkmn.StatusEffects.check(StatusBurn) || pkmn.StatusEffects.check(StatusPoison) || pkmn.StatusEffects.check(StatusBadlyPoison) {
-			cond := pkmn.StatusEffects & StatusNonvolatileMask
-			var damage uint
-			switch cond {
-			case StatusBurn, StatusPoison:
-				damage = pkmn.MaxHP() / 8
-			case StatusBadlyPoison:
-				// TODO: implement counter for increasing bad poison damage
-				damage = pkmn.MaxHP() / 16
-			}
-			b.QueueTransaction(DamageTransaction{
-				Target:       *t,
-				Damage:       damage,
-				StatusEffect: cond,
-			})
-		}
-		pkmn.StatusEffects.clear(StatusFlinch) // Flinching only occurs over the course of a single turn. It never bleeds over into the next turn.
-		if v, ok := t.Pokemon.metadata[MetaStatChangeImmune]; ok {
-			turns := v.(int)
-			pkmn.metadata[MetaStatChangeImmune] = turns - 1
-			if turns == 0 {
-				delete(pkmn.metadata, MetaStatChangeImmune)
-			}
-		}
-		// Weather effects
-		// TODO: check for weather resisting abilities
-		if b.Weather == WeatherSandstorm {
-			if pkmn.EffectiveType()&(TypeRock|TypeGround|TypeSteel) == 0 {
-				damage := pkmn.MaxHP() / 16
-				b.QueueTransaction(DamageTransaction{
-					Target: *t,
-					Damage: damage,
-				})
-			}
-		} else if b.Weather == WeatherHail {
-			if pkmn.EffectiveType()&TypeIce == 0 {
-				damage := pkmn.MaxHP() / 16
-				b.QueueTransaction(DamageTransaction{
-					Target: *t,
-					Damage: damage,
-				})
-			}
-			// Held item effects
-			if pkmn.HeldItem != ItemNone {
-				b.QueueTransaction(ItemTransaction{
-					Target: *t,
-					Item:   pkmn.HeldItem,
-				})
-			}
-		}
-		if pkmn.HeldItem.Category() == ItemCategoryInAPinch && pkmn.CurrentHP <= pkmn.Stats[StatHP]/4 {
-			b.QueueTransaction(ItemTransaction{
-				Target: *t,
-				IsHeld: true,
-				Item:   pkmn.HeldItem,
-			})
-		}
-		// Held item effects
-		if pkmn.HeldItem != ItemNone {
-			b.QueueTransaction(ItemTransaction{
-				Target: *t,
-				IsHeld: true,
-				Item:   pkmn.HeldItem,
-			})
-		}
-	}
-	// Effects on the battle
-	// Decrease weather counter/clear weather over time
-	if b.Weather != WeatherClearSkies && b.metadata[MetaWeatherTurns] == 0 {
-		b.QueueTransaction(WeatherTransaction{
-			Weather: WeatherClearSkies,
-		})
-	}
-	if turns := b.metadata[MetaWeatherTurns].(int); turns > 0 {
-		b.metadata[MetaWeatherTurns] = turns - 1
-	}
-}
-
-// Add Transactions to the queue.
-func (b *Battle) QueueTransaction(t ...Transaction) {
-	b.tQueue = append(b.tQueue, t...)
-}
-
-// Process Transactions that are in the queue until the queue is empty.
-func (b *Battle) ProcessQueue() {
-	for len(b.tQueue) > 0 {
-		t := b.tQueue[0]
-		blog.Printf("Processing Transaction %T", t)
-		b.tQueue = b.tQueue[1:]
-		t.Mutate(b)
-
-		// add to the list of processed transactions
-		b.tProcessed = append(b.tProcessed, t)
-		if b.State == BattleEnd {
-			break
-		}
-	}
-}
-
-=======
 // Targets act as a composite key to determine which Pokemon is being referenced.
 // It composes of the party (index into the battle's parties),
 // and the slot of an active Pokemon within that party.
->>>>>>> 9c6f5c63
 type target struct {
 	party uint // Identifier for a party (index in battle parties, or "party ID")
 	slot  uint // The slot of the active Pokemon
@@ -605,8 +323,8 @@
 
 // A turn to represent switching an active Pokemon for a different, inactive Pokemon in battle.
 type SwitchTurn struct {
-	Current target // The current active target being swapped out
-	Target  target // The target to swap to
+	Current AgentTarget // The current active target being swapped out
+	Target  AgentTarget // The target to swap to
 }
 
 func (turn SwitchTurn) Priority() int {
