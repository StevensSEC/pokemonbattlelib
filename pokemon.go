package pokemonbattlelib

import (
	"fmt"
	"math"
)

const MAX_MOVES = 4

type Pokemon struct {
	NatDex            uint16           // National Pokedex Number
	Level             uint8            // value from 1-100 influencing stats
	Ability           *Ability         // name of this Pokemon's ability
	TotalExperience   uint             // the total amount of exp this Pokemon has gained, influencing its level
	Gender            Gender           // this Pokemon's gender
	IVs               [6]uint8         // values from 0-31 that represents a Pokemon's 'genetic' potential
	EVs               [6]uint8         // values from 0-255 that represents a Pokemon's training in a particular stat
	Nature            *Nature          // represents a Pokemon's disposition and affects stats
	Stats             [6]uint          // the actual stats of a Pokemon determined from the above data
	StatModifiers     [9]int           // ranges from +6 (buffing) to -6 (debuffing) a stat
	StatusEffects     StatusCondition  // the current status effects inflicted on a Pokemon
	CurrentHP         uint             // the remaining HP of this Pokemon
	HeldItem          *Item            // the item a Pokemon is holding
	Moves             [MAX_MOVES]*Move // the moves the Pokemon currenly knows
	Friendship        uint8            // how close this Pokemon is to its Trainer
	OriginalTrainerID uint16           // a number associated with the first Trainer who caught this Pokemon
	Elemental         ElementalType    // Indicates what type(s) (up to 2 simultaneously) this pokemon has
}

// Constants for growth rates of a Pokemon
const (
	SLOW = iota + 1
	MEDIUM_FAST
	FAST
	MEDIUM_SLOW
	ERRATIC
	FLUCTUATING
)

// Constants for IVs and EVs
const (
	MAX_FRIENDSHIP = 255
	MAX_EV         = 252
	MAX_IV         = 31
	TOTAL_EV       = 510
	MIN_LEVEL      = 1
	MAX_LEVEL      = 100
)

type GeneratePokemonOption func(p *Pokemon)

// Creates a new Pokemon given its national dex number
func GeneratePokemon(natdex int, opts ...GeneratePokemonOption) *Pokemon {
	p := &Pokemon{
		NatDex:          uint16(natdex),
		Level:           1,
		TotalExperience: 0,
		IVs:             [6]uint8{0, 0, 0, 0, 0, 0},
		EVs:             [6]uint8{0, 0, 0, 0, 0, 0},
<<<<<<< HEAD
		StatModifiers:   [9]int{0, 0, 0, 0, 0, 0, 0, 0, 0},
=======
		Stats:           [6]uint{1, 4, 4, 4, 4, 4},
>>>>>>> dc623319
		Nature:          GetNature(HARDY), // this nature is neutral and has no effect
	}
	for _, opt := range opts {
		opt(p)
	}
	p.computeStats()
	return p
}

func WithLevel(level uint8) GeneratePokemonOption {
	return func(p *Pokemon) {
		p.GainLevels(int(level - p.Level))
	}
}

func WithTotalExp(totalExp uint) GeneratePokemonOption {
	return func(p *Pokemon) {
		p.GainExperience(int(totalExp))
	}
}

func WithIVs(ivs [6]uint8) GeneratePokemonOption {
	return func(p *Pokemon) {
		p.IVs = ivs
	}
}

func WithEVs(evs [6]uint8) GeneratePokemonOption {
	return func(p *Pokemon) {
		p.EVs = evs
	}
}

func WithNature(nature *Nature) GeneratePokemonOption {
	return func(p *Pokemon) {
		p.Nature = nature
	}
}

func WithMoves(moves ...*Move) GeneratePokemonOption {
	if len(moves) > MAX_MOVES {
		panic(fmt.Sprintf("A Pokemon cannot have more than %d moves", MAX_MOVES))
	}

	var limited_moves [4]*Move
	copy(limited_moves[:], moves)

	return func(p *Pokemon) {
		p.Moves = limited_moves
	}
}

func (p *Pokemon) GetName() string {
	return pokemonNames[p.NatDex]
}

func (p *Pokemon) GetGrowthRate() int {
	return pokemonGrowthRates[int(p.NatDex)]
}

func (p *Pokemon) GetBaseStats() [6]int {
	return pokemonBaseStats[int(p.NatDex)]
}

func (p *Pokemon) HasValidLevel() bool {
	return p.Level >= MIN_LEVEL && p.Level <= MAX_LEVEL
}

func (p *Pokemon) HasValidIVs() bool {
	for _, IV := range p.IVs {
		if IV > MAX_IV {
			return false
		}
	}
	return true
}

func (p *Pokemon) HasValidEVs() bool {
	totalEVs := 0
	for _, EV := range p.EVs {
		if EV > MAX_EV {
			return false
		}
		totalEVs += int(EV)
	}
	return totalEVs <= TOTAL_EV
}

// Increases a Pokemon's level by `levels` and sets their total experience to
// the minimum amount for that level.
func (p *Pokemon) GainLevels(levels int) {
	newLevel := int(p.Level) + levels
	if newLevel > MAX_LEVEL {
		panic(fmt.Sprintf("Level %d %s cannot level up to level %d!", p.Level, p.GetName(), newLevel))
	}

	if levels < 0 {
		panic(fmt.Sprintf("%s's level tried to decrease by %d", p.GetName(), levels))
	}

	if levels == 0 {
		return
	}

	p.Level = uint8(newLevel)
	p.TotalExperience = uint(EXP_TABLE[p.GetGrowthRate()][int(p.Level)])
	p.computeStats()
}

// Increases a Pokemon's experience points by `exp` and levels up the Pokemon accordingly.
func (p *Pokemon) GainExperience(exp int) {

	if exp < 0 {
		panic(fmt.Sprintf("%s's experience tried to decrease by %d", p.GetName(), exp))
	}

	if exp == 0 {
		return
	}

	max_exp := EXP_TABLE[p.GetGrowthRate()][MAX_LEVEL]

	// if would gain experience beyond leveling to 100, set level to 100
	if int(p.TotalExperience)+exp > max_exp {
		p.GainLevels(MAX_LEVEL - int(p.Level))
		return
	}

	remaining_exp := exp
	toNextLevel := EXP_TABLE[p.GetGrowthRate()][int(p.Level+1)] - int(p.TotalExperience)

	for remaining_exp >= toNextLevel {
		p.GainLevels(1)
		remaining_exp -= toNextLevel
		toNextLevel = EXP_TABLE[p.GetGrowthRate()][int(p.Level+1)] - int(p.TotalExperience)
	}

	// add whats left
	p.TotalExperience += uint(remaining_exp)

}

func (p *Pokemon) computeStats() {
	if !p.HasValidLevel() {
		panic(fmt.Sprintf("Failed to compute stats for %s, level %d invalid", p.GetName(), p.Level))
	}

	if !p.HasValidIVs() {
		panic(fmt.Sprintf("Failed to compute stats for %s, ivs %d invalid", p.GetName(), p.IVs))
	}

	if !p.HasValidEVs() {
		panic(fmt.Sprintf("Failed to compute stats for %s, evs %d invalid", p.GetName(), p.EVs))
	}

	// get base stats
	base_stats := p.GetBaseStats()

	// compute HP
	hp_ev_term := math.Floor(float64(p.EVs[STAT_HP]) / 4)
	base_iv_ev_level_hp_term := (2*uint(base_stats[STAT_HP]) + uint(p.IVs[STAT_HP]) + uint(hp_ev_term)) * uint(p.Level)
	hp_floor_term := math.Floor(float64(base_iv_ev_level_hp_term) / 100)
	p.Stats[STAT_HP] = uint(hp_floor_term + float64(p.Level) + 10)
	p.CurrentHP = p.Stats[STAT_HP]

	// compute all other stats
	natureModifiers := p.Nature.getNatureModifers()
	for _, stat := range [5]int{STAT_ATK, STAT_DEF, STAT_SPATK, STAT_SPDEF, STAT_SPD} {
		ev_term := math.Floor(float64(p.EVs[stat]) / 4)
		base_iv_ev_level_term := (2*uint(base_stats[stat]) + uint(p.IVs[stat]) + uint(ev_term)) * uint(p.Level)
		floor_term := math.Floor(float64(base_iv_ev_level_term) / 100)
		nature_term := float64(floor_term+5) * natureModifiers[stat]
		p.Stats[stat] = uint(math.Floor(nature_term))
	}
}

// implement Stringer

// display a Pokemon close to how it would appear in a Pokemon battle
func (p Pokemon) String() string {
	return fmt.Sprintf("%v%v\tLv%d\nHP: %d/%d\n", p.GetName(),
		p.Gender, p.Level, p.CurrentHP, p.Stats[STAT_HP])
}

// Restore HP to a Pokemon. Can also be used to revive a fainted Pokemon.
func (p *Pokemon) RestoreHP(amount uint) Transaction {
	if diff := p.Stats[STAT_HP] - p.CurrentHP; diff <= amount {
		amount = diff
	}
	return HealTransaction{Target: p, Amount: amount}
}<|MERGE_RESOLUTION|>--- conflicted
+++ resolved
@@ -57,11 +57,8 @@
 		TotalExperience: 0,
 		IVs:             [6]uint8{0, 0, 0, 0, 0, 0},
 		EVs:             [6]uint8{0, 0, 0, 0, 0, 0},
-<<<<<<< HEAD
 		StatModifiers:   [9]int{0, 0, 0, 0, 0, 0, 0, 0, 0},
-=======
 		Stats:           [6]uint{1, 4, 4, 4, 4, 4},
->>>>>>> dc623319
 		Nature:          GetNature(HARDY), // this nature is neutral and has no effect
 	}
 	for _, opt := range opts {
