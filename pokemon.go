--- conflicted
+++ resolved
@@ -56,11 +56,8 @@
 
 const (
 	MetaLastMove PokemonMeta = iota
-<<<<<<< HEAD
 	MetaPriorityLast
-=======
 	MetaSleepTime
->>>>>>> d5f5d0cf
 )
 
 // Constants for growth rates of a Pokemon
@@ -281,20 +278,6 @@
 	}
 }
 
-<<<<<<< HEAD
-// Stat getters
-func (p *Pokemon) GetSpeed() uint {
-	speed := float64(p.Stats[StatSpeed])
-	if p.HeldItem != nil {
-		switch p.HeldItem.ID {
-		case ItemIronBall:
-			speed *= 0.5
-		case ItemChoiceScarf:
-			speed *= 1.5
-		}
-	}
-	return uint(speed)
-=======
 // Stat getters return the effective stat values from modifiers
 func (p *Pokemon) MaxHP() uint {
 	// MaxHP is never modified by items/moves in battle?
@@ -326,9 +309,16 @@
 }
 
 func (p *Pokemon) Speed() uint {
-	effective := float64(p.Stats[StatSpeed])
-	// TODO: speed modifiers
-	return uint(effective)
+	effective := p.Stats[StatSpeed]
+	if p.HeldItem != ItemNone {
+		switch p.HeldItem {
+		case ItemIronBall:
+			effective /= 2
+		case ItemChoiceScarf:
+			effective = (effective * 150) / 100
+		}
+	}
+	return effective
 }
 
 // Returns denominator for critical hit chance
@@ -346,7 +336,6 @@
 func (p *Pokemon) Evasion() uint {
 	stage := p.StatModifiers[StatEvasion]
 	return EvasionFactor[stage]
->>>>>>> d5f5d0cf
 }
 
 // display a Pokemon close to how it would appear in a Pokemon battle
