package pokemonbattlelib

import (
	"fmt"
)

type Pokemon struct {
<<<<<<< HEAD
	NatDex            uint16   // National Pokedex Number
	Level             uint8    // value from 1-100 influencing stats
	Ability           *Ability // name of this Pokemon's ability
	TotalExperience   uint     // the total amount of exp this Pokemon has gained, influencing its level
	Gender            Gender   // this Pokemon's gender
	IVs               [6]uint8 // values from 0-31 that represents a Pokemon's 'genetic' potential
	EVs               [6]uint8 // values from 0-255 that represents a Pokemon's training in a particular stat
	Nature            *Nature  // represents a Pokemon's disposition and affects stats
	Stats             [6]uint  // the actual stats of a Pokemon determined from the above data
	StatModifiers     [6]int   // ranges from +6 (buffing) to -6 (debuffing) a stat
	StatusEffects     uint     // the current status effects inflicted on a Pokemon
	CurrentHP         uint     // the remaining HP of this Pokemon
	HeldItem          *Item    // the item a Pokemon is holding
	Moves             [4]*Move // the moves the Pokemon currenly knows
	Friendship        uint8    // how close this Pokemon is to its Trainer
	OriginalTrainerID uint16   // a number associated with the first Trainer who caught this Pokemon
=======
	NatDex            uint16        // National Pokedex Number
	Level             uint8         // value from 1-100 influencing stats
	Ability           *Ability      // name of this Pokemon's ability
	TotalExperience   uint          // the total amount of exp this Pokemon has gained, influencing its level
	Gender            Gender        // this Pokemon's gender
	IVs               [6]uint8      // values from 0-31 that represents a Pokemon's 'genetic' potential
	EVs               [6]uint8      // values from 0-255 that represents a Pokemon's training in a particular stat
	Nature            *Nature       // represents a Pokemon's disposition and affects stats
	Stats             [6]uint       // the actual stats of a Pokemon determined from the above data
	CurrentHP         uint          // the remaining HP of this Pokemon
	HeldItem          *Item         // the item a Pokemon is holding
	Moves             [4]*Move      // the moves the Pokemon currenly knows
	Friendship        uint8         // how close this Pokemon is to its Trainer
	OriginalTrainerID uint16        // a number associated with the first Trainer who caught this Pokemon
	Elemental         ElementalType // Indicates what type(s) (up to 2 simultaneously) this pokemon has
>>>>>>> 0a5f39d8
}

// Constants for looking up Pokemon stats
const (
	STAT_HP = iota
	STAT_ATK
	STAT_DEF
	STAT_SPATK
	STAT_SPDEF
	STAT_SPD
)

// Constants for status effects on a Pokemon
const (
	STATUS_BURN = 1 << iota
	STATUS_FREEZE
	STATUS_PARALYZE
	STATUS_POISON
	STATUS_BADLY_POISON
	STATUS_SLEEP
)

<<<<<<< HEAD
// Constants for IVs and EVs
const (
	MAX_FRIENDSHIP    = 255
	MAX_EV            = 255
	MAX_IV            = 31
	MAX_STAT_MODIFIER = 6
	MIN_STAT_MODIFIER = -6
	TOTAL_EV          = 510
)
=======
// Retrieves a Pokemon given its national dex number
func GetPokemon(natdex uint16) Pokemon {
	for _, p := range ALL_POKEMON {
		if p.NatDex == natdex {
			return p
		}
	}
	// Not exactly the best way to handle this
	panic(fmt.Sprintf("unknown Pokedex number %v\n", natdex))
}
>>>>>>> 0a5f39d8

func (p *Pokemon) GetName() string {
	return PokemonNames[p.NatDex]
}

func (p *Pokemon) HasValidLevel() bool {
	return p.Level > 1 && p.Level <= 100
}

func (p *Pokemon) HasValidIVs() bool {
	for _, IV := range p.IVs {
		if IV > MAX_IV {
			return false
		}
	}
	return true
}

func (p *Pokemon) HasValidEVs() bool {
	totalEVs := 0
	for _, EV := range p.EVs {
		if EV > MAX_EV {
			return false
		}
		totalEVs += int(EV)
	}
	return totalEVs <= TOTAL_EV
}

// implement Stringer

// display a Pokemon close to how it would appear in a Pokemon battle
func (p Pokemon) String() string {
	return fmt.Sprintf("%v%v\tLv%d\nHP: %d/%d\n", p.GetName(),
<<<<<<< HEAD
		p.Gender, p.Level, p.CurrentHP, p.Stats[0])
}

// Restore HP to a Pokemon. Can also be used to revive a fainted Pokemon.
func (p *Pokemon) RestoreHP(amount uint) {
	if p.Stats[STAT_HP]-p.CurrentHP <= amount {
		p.CurrentHP = p.Stats[STAT_HP]
	} else {
		p.CurrentHP += amount
	}
}

// Cures a status ailment from a Pokemon.
func (p *Pokemon) CureStatusEffect(status uint) {
	p.StatusEffects &= ^status
}

// Modifies one of the six base stats for a Pokemon
// Takes a value between -6 and +6 for stages
func (p *Pokemon) ModifyStat(stat, stages int) {
	p.StatModifiers[stat] += stages
	if p.StatModifiers[stat] > MAX_STAT_MODIFIER {
		p.StatModifiers[stat] = MAX_STAT_MODIFIER
	}
	if p.StatModifiers[stat] < MIN_STAT_MODIFIER {
		p.StatModifiers[stat] = MIN_STAT_MODIFIER
	}
}

// Modifies the EVs of a Pokemon
func (p *Pokemon) AddEVs(stat, amount uint8) {
	if MAX_EV-p.EVs[stat] <= amount {
		p.EVs[stat] = MAX_EV
	} else {
		p.EVs[stat] += amount
	}
}

// Modifies the friendship level of a Pokemon
func (p *Pokemon) AddFriendship(amount uint8) {
	if MAX_FRIENDSHIP-p.Friendship <= amount {
		p.Friendship = MAX_FRIENDSHIP
	} else {
		p.Friendship += amount
	}
=======
		p.Gender, p.Level, p.CurrentHP, p.Stats[STAT_HP])
>>>>>>> 0a5f39d8
}<|MERGE_RESOLUTION|>--- conflicted
+++ resolved
@@ -5,24 +5,6 @@
 )
 
 type Pokemon struct {
-<<<<<<< HEAD
-	NatDex            uint16   // National Pokedex Number
-	Level             uint8    // value from 1-100 influencing stats
-	Ability           *Ability // name of this Pokemon's ability
-	TotalExperience   uint     // the total amount of exp this Pokemon has gained, influencing its level
-	Gender            Gender   // this Pokemon's gender
-	IVs               [6]uint8 // values from 0-31 that represents a Pokemon's 'genetic' potential
-	EVs               [6]uint8 // values from 0-255 that represents a Pokemon's training in a particular stat
-	Nature            *Nature  // represents a Pokemon's disposition and affects stats
-	Stats             [6]uint  // the actual stats of a Pokemon determined from the above data
-	StatModifiers     [6]int   // ranges from +6 (buffing) to -6 (debuffing) a stat
-	StatusEffects     uint     // the current status effects inflicted on a Pokemon
-	CurrentHP         uint     // the remaining HP of this Pokemon
-	HeldItem          *Item    // the item a Pokemon is holding
-	Moves             [4]*Move // the moves the Pokemon currenly knows
-	Friendship        uint8    // how close this Pokemon is to its Trainer
-	OriginalTrainerID uint16   // a number associated with the first Trainer who caught this Pokemon
-=======
 	NatDex            uint16        // National Pokedex Number
 	Level             uint8         // value from 1-100 influencing stats
 	Ability           *Ability      // name of this Pokemon's ability
@@ -32,13 +14,14 @@
 	EVs               [6]uint8      // values from 0-255 that represents a Pokemon's training in a particular stat
 	Nature            *Nature       // represents a Pokemon's disposition and affects stats
 	Stats             [6]uint       // the actual stats of a Pokemon determined from the above data
+	StatModifiers     [6]int        // ranges from +6 (buffing) to -6 (debuffing) a stat
+	StatusEffects     uint          // the current status effects inflicted on a Pokemon
 	CurrentHP         uint          // the remaining HP of this Pokemon
 	HeldItem          *Item         // the item a Pokemon is holding
 	Moves             [4]*Move      // the moves the Pokemon currenly knows
 	Friendship        uint8         // how close this Pokemon is to its Trainer
 	OriginalTrainerID uint16        // a number associated with the first Trainer who caught this Pokemon
 	Elemental         ElementalType // Indicates what type(s) (up to 2 simultaneously) this pokemon has
->>>>>>> 0a5f39d8
 }
 
 // Constants for looking up Pokemon stats
@@ -61,7 +44,6 @@
 	STATUS_SLEEP
 )
 
-<<<<<<< HEAD
 // Constants for IVs and EVs
 const (
 	MAX_FRIENDSHIP    = 255
@@ -71,7 +53,7 @@
 	MIN_STAT_MODIFIER = -6
 	TOTAL_EV          = 510
 )
-=======
+
 // Retrieves a Pokemon given its national dex number
 func GetPokemon(natdex uint16) Pokemon {
 	for _, p := range ALL_POKEMON {
@@ -82,7 +64,6 @@
 	// Not exactly the best way to handle this
 	panic(fmt.Sprintf("unknown Pokedex number %v\n", natdex))
 }
->>>>>>> 0a5f39d8
 
 func (p *Pokemon) GetName() string {
 	return PokemonNames[p.NatDex]
@@ -117,8 +98,7 @@
 // display a Pokemon close to how it would appear in a Pokemon battle
 func (p Pokemon) String() string {
 	return fmt.Sprintf("%v%v\tLv%d\nHP: %d/%d\n", p.GetName(),
-<<<<<<< HEAD
-		p.Gender, p.Level, p.CurrentHP, p.Stats[0])
+		p.Gender, p.Level, p.CurrentHP, p.Stats[STAT_HP])
 }
 
 // Restore HP to a Pokemon. Can also be used to revive a fainted Pokemon.
@@ -163,7 +143,4 @@
 	} else {
 		p.Friendship += amount
 	}
-=======
-		p.Gender, p.Level, p.CurrentHP, p.Stats[STAT_HP])
->>>>>>> 0a5f39d8
 }