package pokemonbattlelib

import (
	"fmt"
<<<<<<< HEAD
	"io"
	"log"
	"math"
	"reflect"
=======
>>>>>>> 21a5fabb
)

type Pokemon struct {
	NatDex            uint16        // National Pokedex Number
	Level             uint8         // value from 1-100 influencing stats
	Ability           *Ability      // name of this Pokemon's ability
	TotalExperience   uint          // the total amount of exp this Pokemon has gained, influencing its level
	Gender            Gender        // this Pokemon's gender
	IVs               [6]uint8      // values from 0-31 that represents a Pokemon's 'genetic' potential
	EVs               [6]uint8      // values from 0-255 that represents a Pokemon's training in a particular stat
	Nature            *Nature       // represents a Pokemon's disposition and affects stats
	Stats             [6]uint       // the actual stats of a Pokemon determined from the above data
	CurrentHP         uint          // the remaining HP of this Pokemon
	HeldItem          *Item         // the item a Pokemon is holding
	Moves             [4]*Move      // the moves the Pokemon currenly knows
	Friendship        uint8         // how close this Pokemon is to its Trainer
	OriginalTrainerID uint16        // a number associated with the first Trainer who caught this Pokemon
	Elemental         ElementalType // Indicates what type(s) (up to 2 simultaneously) this pokemon has
}

// Constants for looking up Pokemon stats
const (
	STAT_HP = iota
	STAT_ATK
	STAT_DEF
	STAT_SPATK
	STAT_SPDEF
	STAT_SPD
)

// Constants for status effects on a Pokemon
const (
	STATUS_BURN = 1 << iota
	STATUS_FREEZE
	STATUS_PARALYZE
	STATUS_POISON
	STATUS_BADLY_POISON
	STATUS_SLEEP
)

<<<<<<< HEAD
// Constants for growth rates of a Pokemon
const (
	SLOW = iota + 1
	MEDIUM_FAST
	FAST
	MEDIUM_SLOW
	ERRATIC
	FLUCTUATING
)

// Creates a new Pokemon given its national dex number
func NewPokemon(args ...interface{}) Pokemon {
	// Mandatory parameters
	var natdex uint16

	// Optional parameters
	var level uint8 = 1
	var totalExp uint // used to compute level if provided
	var ivs [6]uint8 = [6]uint8{0, 0, 0, 0, 0, 0}
	var evs [6]uint8 = [6]uint8{0, 0, 0, 0, 0, 0}
	var nature *Nature = GetNatureTable()["hardy"] // this nature provides no bonuses/debuffs

	if len(args) < 2 {
		panic("Not enough parameters.")
	}

	for i, p := range args {
		switch i {
		case 0: // natdex
			param, ok := p.(uint16)
			if !ok {
				panic(fmt.Sprintf("Parameter %d: expected type uint16, got %v", i, reflect.TypeOf(p)))
			}
			natdex = param
		case 1: // level or total exp gained
			switch p.(type) {
			case uint8: // level
				level = p.(uint8)
				totalExp = computeExpFromLevel(level, getGrowthRateFromDexNumber(natdex))
			case uint: // total experience
				totalExp = p.(uint)
				level = computeLevelFromExp(totalExp, getGrowthRateFromDexNumber(natdex))
			default:
				panic(fmt.Sprintf("Parameter %d: expected type uint8 or uint, got %v", i, reflect.TypeOf(p)))
			}
		case 2: // ivs
			param, ok := p.([6]uint8)
			if !ok {
				panic(fmt.Sprintf("Parameter %d: expected type [6]uint8, got %v", i, reflect.TypeOf(p)))
			}
			ivs = param
		case 3: //evs
			param, ok := p.([6]uint8)
			if !ok {
				panic(fmt.Sprintf("Parameter %d: expected type [6]uint8, got %v", i, reflect.TypeOf(p)))
			}
			evs = param
		case 4: // nature
			param, ok := p.(*Nature)
			if !ok {
				panic(fmt.Sprintf("Parameter %d: expected type Nature, got %v", i, reflect.TypeOf(p)))
			}
			nature = param
		}
	}

	for _, p := range ALL_POKEMON {
		if p.NatDex == natdex {
			p.Level = level
			p.TotalExperience = totalExp
			p.IVs = ivs
			p.EVs = evs
			p.Nature = nature
			p.computeStats()
=======
// Retrieves a Pokemon given its national dex number
func GetPokemon(natdex uint16) Pokemon {
	for _, p := range ALL_POKEMON {
		if p.NatDex == natdex {
>>>>>>> 21a5fabb
			return p
		}
	}
	// Not exactly the best way to handle this
	panic(fmt.Sprintf("unknown Pokedex number %v\n", natdex))
}

<<<<<<< HEAD
func computeLevelFromExp(exp uint, growth_rate int) uint8 {
	experience_csv := getCsvReader("data/experience.csv")

	var lastExp uint = 0
	for {
		record, err := experience_csv.Read()

		if err == io.EOF {
			break
		}

		nextExp := uint(parseInt(record[2]))
		if parseInt(record[0]) == growth_rate {
			if exp > lastExp && exp <= nextExp {
				return uint8(parseInt(record[1]))
			}
		}

		lastExp = nextExp
	}
	panic("There was a problem computing the level.")
}

func computeExpFromLevel(level uint8, growth_rate int) uint {
	experience_csv := getCsvReader("data/experience.csv")

	for {
		record, err := experience_csv.Read()

		if err == io.EOF {
			break
		}

		if parseInt(record[0]) == growth_rate {
			record_level := uint8(parseInt(record[1]))
			if level == record_level {
				return uint(parseInt(record[2]))
			}
		}
	}
	panic("There was a problem computing the experience.")
}

func getGrowthRateFromDexNumber(natdex uint16) int {
	pokemon_species_csv := getCsvReader("data/pokemon_species.csv")
	for {
		record, err := pokemon_species_csv.Read()

		if err == io.EOF {
			break
		}

		if uint16(parseInt(record[0])) == natdex {
			return parseInt(record[14])
		}
	}
	panic(fmt.Sprintf("Unknown national dex number %d", natdex))
}

=======
>>>>>>> 21a5fabb
func (p *Pokemon) GetName() string {
	return PokemonNames[p.NatDex]
}

func (p *Pokemon) HasValidLevel() bool {
	return p.Level > 1 && p.Level <= 100
}

func (p *Pokemon) HasValidIVs() bool {
	for _, IV := range p.IVs {
		if IV > 31 {
			return false
		}
	}
	return true
}

func (p *Pokemon) HasValidEVs() bool {
	totalEVs := 0
	for _, EV := range p.EVs {
		totalEVs += int(EV)
	}
	return totalEVs <= 510
}

func (p *Pokemon) computeStats() {
	if !p.HasValidLevel() {
		log.Println(fmt.Printf("Failed to compute stats for %d, level %d invalid", p.NatDex, p.Level))
	}

	if !p.HasValidIVs() {
		log.Println(fmt.Printf("Failed to compute stats for %d, ivs %d invalid", p.NatDex, p.IVs))
	}

	if !p.HasValidEVs() {
		log.Println(fmt.Printf("Failed to compute stats for %d, evs %d invalid", p.NatDex, p.EVs))
	}

	// get base stats
	pokemon_stats_csv := getCsvReader("data/pokemon_stats.csv")
	var base_stats [6]uint
	already_read_stats := 0
	for {
		record, err := pokemon_stats_csv.Read()
		if p.NatDex == uint16(parseInt(record[0])) {
			base_stats[parseInt(record[1])-1] = uint(parseInt(record[2]))
			already_read_stats++
		}

		if already_read_stats == 6 {
			break
		}

		if err == io.EOF {
			break
		}
	}

	// compute HP
	hp_ev_term := math.Floor(float64(p.EVs[STAT_HP]) / 4)
	base_iv_ev_level_hp_term := (2*base_stats[STAT_HP] + uint(p.IVs[STAT_HP]) + uint(hp_ev_term)) * uint(p.Level)
	hp_floor_term := math.Floor(float64(base_iv_ev_level_hp_term) / 100)
	p.Stats[STAT_HP] = uint(hp_floor_term + float64(p.Level) + 10)
	p.CurrentHP = p.Stats[STAT_HP]

	// compute all other stats
	natureModifiers := p.Nature.getNatureModifers()
	for _, stat := range [5]int{STAT_ATK, STAT_DEF, STAT_SPATK, STAT_SPDEF, STAT_SPD} {
		ev_term := math.Floor(float64(p.EVs[stat]) / 4)
		base_iv_ev_level_term := (2*base_stats[stat] + uint(p.IVs[stat]) + uint(ev_term)) * uint(p.Level)
		floor_term := math.Floor(float64(base_iv_ev_level_term) / 100)
		nature_term := float64(floor_term+5) * natureModifiers[stat]
		p.Stats[stat] = uint(math.Floor(nature_term))
	}
}

func (p *Pokemon) Equals(other Pokemon) bool {
	return p.NatDex == other.NatDex &&
		p.Level == other.Level &&
		p.TotalExperience == other.TotalExperience &&
		p.Gender == other.Gender &&
		p.IVs == other.IVs &&
		p.EVs == other.EVs &&
		p.Nature.Equals(other.Nature) &&
		p.Stats == other.Stats &&
		p.CurrentHP == other.CurrentHP
}

func (p *Pokemon) VerboseString() string {
	outputString := ""
	outputString += "{\n" +
		fmt.Sprintf("\tNational dex number: %d\n", p.NatDex) +
		fmt.Sprintf("\tLevel: %d\n", p.Level) +
		fmt.Sprintf("\tAbility: %s\n", p.Ability) +
		fmt.Sprintf("\tTotal experience: %d\n", p.TotalExperience) +
		fmt.Sprintf("\tGender: %s\n", p.Gender) +
		fmt.Sprintf("\tIVs: %v\n", p.IVs) +
		fmt.Sprintf("\tEVs: %v\n", p.EVs) +
		fmt.Sprintf("\tNature: %s\n", p.Nature) +
		fmt.Sprintf("\tStats: %v\n", p.Stats) +
		fmt.Sprintf("\tCurrent HP: %d\n", p.CurrentHP) +
		fmt.Sprintf("\tHeld item: %v\n", p.HeldItem) +
		fmt.Sprintf("\tMoves: %v\n", p.Moves) +
		fmt.Sprintf("\tFriendship: %d\n", p.Friendship) +
		fmt.Sprintf("\tOriginal trainer ID: %d\n", p.OriginalTrainerID) +
		"}"
	return outputString
}

// implement Stringer

// display a Pokemon close to how it would appear in a Pokemon battle
func (p Pokemon) String() string {
	return fmt.Sprintf("%v%v\tLv%d\nHP: %d/%d\n", p.GetName(),
		p.Gender, p.Level, p.CurrentHP, p.Stats[STAT_HP])
}<|MERGE_RESOLUTION|>--- conflicted
+++ resolved
@@ -2,13 +2,10 @@
 
 import (
 	"fmt"
-<<<<<<< HEAD
 	"io"
 	"log"
 	"math"
 	"reflect"
-=======
->>>>>>> 21a5fabb
 )
 
 type Pokemon struct {
@@ -49,7 +46,6 @@
 	STATUS_SLEEP
 )
 
-<<<<<<< HEAD
 // Constants for growth rates of a Pokemon
 const (
 	SLOW = iota + 1
@@ -60,8 +56,20 @@
 	FLUCTUATING
 )
 
+
+// Retrieves a Pokemon given its national dex number
+func GetPokemon(natdex uint16) Pokemon {
+	for _, p := range ALL_POKEMON {
+		if p.NatDex == natdex {
+			return p
+		}
+	}
+	// Not exactly the best way to handle this
+	panic(fmt.Sprintf("unknown Pokedex number %v\n", natdex))
+}
+
 // Creates a new Pokemon given its national dex number
-func NewPokemon(args ...interface{}) Pokemon {
+func GeneratePokemon(args ...interface{}) Pokemon {
 	// Mandatory parameters
 	var natdex uint16
 
@@ -124,20 +132,14 @@
 			p.EVs = evs
 			p.Nature = nature
 			p.computeStats()
-=======
-// Retrieves a Pokemon given its national dex number
-func GetPokemon(natdex uint16) Pokemon {
-	for _, p := range ALL_POKEMON {
-		if p.NatDex == natdex {
->>>>>>> 21a5fabb
-			return p
-		}
-	}
-	// Not exactly the best way to handle this
+            return p
+		}
+	}
+    
+    // Not exactly the best way to handle this
 	panic(fmt.Sprintf("unknown Pokedex number %v\n", natdex))
 }
 
-<<<<<<< HEAD
 func computeLevelFromExp(exp uint, growth_rate int) uint8 {
 	experience_csv := getCsvReader("data/experience.csv")
 
@@ -197,8 +199,6 @@
 	panic(fmt.Sprintf("Unknown national dex number %d", natdex))
 }
 
-=======
->>>>>>> 21a5fabb
 func (p *Pokemon) GetName() string {
 	return PokemonNames[p.NatDex]
 }
