package pokemonbattlelib

import (
	"encoding/json"
	"errors"
	"fmt"
	"math"
)

// Maximum number of moves a Pokemon can have in its moveset
const MaxMoves = 4

type Pokemon struct {
	NatDex            uint16                      // National Pokedex Number
	Level             uint8                       // value from 1-100 influencing stats
	Ability           Ability                     // name of this Pokemon's ability
	TotalExperience   uint                        // the total amount of exp this Pokemon has gained, influencing its level
	Gender            Gender                      // this Pokemon's gender
	IVs               [6]uint8                    // values from 0-31 that represents a Pokemon's 'genetic' potential
	EVs               [6]uint8                    // values from 0-255 that represents a Pokemon's training in a particular stat
	Nature            Nature                      // represents a Pokemon's disposition and affects stats
	Stats             [6]uint                     // the actual stats of a Pokemon determined from the above data
	StatModifiers     [9]int                      // ranges from +6 (buffing) to -6 (debuffing) a stat
	StatusEffects     StatusCondition             // the current status effects inflicted on a Pokemon
	CurrentHP         uint                        // the remaining HP of this Pokemon
	HeldItem          Item                        // the item a Pokemon is holding
	Moves             [MaxMoves]*Move             // the moves the Pokemon currenly knows
	Friendship        int                         // how close this Pokemon is to its Trainer
	OriginalTrainerID uint16                      // a number associated with the first Trainer who caught this Pokemon
	Type              Type                        // Indicates what type(s) (up to 2 simultaneously) this pokemon has
	metadata          map[PokemonMeta]interface{} // Data that is conditionally needed in a battle
}

type PokemonData struct {
	NatDex     uint16
	Name       string
	Type       Type
	Ability    Ability
	BaseStats  [6]int // base stats of a Pokemon
	EvYield    [6]int // effort points gained when Pokemon is defeated
	GrowthRate int
}

func (p *Pokemon) Data() PokemonData {
	if p.NatDex > uint16(len(AllPokemonData)) {
		blog.Panicf("Pokemon (natdex: %d) is an invalid pokemon", p.NatDex)
	}
	return AllPokemonData[int(p.NatDex)-1]
}

// Metadata for a Pokemon to keep track of
type PokemonMeta int

const (
	MetaLastMove PokemonMeta = iota
	MetaSleepTime
)

// Constants for growth rates of a Pokemon
const (
	GrowthSlow = iota + 1
	GrowthMediumFast
	GrowthFast
	GrowthMediumSlow
	GrowthErratic
	GrowthFluctuating
)

// Constants for IVs and EVs
const (
	MaxFriendship = 255
	MaxEV         = 252
	MaxIV         = 31
	TotalEV       = 510
	MinLevel      = 1
	MaxLevel      = 100
)

type GeneratePokemonOption func(p *Pokemon)

// Creates a new Pokemon given its national dex number and other options.
func GeneratePokemon(natdex int, opts ...GeneratePokemonOption) *Pokemon {
	p := &Pokemon{
		NatDex:          uint16(natdex),
		Level:           1,
		TotalExperience: 0,
		IVs:             [6]uint8{0, 0, 0, 0, 0, 0},
		EVs:             [6]uint8{0, 0, 0, 0, 0, 0},
		StatModifiers:   [9]int{0, 0, 0, 0, 0, 0, 0, 0, 0},
		Stats:           [6]uint{1, 4, 4, 4, 4, 4},
		Nature:          NatureHardy, // this nature is neutral and has no effect
		metadata:        make(map[PokemonMeta]interface{}),
	}
	// apply data
	p.Type = p.Data().Type
	p.Ability = p.Data().Ability

	for _, opt := range opts {
		opt(p)
	}
	p.computeStats()
	return p
}

func WithLevel(level uint8) GeneratePokemonOption {
	return func(p *Pokemon) {
		p.GainLevels(int(level - p.Level))
	}
}

func WithTotalExp(totalExp uint) GeneratePokemonOption {
	return func(p *Pokemon) {
		p.GainExperience(int(totalExp))
	}
}

func WithIVs(ivs [6]uint8) GeneratePokemonOption {
	return func(p *Pokemon) {
		p.IVs = ivs
	}
}

func WithEVs(evs [6]uint8) GeneratePokemonOption {
	return func(p *Pokemon) {
		p.EVs = evs
	}
}

func WithNature(nature Nature) GeneratePokemonOption {
	return func(p *Pokemon) {
		p.Nature = nature
	}
}

func WithAbility(ability Ability) GeneratePokemonOption {
	return func(p *Pokemon) {
		p.Ability = ability
	}
}

func WithMoves(moves ...*Move) GeneratePokemonOption {
	return func(p *Pokemon) {
		if len(moves) > MaxMoves {
			panic(fmt.Sprintf("A Pokemon cannot have more than %d moves", MaxMoves))
		}

		var limited_moves [4]*Move
		copy(limited_moves[:], moves)
		p.Moves = limited_moves
	}
}

func (p *Pokemon) GetName() string {
	return p.Data().Name
}

func (p *Pokemon) GetGrowthRate() int {
	return p.Data().GrowthRate
}

func (p *Pokemon) GetBaseStats() [6]int {
	return p.Data().BaseStats
}

func (p *Pokemon) GetEVYield() [6]int {
	return p.Data().EvYield
}

func (p *Pokemon) HasValidLevel() bool {
	return p.Level >= MinLevel && p.Level <= MaxLevel
}

func (p *Pokemon) HasValidIVs() bool {
	for _, IV := range p.IVs {
		if IV > MaxIV {
			return false
		}
	}
	return true
}

func (p *Pokemon) HasValidEVs() bool {
	totalEVs := 0
	for _, EV := range p.EVs {
		if EV > MaxEV {
			return false
		}
		totalEVs += int(EV)
	}
	return totalEVs <= TotalEV
}

// Increases a Pokemon's level by `levels` and sets their total experience to
// the minimum amount for that level.
func (p *Pokemon) GainLevels(levels int) {
	newLevel := int(p.Level) + levels
	if newLevel > MaxLevel {
		panic(fmt.Sprintf("Level %d %s cannot level up to level %d!", p.Level, p.GetName(), newLevel))
	}

	if levels < 0 {
		panic(fmt.Sprintf("%s's level tried to decrease by %d", p.GetName(), levels))
	}

	if levels == 0 {
		return
	}

	p.Level = uint8(newLevel)
	p.TotalExperience = uint(ExpTable[p.GetGrowthRate()][int(p.Level)])
	p.computeStats()
}

// Increases a Pokemon's experience points by `exp` and levels up the Pokemon accordingly.
func (p *Pokemon) GainExperience(exp int) {

	if exp < 0 {
		panic(fmt.Sprintf("%s's experience tried to decrease by %d", p.GetName(), exp))
	}

	max_exp := ExpTable[p.GetGrowthRate()][MaxLevel]

	// if would gain experience beyond leveling to 100, set level to 100
	if int(p.TotalExperience)+exp > max_exp {
		p.GainLevels(MaxLevel - int(p.Level))
		return
	}

	remaining_exp := exp
	toNextLevel := ExpTable[p.GetGrowthRate()][int(p.Level+1)] - int(p.TotalExperience)

	for remaining_exp >= toNextLevel {
		p.GainLevels(1)
		remaining_exp -= toNextLevel
		toNextLevel = ExpTable[p.GetGrowthRate()][int(p.Level+1)] - int(p.TotalExperience)
	}

	// add whats left
	p.TotalExperience += uint(remaining_exp)

}

func (p *Pokemon) computeStats() {
	if !p.HasValidLevel() {
		panic(fmt.Sprintf("Failed to compute stats for %s, level %d invalid", p.GetName(), p.Level))
	}

	if !p.HasValidIVs() {
		panic(fmt.Sprintf("Failed to compute stats for %s, ivs %d invalid", p.GetName(), p.IVs))
	}

	if !p.HasValidEVs() {
		panic(fmt.Sprintf("Failed to compute stats for %s, evs %d invalid", p.GetName(), p.EVs))
	}

	// get base stats
	base_stats := p.GetBaseStats()

	// compute HP
	hp_ev_term := math.Floor(float64(p.EVs[StatHP]) / 4)
	base_iv_ev_level_hp_term := (2*uint(base_stats[StatHP]) + uint(p.IVs[StatHP]) + uint(hp_ev_term)) * uint(p.Level)
	hp_floor_term := math.Floor(float64(base_iv_ev_level_hp_term) / 100)
	p.Stats[StatHP] = uint(hp_floor_term + float64(p.Level) + 10)
	p.CurrentHP = p.Stats[StatHP]

	// compute all other stats
	natureModifiers := p.Nature.getNatureModifers()
	for _, stat := range [5]int{StatAtk, StatDef, StatSpAtk, StatSpDef, StatSpeed} {
		ev_term := math.Floor(float64(p.EVs[stat]) / 4)
		base_iv_ev_level_term := (2*uint(base_stats[stat]) + uint(p.IVs[stat]) + uint(ev_term)) * uint(p.Level)
		floor_term := math.Floor(float64(base_iv_ev_level_term) / 100)
		nature_term := float64(floor_term+5) * natureModifiers[stat]
		p.Stats[stat] = uint(math.Floor(nature_term))
	}
}

// Stat getters return the effective stat values from modifiers
func (p *Pokemon) MaxHP() uint {
	// MaxHP is never modified by items/moves in battle?
	return p.Stats[StatHP]
}

func (p *Pokemon) Attack() uint {
	effective := float64(p.Stats[StatAtk])
	// TODO: attack modifiers
	return uint(effective)
}

func (p *Pokemon) Defense() uint {
	effective := float64(p.Stats[StatDef])
	// TODO: defense modifiers
	return uint(effective)
}

func (p *Pokemon) SpecialAttack() uint {
	effective := float64(p.Stats[StatSpAtk])
	// TODO: special attack modifiers
	return uint(effective)
}

func (p *Pokemon) SpecialDefense() uint {
	effective := float64(p.Stats[StatSpDef])
	// TODO: special defense modifiers
	return uint(effective)
}

func (p *Pokemon) Speed() uint {
	effective := float64(p.Stats[StatSpeed])
	// TODO: speed modifiers
	return uint(effective)
}

<<<<<<< HEAD
// Returns denominator for critical hit chance
func (p *Pokemon) CritChance() int {
	stage := p.StatModifiers[StatCritChance]
	if p.HeldItem == ItemRazorClaw || p.HeldItem == ItemScopeLens {
		if stage < len(CritChances)-1 {
			stage += 1
		}
	}
	return CritChances[stage]
=======
// Returns multiplier for evasion
func (p *Pokemon) Evasion() uint {
	stage := p.StatModifiers[StatEvasion]
	return EvasionFactor[stage]
>>>>>>> 0d40ba08
}

// display a Pokemon close to how it would appear in a Pokemon battle
func (p Pokemon) String() string {
	return p.GetName()
}

// Restore HP to a Pokemon. Can also be used to revive a fainted Pokemon.
func (p *Pokemon) RestoreHP(amount uint) Transaction {
	if diff := p.MaxHP() - p.CurrentHP; diff <= amount {
		amount = diff
	}
	return HealTransaction{Target: p, Amount: amount}
}

func (p *Pokemon) MarshalJSON() ([]byte, error) {
	type alias Pokemon // required to not enter infinite recursive loop
	return json.Marshal(&struct {
		Name string
		*alias
	}{
		Name:  p.GetName(),
		alias: (*alias)(p),
	})
}

func (p *Pokemon) UnmarshalJSON(data []byte) error {
	type alias Pokemon // required to not enter infinite recursive loop
	aux := &struct {
		*alias
	}{
		alias: (*alias)(p),
	}
	if p.metadata == nil {
		p.metadata = make(map[PokemonMeta]interface{})
	}
	return json.Unmarshal(data, &aux)
}

// Get the Pokemon's current elemental type, accounting for any abilities or conditions that would affect it.
func (p *Pokemon) EffectiveType() Type {
	return p.Type
}

var ErrorValidationMissingMoves = errors.New("Pokemon needs at least 1 move.")
var ErrorValidationMissingAbility = errors.New("Pokemon needs to have an ability.")
var ErrorValidationInvalidLevel = errors.New("Pokemon has invalid level.")
var ErrorValidationInvalidIvs = errors.New("Pokemon has invalid IVs.")
var ErrorValidationInvalidEvs = errors.New("Pokemon has invalid EVs.")

// Used to pick and choose which validation rules to enforce
type PokemonValidationRules uint8

const (
	PkmnRuleHasMoves PokemonValidationRules = 1 << iota
	PkmnRuleHasAbility
	PkmnRuleValidLevel
	PkmnRuleValidIvs
	PkmnRuleValidEvs
)

const PkmnRuleSetDefault = PkmnRuleHasMoves | PkmnRuleHasAbility | PkmnRuleValidLevel | PkmnRuleValidIvs | PkmnRuleValidEvs

func (p *Pokemon) Validate(rules PokemonValidationRules) error {
	if rules&PkmnRuleHasMoves > 0 {
		hasMoves := false
		for _, m := range p.Moves {
			if m != nil {
				hasMoves = true
				break
			}
		}
		if !hasMoves {
			return ErrorValidationMissingMoves
		}
	}

	if rules&PkmnRuleHasAbility > 0 && p.Ability == 0 {
		return ErrorValidationMissingAbility
	}

	if rules&PkmnRuleValidLevel > 0 && !p.HasValidLevel() {
		return ErrorValidationInvalidLevel
	}

	if rules&PkmnRuleValidIvs > 0 && !p.HasValidIVs() {
		return ErrorValidationInvalidIvs
	}

	if rules&PkmnRuleValidEvs > 0 && !p.HasValidEVs() {
		return ErrorValidationInvalidEvs
	}

	return nil
}<|MERGE_RESOLUTION|>--- conflicted
+++ resolved
@@ -310,7 +310,6 @@
 	return uint(effective)
 }
 
-<<<<<<< HEAD
 // Returns denominator for critical hit chance
 func (p *Pokemon) CritChance() int {
 	stage := p.StatModifiers[StatCritChance]
@@ -320,12 +319,12 @@
 		}
 	}
 	return CritChances[stage]
-=======
+}
+
 // Returns multiplier for evasion
 func (p *Pokemon) Evasion() uint {
 	stage := p.StatModifiers[StatEvasion]
 	return EvasionFactor[stage]
->>>>>>> 0d40ba08
 }
 
 // display a Pokemon close to how it would appear in a Pokemon battle
