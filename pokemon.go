package pokemonbattlelib

import (
	"fmt"
	"io"
	"log"
	"math"
	"reflect"
)

type Pokemon struct {
	NatDex            uint16        // National Pokedex Number
	Level             uint8         // value from 1-100 influencing stats
	Ability           *Ability      // name of this Pokemon's ability
	TotalExperience   uint          // the total amount of exp this Pokemon has gained, influencing its level
	Gender            Gender        // this Pokemon's gender
	IVs               [6]uint8      // values from 0-31 that represents a Pokemon's 'genetic' potential
	EVs               [6]uint8      // values from 0-255 that represents a Pokemon's training in a particular stat
	Nature            *Nature       // represents a Pokemon's disposition and affects stats
	Stats             [6]uint       // the actual stats of a Pokemon determined from the above data
	StatModifiers     [6]int        // ranges from +6 (buffing) to -6 (debuffing) a stat
	StatusEffects     uint          // the current status effects inflicted on a Pokemon
	CurrentHP         uint          // the remaining HP of this Pokemon
	HeldItem          *Item         // the item a Pokemon is holding
	Moves             [4]*Move      // the moves the Pokemon currenly knows
	Friendship        uint8         // how close this Pokemon is to its Trainer
	OriginalTrainerID uint16        // a number associated with the first Trainer who caught this Pokemon
	Elemental         ElementalType // Indicates what type(s) (up to 2 simultaneously) this pokemon has
}

// Constants for looking up Pokemon stats
const (
	STAT_HP = iota
	STAT_ATK
	STAT_DEF
	STAT_SPATK
	STAT_SPDEF
	STAT_SPD
)

// Constants for status effects on a Pokemon
const (
	STATUS_BURN = 1 << iota
	STATUS_FREEZE
	STATUS_PARALYZE
	STATUS_POISON
	STATUS_BADLY_POISON
	STATUS_SLEEP
)

<<<<<<< HEAD
// Constants for growth rates of a Pokemon
const (
	SLOW = iota + 1
	MEDIUM_FAST
	FAST
	MEDIUM_SLOW
	ERRATIC
	FLUCTUATING
=======
// Constants for IVs and EVs
const (
	MAX_FRIENDSHIP    = 255
	MAX_EV            = 255
	MAX_IV            = 31
	MAX_STAT_MODIFIER = 6
	MIN_STAT_MODIFIER = -6
	TOTAL_EV          = 510
>>>>>>> df6291fd
)

// Retrieves a Pokemon given its national dex number
func GetPokemon(natdex uint16) Pokemon {
	for _, p := range ALL_POKEMON {
		if p.NatDex == natdex {
			return p
		}
	}
	// Not exactly the best way to handle this
	panic(fmt.Sprintf("unknown Pokedex number %v\n", natdex))
}

// Creates a new Pokemon given its national dex number
func GeneratePokemon(args ...interface{}) Pokemon {
	// Mandatory parameters
	var natdex uint16

	// Optional parameters
	var level uint8 = 1
	var totalExp uint // used to compute level if provided
	var ivs [6]uint8 = [6]uint8{0, 0, 0, 0, 0, 0}
	var evs [6]uint8 = [6]uint8{0, 0, 0, 0, 0, 0}
	var nature *Nature = GetNatureTable()["hardy"] // this nature provides no bonuses/debuffs

	if len(args) < 2 {
		panic("Not enough parameters.")
	}

	var pkmn Pokemon
	var pkmn_pointer *Pokemon

	for i, p := range args {
		switch i {
		case 0: // natdex
			param, ok := p.(uint16)
			if !ok {
				panic(fmt.Sprintf("Parameter %d: expected type uint16, got %v", i, reflect.TypeOf(p)))
			}
			natdex = param
			pkmn = GetPokemon(natdex)
			pkmn_pointer = &pkmn
		case 1: // level or total exp gained
			switch p.(type) {
			case uint8: // level
				level = p.(uint8)
				totalExp = computeExpFromLevel(level, pkmn_pointer.GetGrowthRate())
			case uint: // total experience
				totalExp = p.(uint)
				level = computeLevelFromExp(totalExp, pkmn_pointer.GetGrowthRate())
			default:
				panic(fmt.Sprintf("Parameter %d: expected type uint8 or uint, got %v", i, reflect.TypeOf(p)))
			}
		case 2: // ivs
			param, ok := p.([6]uint8)
			if !ok {
				panic(fmt.Sprintf("Parameter %d: expected type [6]uint8, got %v", i, reflect.TypeOf(p)))
			}
			ivs = param
		case 3: //evs
			param, ok := p.([6]uint8)
			if !ok {
				panic(fmt.Sprintf("Parameter %d: expected type [6]uint8, got %v", i, reflect.TypeOf(p)))
			}
			evs = param
		case 4: // nature
			param, ok := p.(*Nature)
			if !ok {
				panic(fmt.Sprintf("Parameter %d: expected type Nature, got %v", i, reflect.TypeOf(p)))
			}
			nature = param
		}
	}

	for _, p := range ALL_POKEMON {
		if p.NatDex == natdex {
			p.Level = level
			p.TotalExperience = totalExp
			p.IVs = ivs
			p.EVs = evs
			p.Nature = nature
			p.computeStats()
			return p
		}
	}

	// Not exactly the best way to handle this
	panic(fmt.Sprintf("unknown Pokedex number %v\n", natdex))
}

func computeLevelFromExp(exp uint, growth_rate int) uint8 {
	experience_csv := getCsvReader("data/experience.csv")

	var lastExp uint = 0
	for {
		record, err := experience_csv.Read()

		if err == io.EOF {
			break
		}

		nextExp := uint(parseInt(record[2]))
		if parseInt(record[0]) == growth_rate {
			if exp > lastExp && exp <= nextExp {
				return uint8(parseInt(record[1]))
			}
		}

		lastExp = nextExp
	}
	panic("There was a problem computing the level.")
}

func computeExpFromLevel(level uint8, growth_rate int) uint {
	experience_csv := getCsvReader("data/experience.csv")

	for {
		record, err := experience_csv.Read()

		if err == io.EOF {
			break
		}

		if parseInt(record[0]) == growth_rate {
			record_level := uint8(parseInt(record[1]))
			if level == record_level {
				return uint(parseInt(record[2]))
			}
		}
	}
	panic("There was a problem computing the experience.")
}

func (p *Pokemon) GetName() string {
	return PokemonNames[p.NatDex]
}

func (p *Pokemon) GetGrowthRate() int {
	return PokemonGrowthRates[int(p.NatDex)]
}

func (p *Pokemon) HasValidLevel() bool {
	return p.Level > 1 && p.Level <= 100
}

func (p *Pokemon) HasValidIVs() bool {
	for _, IV := range p.IVs {
		if IV > MAX_IV {
			return false
		}
	}
	return true
}

func (p *Pokemon) HasValidEVs() bool {
	totalEVs := 0
	for _, EV := range p.EVs {
		if EV > MAX_EV {
			return false
		}
		totalEVs += int(EV)
	}
	return totalEVs <= TOTAL_EV
}

func (p *Pokemon) computeStats() {
	if !p.HasValidLevel() {
		log.Println(fmt.Printf("Failed to compute stats for %d, level %d invalid", p.NatDex, p.Level))
	}

	if !p.HasValidIVs() {
		log.Println(fmt.Printf("Failed to compute stats for %d, ivs %d invalid", p.NatDex, p.IVs))
	}

	if !p.HasValidEVs() {
		log.Println(fmt.Printf("Failed to compute stats for %d, evs %d invalid", p.NatDex, p.EVs))
	}

	// get base stats
	pokemon_stats_csv := getCsvReader("data/pokemon_stats.csv")
	var base_stats [6]uint
	already_read_stats := 0
	for {
		record, err := pokemon_stats_csv.Read()
		if p.NatDex == uint16(parseInt(record[0])) {
			base_stats[parseInt(record[1])-1] = uint(parseInt(record[2]))
			already_read_stats++
		}

		if already_read_stats == 6 {
			break
		}

		if err == io.EOF {
			break
		}
	}

	// compute HP
	hp_ev_term := math.Floor(float64(p.EVs[STAT_HP]) / 4)
	base_iv_ev_level_hp_term := (2*base_stats[STAT_HP] + uint(p.IVs[STAT_HP]) + uint(hp_ev_term)) * uint(p.Level)
	hp_floor_term := math.Floor(float64(base_iv_ev_level_hp_term) / 100)
	p.Stats[STAT_HP] = uint(hp_floor_term + float64(p.Level) + 10)
	p.CurrentHP = p.Stats[STAT_HP]

	// compute all other stats
	natureModifiers := p.Nature.getNatureModifers()
	for _, stat := range [5]int{STAT_ATK, STAT_DEF, STAT_SPATK, STAT_SPDEF, STAT_SPD} {
		ev_term := math.Floor(float64(p.EVs[stat]) / 4)
		base_iv_ev_level_term := (2*base_stats[stat] + uint(p.IVs[stat]) + uint(ev_term)) * uint(p.Level)
		floor_term := math.Floor(float64(base_iv_ev_level_term) / 100)
		nature_term := float64(floor_term+5) * natureModifiers[stat]
		p.Stats[stat] = uint(math.Floor(nature_term))
	}
}

func (p *Pokemon) VerboseString() string {
	outputString := ""
	outputString += "{\n" +
		fmt.Sprintf("\tNational dex number: %d\n", p.NatDex) +
		fmt.Sprintf("\tLevel: %d\n", p.Level) +
		fmt.Sprintf("\tAbility: %s\n", p.Ability) +
		fmt.Sprintf("\tTotal experience: %d\n", p.TotalExperience) +
		fmt.Sprintf("\tGender: %s\n", p.Gender) +
		fmt.Sprintf("\tIVs: %v\n", p.IVs) +
		fmt.Sprintf("\tEVs: %v\n", p.EVs) +
		fmt.Sprintf("\tNature: %s\n", p.Nature) +
		fmt.Sprintf("\tStats: %v\n", p.Stats) +
		fmt.Sprintf("\tCurrent HP: %d\n", p.CurrentHP) +
		fmt.Sprintf("\tHeld item: %v\n", p.HeldItem) +
		fmt.Sprintf("\tMoves: %v\n", p.Moves) +
		fmt.Sprintf("\tFriendship: %d\n", p.Friendship) +
		fmt.Sprintf("\tOriginal trainer ID: %d\n", p.OriginalTrainerID) +
		"}"
	return outputString
}

// implement Stringer

// display a Pokemon close to how it would appear in a Pokemon battle
func (p Pokemon) String() string {
	return fmt.Sprintf("%v%v\tLv%d\nHP: %d/%d\n", p.GetName(),
		p.Gender, p.Level, p.CurrentHP, p.Stats[STAT_HP])
}

// Restore HP to a Pokemon. Can also be used to revive a fainted Pokemon.
func (p *Pokemon) RestoreHP(amount uint) Transaction {
	if diff := p.Stats[STAT_HP] - p.CurrentHP; diff <= amount {
		amount = diff
	}
	return HealTransaction{Target: p, Amount: amount}
}<|MERGE_RESOLUTION|>--- conflicted
+++ resolved
@@ -48,7 +48,6 @@
 	STATUS_SLEEP
 )
 
-<<<<<<< HEAD
 // Constants for growth rates of a Pokemon
 const (
 	SLOW = iota + 1
@@ -57,7 +56,8 @@
 	MEDIUM_SLOW
 	ERRATIC
 	FLUCTUATING
-=======
+)
+
 // Constants for IVs and EVs
 const (
 	MAX_FRIENDSHIP    = 255
@@ -66,7 +66,8 @@
 	MAX_STAT_MODIFIER = 6
 	MIN_STAT_MODIFIER = -6
 	TOTAL_EV          = 510
->>>>>>> df6291fd
+    MIN_LEVEL = 1
+    MAX_LEVEL = 100
 )
 
 // Retrieves a Pokemon given its national dex number
@@ -209,7 +210,7 @@
 }
 
 func (p *Pokemon) HasValidLevel() bool {
-	return p.Level > 1 && p.Level <= 100
+	return p.Level > MIN_LEVEL && p.Level <= MAX_LEVEL
 }
 
 func (p *Pokemon) HasValidIVs() bool {
