--- conflicted
+++ resolved
@@ -59,15 +59,13 @@
 	}
 	// Item modifiers
 	switch user.HeldItem {
-<<<<<<< HEAD
 	case ItemExpertBelt:
 		if elementalEffect >= SuperEffective {
 			damage = (damage * 120) / 100
-=======
+		}
 	case ItemChoiceBand, ItemChoiceScarf, ItemChoiceSpecs:
 		if lastMove := user.metadata[MetaLastMove]; lastMove != nil && lastMove != move {
 			blog.Panicf("cannot use move blocked by %s", user.HeldItem.Name())
->>>>>>> 42f77101
 		}
 	case ItemLifeOrb:
 		damage = (damage * 130) / 100
