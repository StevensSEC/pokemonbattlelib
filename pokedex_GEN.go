// Code generated - DO NOT EDIT.
// Regenerate with `go generate`.

package pokemonbattlelib

// A map of national pokedex numbers to pokemon names.
var pokemonNames = map[uint16]string{
	1:   "Bulbasaur",
	2:   "Ivysaur",
	3:   "Venusaur",
	4:   "Charmander",
	5:   "Charmeleon",
	6:   "Charizard",
	7:   "Squirtle",
	8:   "Wartortle",
	9:   "Blastoise",
	10:  "Caterpie",
	11:  "Metapod",
	12:  "Butterfree",
	13:  "Weedle",
	14:  "Kakuna",
	15:  "Beedrill",
	16:  "Pidgey",
	17:  "Pidgeotto",
	18:  "Pidgeot",
	19:  "Rattata",
	20:  "Raticate",
	21:  "Spearow",
	22:  "Fearow",
	23:  "Ekans",
	24:  "Arbok",
	25:  "Pikachu",
	26:  "Raichu",
	27:  "Sandshrew",
	28:  "Sandslash",
	29:  "Nidoran♀",
	30:  "Nidorina",
	31:  "Nidoqueen",
	32:  "Nidoran♂",
	33:  "Nidorino",
	34:  "Nidoking",
	35:  "Clefairy",
	36:  "Clefable",
	37:  "Vulpix",
	38:  "Ninetales",
	39:  "Jigglypuff",
	40:  "Wigglytuff",
	41:  "Zubat",
	42:  "Golbat",
	43:  "Oddish",
	44:  "Gloom",
	45:  "Vileplume",
	46:  "Paras",
	47:  "Parasect",
	48:  "Venonat",
	49:  "Venomoth",
	50:  "Diglett",
	51:  "Dugtrio",
	52:  "Meowth",
	53:  "Persian",
	54:  "Psyduck",
	55:  "Golduck",
	56:  "Mankey",
	57:  "Primeape",
	58:  "Growlithe",
	59:  "Arcanine",
	60:  "Poliwag",
	61:  "Poliwhirl",
	62:  "Poliwrath",
	63:  "Abra",
	64:  "Kadabra",
	65:  "Alakazam",
	66:  "Machop",
	67:  "Machoke",
	68:  "Machamp",
	69:  "Bellsprout",
	70:  "Weepinbell",
	71:  "Victreebel",
	72:  "Tentacool",
	73:  "Tentacruel",
	74:  "Geodude",
	75:  "Graveler",
	76:  "Golem",
	77:  "Ponyta",
	78:  "Rapidash",
	79:  "Slowpoke",
	80:  "Slowbro",
	81:  "Magnemite",
	82:  "Magneton",
	83:  "Farfetch’d",
	84:  "Doduo",
	85:  "Dodrio",
	86:  "Seel",
	87:  "Dewgong",
	88:  "Grimer",
	89:  "Muk",
	90:  "Shellder",
	91:  "Cloyster",
	92:  "Gastly",
	93:  "Haunter",
	94:  "Gengar",
	95:  "Onix",
	96:  "Drowzee",
	97:  "Hypno",
	98:  "Krabby",
	99:  "Kingler",
	100: "Voltorb",
	101: "Electrode",
	102: "Exeggcute",
	103: "Exeggutor",
	104: "Cubone",
	105: "Marowak",
	106: "Hitmonlee",
	107: "Hitmonchan",
	108: "Lickitung",
	109: "Koffing",
	110: "Weezing",
	111: "Rhyhorn",
	112: "Rhydon",
	113: "Chansey",
	114: "Tangela",
	115: "Kangaskhan",
	116: "Horsea",
	117: "Seadra",
	118: "Goldeen",
	119: "Seaking",
	120: "Staryu",
	121: "Starmie",
	122: "Mr. Mime",
	123: "Scyther",
	124: "Jynx",
	125: "Electabuzz",
	126: "Magmar",
	127: "Pinsir",
	128: "Tauros",
	129: "Magikarp",
	130: "Gyarados",
	131: "Lapras",
	132: "Ditto",
	133: "Eevee",
	134: "Vaporeon",
	135: "Jolteon",
	136: "Flareon",
	137: "Porygon",
	138: "Omanyte",
	139: "Omastar",
	140: "Kabuto",
	141: "Kabutops",
	142: "Aerodactyl",
	143: "Snorlax",
	144: "Articuno",
	145: "Zapdos",
	146: "Moltres",
	147: "Dratini",
	148: "Dragonair",
	149: "Dragonite",
	150: "Mewtwo",
	151: "Mew",
	152: "Chikorita",
	153: "Bayleef",
	154: "Meganium",
	155: "Cyndaquil",
	156: "Quilava",
	157: "Typhlosion",
	158: "Totodile",
	159: "Croconaw",
	160: "Feraligatr",
	161: "Sentret",
	162: "Furret",
	163: "Hoothoot",
	164: "Noctowl",
	165: "Ledyba",
	166: "Ledian",
	167: "Spinarak",
	168: "Ariados",
	169: "Crobat",
	170: "Chinchou",
	171: "Lanturn",
	172: "Pichu",
	173: "Cleffa",
	174: "Igglybuff",
	175: "Togepi",
	176: "Togetic",
	177: "Natu",
	178: "Xatu",
	179: "Mareep",
	180: "Flaaffy",
	181: "Ampharos",
	182: "Bellossom",
	183: "Marill",
	184: "Azumarill",
	185: "Sudowoodo",
	186: "Politoed",
	187: "Hoppip",
	188: "Skiploom",
	189: "Jumpluff",
	190: "Aipom",
	191: "Sunkern",
	192: "Sunflora",
	193: "Yanma",
	194: "Wooper",
	195: "Quagsire",
	196: "Espeon",
	197: "Umbreon",
	198: "Murkrow",
	199: "Slowking",
	200: "Misdreavus",
	201: "Unown",
	202: "Wobbuffet",
	203: "Girafarig",
	204: "Pineco",
	205: "Forretress",
	206: "Dunsparce",
	207: "Gligar",
	208: "Steelix",
	209: "Snubbull",
	210: "Granbull",
	211: "Qwilfish",
	212: "Scizor",
	213: "Shuckle",
	214: "Heracross",
	215: "Sneasel",
	216: "Teddiursa",
	217: "Ursaring",
	218: "Slugma",
	219: "Magcargo",
	220: "Swinub",
	221: "Piloswine",
	222: "Corsola",
	223: "Remoraid",
	224: "Octillery",
	225: "Delibird",
	226: "Mantine",
	227: "Skarmory",
	228: "Houndour",
	229: "Houndoom",
	230: "Kingdra",
	231: "Phanpy",
	232: "Donphan",
	233: "Porygon2",
	234: "Stantler",
	235: "Smeargle",
	236: "Tyrogue",
	237: "Hitmontop",
	238: "Smoochum",
	239: "Elekid",
	240: "Magby",
	241: "Miltank",
	242: "Blissey",
	243: "Raikou",
	244: "Entei",
	245: "Suicune",
	246: "Larvitar",
	247: "Pupitar",
	248: "Tyranitar",
	249: "Lugia",
	250: "Ho-Oh",
	251: "Celebi",
	252: "Treecko",
	253: "Grovyle",
	254: "Sceptile",
	255: "Torchic",
	256: "Combusken",
	257: "Blaziken",
	258: "Mudkip",
	259: "Marshtomp",
	260: "Swampert",
	261: "Poochyena",
	262: "Mightyena",
	263: "Zigzagoon",
	264: "Linoone",
	265: "Wurmple",
	266: "Silcoon",
	267: "Beautifly",
	268: "Cascoon",
	269: "Dustox",
	270: "Lotad",
	271: "Lombre",
	272: "Ludicolo",
	273: "Seedot",
	274: "Nuzleaf",
	275: "Shiftry",
	276: "Taillow",
	277: "Swellow",
	278: "Wingull",
	279: "Pelipper",
	280: "Ralts",
	281: "Kirlia",
	282: "Gardevoir",
	283: "Surskit",
	284: "Masquerain",
	285: "Shroomish",
	286: "Breloom",
	287: "Slakoth",
	288: "Vigoroth",
	289: "Slaking",
	290: "Nincada",
	291: "Ninjask",
	292: "Shedinja",
	293: "Whismur",
	294: "Loudred",
	295: "Exploud",
	296: "Makuhita",
	297: "Hariyama",
	298: "Azurill",
	299: "Nosepass",
	300: "Skitty",
	301: "Delcatty",
	302: "Sableye",
	303: "Mawile",
	304: "Aron",
	305: "Lairon",
	306: "Aggron",
	307: "Meditite",
	308: "Medicham",
	309: "Electrike",
	310: "Manectric",
	311: "Plusle",
	312: "Minun",
	313: "Volbeat",
	314: "Illumise",
	315: "Roselia",
	316: "Gulpin",
	317: "Swalot",
	318: "Carvanha",
	319: "Sharpedo",
	320: "Wailmer",
	321: "Wailord",
	322: "Numel",
	323: "Camerupt",
	324: "Torkoal",
	325: "Spoink",
	326: "Grumpig",
	327: "Spinda",
	328: "Trapinch",
	329: "Vibrava",
	330: "Flygon",
	331: "Cacnea",
	332: "Cacturne",
	333: "Swablu",
	334: "Altaria",
	335: "Zangoose",
	336: "Seviper",
	337: "Lunatone",
	338: "Solrock",
	339: "Barboach",
	340: "Whiscash",
	341: "Corphish",
	342: "Crawdaunt",
	343: "Baltoy",
	344: "Claydol",
	345: "Lileep",
	346: "Cradily",
	347: "Anorith",
	348: "Armaldo",
	349: "Feebas",
	350: "Milotic",
	351: "Castform",
	352: "Kecleon",
	353: "Shuppet",
	354: "Banette",
	355: "Duskull",
	356: "Dusclops",
	357: "Tropius",
	358: "Chimecho",
	359: "Absol",
	360: "Wynaut",
	361: "Snorunt",
	362: "Glalie",
	363: "Spheal",
	364: "Sealeo",
	365: "Walrein",
	366: "Clamperl",
	367: "Huntail",
	368: "Gorebyss",
	369: "Relicanth",
	370: "Luvdisc",
	371: "Bagon",
	372: "Shelgon",
	373: "Salamence",
	374: "Beldum",
	375: "Metang",
	376: "Metagross",
	377: "Regirock",
	378: "Regice",
	379: "Registeel",
	380: "Latias",
	381: "Latios",
	382: "Kyogre",
	383: "Groudon",
	384: "Rayquaza",
	385: "Jirachi",
	386: "Deoxys",
	387: "Turtwig",
	388: "Grotle",
	389: "Torterra",
	390: "Chimchar",
	391: "Monferno",
	392: "Infernape",
	393: "Piplup",
	394: "Prinplup",
	395: "Empoleon",
	396: "Starly",
	397: "Staravia",
	398: "Staraptor",
	399: "Bidoof",
	400: "Bibarel",
	401: "Kricketot",
	402: "Kricketune",
	403: "Shinx",
	404: "Luxio",
	405: "Luxray",
	406: "Budew",
	407: "Roserade",
	408: "Cranidos",
	409: "Rampardos",
	410: "Shieldon",
	411: "Bastiodon",
	412: "Burmy",
	413: "Wormadam",
	414: "Mothim",
	415: "Combee",
	416: "Vespiquen",
	417: "Pachirisu",
	418: "Buizel",
	419: "Floatzel",
	420: "Cherubi",
	421: "Cherrim",
	422: "Shellos",
	423: "Gastrodon",
	424: "Ambipom",
	425: "Drifloon",
	426: "Drifblim",
	427: "Buneary",
	428: "Lopunny",
	429: "Mismagius",
	430: "Honchkrow",
	431: "Glameow",
	432: "Purugly",
	433: "Chingling",
	434: "Stunky",
	435: "Skuntank",
	436: "Bronzor",
	437: "Bronzong",
	438: "Bonsly",
	439: "Mime Jr.",
	440: "Happiny",
	441: "Chatot",
	442: "Spiritomb",
	443: "Gible",
	444: "Gabite",
	445: "Garchomp",
	446: "Munchlax",
	447: "Riolu",
	448: "Lucario",
	449: "Hippopotas",
	450: "Hippowdon",
	451: "Skorupi",
	452: "Drapion",
	453: "Croagunk",
	454: "Toxicroak",
	455: "Carnivine",
	456: "Finneon",
	457: "Lumineon",
	458: "Mantyke",
	459: "Snover",
	460: "Abomasnow",
	461: "Weavile",
	462: "Magnezone",
	463: "Lickilicky",
	464: "Rhyperior",
	465: "Tangrowth",
	466: "Electivire",
	467: "Magmortar",
	468: "Togekiss",
	469: "Yanmega",
	470: "Leafeon",
	471: "Glaceon",
	472: "Gliscor",
	473: "Mamoswine",
	474: "Porygon-Z",
	475: "Gallade",
	476: "Probopass",
	477: "Dusknoir",
	478: "Froslass",
	479: "Rotom",
	480: "Uxie",
	481: "Mesprit",
	482: "Azelf",
	483: "Dialga",
	484: "Palkia",
	485: "Heatran",
	486: "Regigigas",
	487: "Giratina",
	488: "Cresselia",
	489: "Phione",
	490: "Manaphy",
	491: "Darkrai",
	492: "Shaymin",
	493: "Arceus",
}

<<<<<<< HEAD
// Pokemon const enum for quick lookup
const (
	PkmnBULBASAUR  = 1
	PkmnIVYSAUR    = 2
	PkmnVENUSAUR   = 3
	PkmnCHARMANDER = 4
	PkmnCHARMELEON = 5
	PkmnCHARIZARD  = 6
	PkmnSQUIRTLE   = 7
	PkmnWARTORTLE  = 8
	PkmnBLASTOISE  = 9
	PkmnCATERPIE   = 10
	PkmnMETAPOD    = 11
	PkmnBUTTERFREE = 12
	PkmnWEEDLE     = 13
	PkmnKAKUNA     = 14
	PkmnBEEDRILL   = 15
	PkmnPIDGEY     = 16
	PkmnPIDGEOTTO  = 17
	PkmnPIDGEOT    = 18
	PkmnRATTATA    = 19
	PkmnRATICATE   = 20
	PkmnSPEAROW    = 21
	PkmnFEAROW     = 22
	PkmnEKANS      = 23
	PkmnARBOK      = 24
	PkmnPIKACHU    = 25
	PkmnRAICHU     = 26
	PkmnSANDSHREW  = 27
	PkmnSANDSLASH  = 28
	PkmnNIDORANF   = 29
	PkmnNIDORINA   = 30
	PkmnNIDOQUEEN  = 31
	PkmnNIDORANM   = 32
	PkmnNIDORINO   = 33
	PkmnNIDOKING   = 34
	PkmnCLEFAIRY   = 35
	PkmnCLEFABLE   = 36
	PkmnVULPIX     = 37
	PkmnNINETALES  = 38
	PkmnJIGGLYPUFF = 39
	PkmnWIGGLYTUFF = 40
	PkmnZUBAT      = 41
	PkmnGOLBAT     = 42
	PkmnODDISH     = 43
	PkmnGLOOM      = 44
	PkmnVILEPLUME  = 45
	PkmnPARAS      = 46
	PkmnPARASECT   = 47
	PkmnVENONAT    = 48
	PkmnVENOMOTH   = 49
	PkmnDIGLETT    = 50
	PkmnDUGTRIO    = 51
	PkmnMEOWTH     = 52
	PkmnPERSIAN    = 53
	PkmnPSYDUCK    = 54
	PkmnGOLDUCK    = 55
	PkmnMANKEY     = 56
	PkmnPRIMEAPE   = 57
	PkmnGROWLITHE  = 58
	PkmnARCANINE   = 59
	PkmnPOLIWAG    = 60
	PkmnPOLIWHIRL  = 61
	PkmnPOLIWRATH  = 62
	PkmnABRA       = 63
	PkmnKADABRA    = 64
	PkmnALAKAZAM   = 65
	PkmnMACHOP     = 66
	PkmnMACHOKE    = 67
	PkmnMACHAMP    = 68
	PkmnBELLSPROUT = 69
	PkmnWEEPINBELL = 70
	PkmnVICTREEBEL = 71
	PkmnTENTACOOL  = 72
	PkmnTENTACRUEL = 73
	PkmnGEODUDE    = 74
	PkmnGRAVELER   = 75
	PkmnGOLEM      = 76
	PkmnPONYTA     = 77
	PkmnRAPIDASH   = 78
	PkmnSLOWPOKE   = 79
	PkmnSLOWBRO    = 80
	PkmnMAGNEMITE  = 81
	PkmnMAGNETON   = 82
	PkmnFARFETCHD  = 83
	PkmnDODUO      = 84
	PkmnDODRIO     = 85
	PkmnSEEL       = 86
	PkmnDEWGONG    = 87
	PkmnGRIMER     = 88
	PkmnMUK        = 89
	PkmnSHELLDER   = 90
	PkmnCLOYSTER   = 91
	PkmnGASTLY     = 92
	PkmnHAUNTER    = 93
	PkmnGENGAR     = 94
	PkmnONIX       = 95
	PkmnDROWZEE    = 96
	PkmnHYPNO      = 97
	PkmnKRABBY     = 98
	PkmnKINGLER    = 99
	PkmnVOLTORB    = 100
	PkmnELECTRODE  = 101
	PkmnEXEGGCUTE  = 102
	PkmnEXEGGUTOR  = 103
	PkmnCUBONE     = 104
	PkmnMAROWAK    = 105
	PkmnHITMONLEE  = 106
	PkmnHITMONCHAN = 107
	PkmnLICKITUNG  = 108
	PkmnKOFFING    = 109
	PkmnWEEZING    = 110
	PkmnRHYHORN    = 111
	PkmnRHYDON     = 112
	PkmnCHANSEY    = 113
	PkmnTANGELA    = 114
	PkmnKANGASKHAN = 115
	PkmnHORSEA     = 116
	PkmnSEADRA     = 117
	PkmnGOLDEEN    = 118
	PkmnSEAKING    = 119
	PkmnSTARYU     = 120
	PkmnSTARMIE    = 121
	PkmnMR_MIME    = 122
	PkmnSCYTHER    = 123
	PkmnJYNX       = 124
	PkmnELECTABUZZ = 125
	PkmnMAGMAR     = 126
	PkmnPINSIR     = 127
	PkmnTAUROS     = 128
	PkmnMAGIKARP   = 129
	PkmnGYARADOS   = 130
	PkmnLAPRAS     = 131
	PkmnDITTO      = 132
	PkmnEEVEE      = 133
	PkmnVAPOREON   = 134
	PkmnJOLTEON    = 135
	PkmnFLAREON    = 136
	PkmnPORYGON    = 137
	PkmnOMANYTE    = 138
	PkmnOMASTAR    = 139
	PkmnKABUTO     = 140
	PkmnKABUTOPS   = 141
	PkmnAERODACTYL = 142
	PkmnSNORLAX    = 143
	PkmnARTICUNO   = 144
	PkmnZAPDOS     = 145
	PkmnMOLTRES    = 146
	PkmnDRATINI    = 147
	PkmnDRAGONAIR  = 148
	PkmnDRAGONITE  = 149
	PkmnMEWTWO     = 150
	PkmnMEW        = 151
	PkmnCHIKORITA  = 152
	PkmnBAYLEEF    = 153
	PkmnMEGANIUM   = 154
	PkmnCYNDAQUIL  = 155
	PkmnQUILAVA    = 156
	PkmnTYPHLOSION = 157
	PkmnTOTODILE   = 158
	PkmnCROCONAW   = 159
	PkmnFERALIGATR = 160
	PkmnSENTRET    = 161
	PkmnFURRET     = 162
	PkmnHOOTHOOT   = 163
	PkmnNOCTOWL    = 164
	PkmnLEDYBA     = 165
	PkmnLEDIAN     = 166
	PkmnSPINARAK   = 167
	PkmnARIADOS    = 168
	PkmnCROBAT     = 169
	PkmnCHINCHOU   = 170
	PkmnLANTURN    = 171
	PkmnPICHU      = 172
	PkmnCLEFFA     = 173
	PkmnIGGLYBUFF  = 174
	PkmnTOGEPI     = 175
	PkmnTOGETIC    = 176
	PkmnNATU       = 177
	PkmnXATU       = 178
	PkmnMAREEP     = 179
	PkmnFLAAFFY    = 180
	PkmnAMPHAROS   = 181
	PkmnBELLOSSOM  = 182
	PkmnMARILL     = 183
	PkmnAZUMARILL  = 184
	PkmnSUDOWOODO  = 185
	PkmnPOLITOED   = 186
	PkmnHOPPIP     = 187
	PkmnSKIPLOOM   = 188
	PkmnJUMPLUFF   = 189
	PkmnAIPOM      = 190
	PkmnSUNKERN    = 191
	PkmnSUNFLORA   = 192
	PkmnYANMA      = 193
	PkmnWOOPER     = 194
	PkmnQUAGSIRE   = 195
	PkmnESPEON     = 196
	PkmnUMBREON    = 197
	PkmnMURKROW    = 198
	PkmnSLOWKING   = 199
	PkmnMISDREAVUS = 200
	PkmnUNOWN      = 201
	PkmnWOBBUFFET  = 202
	PkmnGIRAFARIG  = 203
	PkmnPINECO     = 204
	PkmnFORRETRESS = 205
	PkmnDUNSPARCE  = 206
	PkmnGLIGAR     = 207
	PkmnSTEELIX    = 208
	PkmnSNUBBULL   = 209
	PkmnGRANBULL   = 210
	PkmnQWILFISH   = 211
	PkmnSCIZOR     = 212
	PkmnSHUCKLE    = 213
	PkmnHERACROSS  = 214
	PkmnSNEASEL    = 215
	PkmnTEDDIURSA  = 216
	PkmnURSARING   = 217
	PkmnSLUGMA     = 218
	PkmnMAGCARGO   = 219
	PkmnSWINUB     = 220
	PkmnPILOSWINE  = 221
	PkmnCORSOLA    = 222
	PkmnREMORAID   = 223
	PkmnOCTILLERY  = 224
	PkmnDELIBIRD   = 225
	PkmnMANTINE    = 226
	PkmnSKARMORY   = 227
	PkmnHOUNDOUR   = 228
	PkmnHOUNDOOM   = 229
	PkmnKINGDRA    = 230
	PkmnPHANPY     = 231
	PkmnDONPHAN    = 232
	PkmnPORYGON2   = 233
	PkmnSTANTLER   = 234
	PkmnSMEARGLE   = 235
	PkmnTYROGUE    = 236
	PkmnHITMONTOP  = 237
	PkmnSMOOCHUM   = 238
	PkmnELEKID     = 239
	PkmnMAGBY      = 240
	PkmnMILTANK    = 241
	PkmnBLISSEY    = 242
	PkmnRAIKOU     = 243
	PkmnENTEI      = 244
	PkmnSUICUNE    = 245
	PkmnLARVITAR   = 246
	PkmnPUPITAR    = 247
	PkmnTYRANITAR  = 248
	PkmnLUGIA      = 249
	PkmnHOOH       = 250
	PkmnCELEBI     = 251
	PkmnTREECKO    = 252
	PkmnGROVYLE    = 253
	PkmnSCEPTILE   = 254
	PkmnTORCHIC    = 255
	PkmnCOMBUSKEN  = 256
	PkmnBLAZIKEN   = 257
	PkmnMUDKIP     = 258
	PkmnMARSHTOMP  = 259
	PkmnSWAMPERT   = 260
	PkmnPOOCHYENA  = 261
	PkmnMIGHTYENA  = 262
	PkmnZIGZAGOON  = 263
	PkmnLINOONE    = 264
	PkmnWURMPLE    = 265
	PkmnSILCOON    = 266
	PkmnBEAUTIFLY  = 267
	PkmnCASCOON    = 268
	PkmnDUSTOX     = 269
	PkmnLOTAD      = 270
	PkmnLOMBRE     = 271
	PkmnLUDICOLO   = 272
	PkmnSEEDOT     = 273
	PkmnNUZLEAF    = 274
	PkmnSHIFTRY    = 275
	PkmnTAILLOW    = 276
	PkmnSWELLOW    = 277
	PkmnWINGULL    = 278
	PkmnPELIPPER   = 279
	PkmnRALTS      = 280
	PkmnKIRLIA     = 281
	PkmnGARDEVOIR  = 282
	PkmnSURSKIT    = 283
	PkmnMASQUERAIN = 284
	PkmnSHROOMISH  = 285
	PkmnBRELOOM    = 286
	PkmnSLAKOTH    = 287
	PkmnVIGOROTH   = 288
	PkmnSLAKING    = 289
	PkmnNINCADA    = 290
	PkmnNINJASK    = 291
	PkmnSHEDINJA   = 292
	PkmnWHISMUR    = 293
	PkmnLOUDRED    = 294
	PkmnEXPLOUD    = 295
	PkmnMAKUHITA   = 296
	PkmnHARIYAMA   = 297
	PkmnAZURILL    = 298
	PkmnNOSEPASS   = 299
	PkmnSKITTY     = 300
	PkmnDELCATTY   = 301
	PkmnSABLEYE    = 302
	PkmnMAWILE     = 303
	PkmnARON       = 304
	PkmnLAIRON     = 305
	PkmnAGGRON     = 306
	PkmnMEDITITE   = 307
	PkmnMEDICHAM   = 308
	PkmnELECTRIKE  = 309
	PkmnMANECTRIC  = 310
	PkmnPLUSLE     = 311
	PkmnMINUN      = 312
	PkmnVOLBEAT    = 313
	PkmnILLUMISE   = 314
	PkmnROSELIA    = 315
	PkmnGULPIN     = 316
	PkmnSWALOT     = 317
	PkmnCARVANHA   = 318
	PkmnSHARPEDO   = 319
	PkmnWAILMER    = 320
	PkmnWAILORD    = 321
	PkmnNUMEL      = 322
	PkmnCAMERUPT   = 323
	PkmnTORKOAL    = 324
	PkmnSPOINK     = 325
	PkmnGRUMPIG    = 326
	PkmnSPINDA     = 327
	PkmnTRAPINCH   = 328
	PkmnVIBRAVA    = 329
	PkmnFLYGON     = 330
	PkmnCACNEA     = 331
	PkmnCACTURNE   = 332
	PkmnSWABLU     = 333
	PkmnALTARIA    = 334
	PkmnZANGOOSE   = 335
	PkmnSEVIPER    = 336
	PkmnLUNATONE   = 337
	PkmnSOLROCK    = 338
	PkmnBARBOACH   = 339
	PkmnWHISCASH   = 340
	PkmnCORPHISH   = 341
	PkmnCRAWDAUNT  = 342
	PkmnBALTOY     = 343
	PkmnCLAYDOL    = 344
	PkmnLILEEP     = 345
	PkmnCRADILY    = 346
	PkmnANORITH    = 347
	PkmnARMALDO    = 348
	PkmnFEEBAS     = 349
	PkmnMILOTIC    = 350
	PkmnCASTFORM   = 351
	PkmnKECLEON    = 352
	PkmnSHUPPET    = 353
	PkmnBANETTE    = 354
	PkmnDUSKULL    = 355
	PkmnDUSCLOPS   = 356
	PkmnTROPIUS    = 357
	PkmnCHIMECHO   = 358
	PkmnABSOL      = 359
	PkmnWYNAUT     = 360
	PkmnSNORUNT    = 361
	PkmnGLALIE     = 362
	PkmnSPHEAL     = 363
	PkmnSEALEO     = 364
	PkmnWALREIN    = 365
	PkmnCLAMPERL   = 366
	PkmnHUNTAIL    = 367
	PkmnGOREBYSS   = 368
	PkmnRELICANTH  = 369
	PkmnLUVDISC    = 370
	PkmnBAGON      = 371
	PkmnSHELGON    = 372
	PkmnSALAMENCE  = 373
	PkmnBELDUM     = 374
	PkmnMETANG     = 375
	PkmnMETAGROSS  = 376
	PkmnREGIROCK   = 377
	PkmnREGICE     = 378
	PkmnREGISTEEL  = 379
	PkmnLATIAS     = 380
	PkmnLATIOS     = 381
	PkmnKYOGRE     = 382
	PkmnGROUDON    = 383
	PkmnRAYQUAZA   = 384
	PkmnJIRACHI    = 385
	PkmnDEOXYS     = 386
	PkmnTURTWIG    = 387
	PkmnGROTLE     = 388
	PkmnTORTERRA   = 389
	PkmnCHIMCHAR   = 390
	PkmnMONFERNO   = 391
	PkmnINFERNAPE  = 392
	PkmnPIPLUP     = 393
	PkmnPRINPLUP   = 394
	PkmnEMPOLEON   = 395
	PkmnSTARLY     = 396
	PkmnSTARAVIA   = 397
	PkmnSTARAPTOR  = 398
	PkmnBIDOOF     = 399
	PkmnBIBAREL    = 400
	PkmnKRICKETOT  = 401
	PkmnKRICKETUNE = 402
	PkmnSHINX      = 403
	PkmnLUXIO      = 404
	PkmnLUXRAY     = 405
	PkmnBUDEW      = 406
	PkmnROSERADE   = 407
	PkmnCRANIDOS   = 408
	PkmnRAMPARDOS  = 409
	PkmnSHIELDON   = 410
	PkmnBASTIODON  = 411
	PkmnBURMY      = 412
	PkmnWORMADAM   = 413
	PkmnMOTHIM     = 414
	PkmnCOMBEE     = 415
	PkmnVESPIQUEN  = 416
	PkmnPACHIRISU  = 417
	PkmnBUIZEL     = 418
	PkmnFLOATZEL   = 419
	PkmnCHERUBI    = 420
	PkmnCHERRIM    = 421
	PkmnSHELLOS    = 422
	PkmnGASTRODON  = 423
	PkmnAMBIPOM    = 424
	PkmnDRIFLOON   = 425
	PkmnDRIFBLIM   = 426
	PkmnBUNEARY    = 427
	PkmnLOPUNNY    = 428
	PkmnMISMAGIUS  = 429
	PkmnHONCHKROW  = 430
	PkmnGLAMEOW    = 431
	PkmnPURUGLY    = 432
	PkmnCHINGLING  = 433
	PkmnSTUNKY     = 434
	PkmnSKUNTANK   = 435
	PkmnBRONZOR    = 436
	PkmnBRONZONG   = 437
	PkmnBONSLY     = 438
	PkmnMIME_JR    = 439
	PkmnHAPPINY    = 440
	PkmnCHATOT     = 441
	PkmnSPIRITOMB  = 442
	PkmnGIBLE      = 443
	PkmnGABITE     = 444
	PkmnGARCHOMP   = 445
	PkmnMUNCHLAX   = 446
	PkmnRIOLU      = 447
	PkmnLUCARIO    = 448
	PkmnHIPPOPOTAS = 449
	PkmnHIPPOWDON  = 450
	PkmnSKORUPI    = 451
	PkmnDRAPION    = 452
	PkmnCROAGUNK   = 453
	PkmnTOXICROAK  = 454
	PkmnCARNIVINE  = 455
	PkmnFINNEON    = 456
	PkmnLUMINEON   = 457
	PkmnMANTYKE    = 458
	PkmnSNOVER     = 459
	PkmnABOMASNOW  = 460
	PkmnWEAVILE    = 461
	PkmnMAGNEZONE  = 462
	PkmnLICKILICKY = 463
	PkmnRHYPERIOR  = 464
	PkmnTANGROWTH  = 465
	PkmnELECTIVIRE = 466
	PkmnMAGMORTAR  = 467
	PkmnTOGEKISS   = 468
	PkmnYANMEGA    = 469
	PkmnLEAFEON    = 470
	PkmnGLACEON    = 471
	PkmnGLISCOR    = 472
	PkmnMAMOSWINE  = 473
	PkmnPORYGONZ   = 474
	PkmnGALLADE    = 475
	PkmnPROBOPASS  = 476
	PkmnDUSKNOIR   = 477
	PkmnFROSLASS   = 478
	PkmnROTOM      = 479
	PkmnUXIE       = 480
	PkmnMESPRIT    = 481
	PkmnAZELF      = 482
	PkmnDIALGA     = 483
	PkmnPALKIA     = 484
	PkmnHEATRAN    = 485
	PkmnREGIGIGAS  = 486
	PkmnGIRATINA   = 487
	PkmnCRESSELIA  = 488
	PkmnPHIONE     = 489
	PkmnMANAPHY    = 490
	PkmnDARKRAI    = 491
	PkmnSHAYMIN    = 492
	PkmnARCEUS     = 493
)

var ALL_MOVES = []Move{
	{ID: 1, Name: "Pound", Type: 1, Category: Physical, CurrentPP: 35, MaxPP: 35, Targets: 10, Priority: 0, Power: 40, Accuracy: 100},
	{ID: 2, Name: "Karate Chop", Type: 2, Category: Physical, CurrentPP: 25, MaxPP: 25, Targets: 10, Priority: 0, Power: 50, Accuracy: 100},
	{ID: 3, Name: "Double Slap", Type: 1, Category: Physical, CurrentPP: 10, MaxPP: 10, Targets: 10, Priority: 0, Power: 15, Accuracy: 85},
	{ID: 4, Name: "Comet Punch", Type: 1, Category: Physical, CurrentPP: 15, MaxPP: 15, Targets: 10, Priority: 0, Power: 18, Accuracy: 85},
	{ID: 5, Name: "Mega Punch", Type: 1, Category: Physical, CurrentPP: 20, MaxPP: 20, Targets: 10, Priority: 0, Power: 80, Accuracy: 85},
	{ID: 6, Name: "Pay Day", Type: 1, Category: Physical, CurrentPP: 20, MaxPP: 20, Targets: 10, Priority: 0, Power: 40, Accuracy: 100},
	{ID: 7, Name: "Fire Punch", Type: 512, Category: Physical, CurrentPP: 15, MaxPP: 15, Targets: 10, Priority: 0, Power: 75, Accuracy: 100},
	{ID: 8, Name: "Ice Punch", Type: 16384, Category: Physical, CurrentPP: 15, MaxPP: 15, Targets: 10, Priority: 0, Power: 75, Accuracy: 100},
	{ID: 9, Name: "Thunder Punch", Type: 4096, Category: Physical, CurrentPP: 15, MaxPP: 15, Targets: 10, Priority: 0, Power: 75, Accuracy: 100},
	{ID: 10, Name: "Scratch", Type: 1, Category: Physical, CurrentPP: 35, MaxPP: 35, Targets: 10, Priority: 0, Power: 40, Accuracy: 100},
	{ID: 11, Name: "Vice Grip", Type: 1, Category: Physical, CurrentPP: 30, MaxPP: 30, Targets: 10, Priority: 0, Power: 55, Accuracy: 100},
	{ID: 12, Name: "Guillotine", Type: 1, Category: Physical, CurrentPP: 5, MaxPP: 5, Targets: 10, Priority: 0, Power: 0, Accuracy: 30},
	{ID: 13, Name: "Razor Wind", Type: 1, Category: Special, CurrentPP: 10, MaxPP: 10, Targets: 11, Priority: 0, Power: 80, Accuracy: 100},
	{ID: 14, Name: "Swords Dance", Type: 1, Category: Status, CurrentPP: 20, MaxPP: 20, Targets: 7, Priority: 0, Power: 0, Accuracy: 0},
	{ID: 15, Name: "Cut", Type: 1, Category: Physical, CurrentPP: 30, MaxPP: 30, Targets: 10, Priority: 0, Power: 50, Accuracy: 95},
	{ID: 16, Name: "Gust", Type: 4, Category: Special, CurrentPP: 35, MaxPP: 35, Targets: 10, Priority: 0, Power: 40, Accuracy: 100},
	{ID: 17, Name: "Wing Attack", Type: 4, Category: Physical, CurrentPP: 35, MaxPP: 35, Targets: 10, Priority: 0, Power: 60, Accuracy: 100},
	{ID: 18, Name: "Whirlwind", Type: 1, Category: Status, CurrentPP: 20, MaxPP: 20, Targets: 10, Priority: -6, Power: 0, Accuracy: 0},
	{ID: 19, Name: "Fly", Type: 4, Category: Physical, CurrentPP: 15, MaxPP: 15, Targets: 10, Priority: 0, Power: 90, Accuracy: 95},
	{ID: 20, Name: "Bind", Type: 1, Category: Physical, CurrentPP: 20, MaxPP: 20, Targets: 10, Priority: 0, Power: 15, Accuracy: 85},
	{ID: 21, Name: "Slam", Type: 1, Category: Physical, CurrentPP: 20, MaxPP: 20, Targets: 10, Priority: 0, Power: 80, Accuracy: 75},
	{ID: 22, Name: "Vine Whip", Type: 2048, Category: Physical, CurrentPP: 25, MaxPP: 25, Targets: 10, Priority: 0, Power: 45, Accuracy: 100},
	{ID: 23, Name: "Stomp", Type: 1, Category: Physical, CurrentPP: 20, MaxPP: 20, Targets: 10, Priority: 0, Power: 65, Accuracy: 100},
	{ID: 24, Name: "Double Kick", Type: 2, Category: Physical, CurrentPP: 30, MaxPP: 30, Targets: 10, Priority: 0, Power: 30, Accuracy: 100},
	{ID: 25, Name: "Mega Kick", Type: 1, Category: Physical, CurrentPP: 5, MaxPP: 5, Targets: 10, Priority: 0, Power: 120, Accuracy: 75},
	{ID: 26, Name: "Jump Kick", Type: 2, Category: Physical, CurrentPP: 10, MaxPP: 10, Targets: 10, Priority: 0, Power: 100, Accuracy: 95},
	{ID: 27, Name: "Rolling Kick", Type: 2, Category: Physical, CurrentPP: 15, MaxPP: 15, Targets: 10, Priority: 0, Power: 60, Accuracy: 85},
	{ID: 28, Name: "Sand Attack", Type: 16, Category: Status, CurrentPP: 15, MaxPP: 15, Targets: 10, Priority: 0, Power: 0, Accuracy: 100},
	{ID: 29, Name: "Headbutt", Type: 1, Category: Physical, CurrentPP: 15, MaxPP: 15, Targets: 10, Priority: 0, Power: 70, Accuracy: 100},
	{ID: 30, Name: "Horn Attack", Type: 1, Category: Physical, CurrentPP: 25, MaxPP: 25, Targets: 10, Priority: 0, Power: 65, Accuracy: 100},
	{ID: 31, Name: "Fury Attack", Type: 1, Category: Physical, CurrentPP: 20, MaxPP: 20, Targets: 10, Priority: 0, Power: 15, Accuracy: 85},
	{ID: 32, Name: "Horn Drill", Type: 1, Category: Physical, CurrentPP: 5, MaxPP: 5, Targets: 10, Priority: 0, Power: 0, Accuracy: 30},
	{ID: 33, Name: "Tackle", Type: 1, Category: Physical, CurrentPP: 35, MaxPP: 35, Targets: 10, Priority: 0, Power: 40, Accuracy: 100},
	{ID: 34, Name: "Body Slam", Type: 1, Category: Physical, CurrentPP: 15, MaxPP: 15, Targets: 10, Priority: 0, Power: 85, Accuracy: 100},
	{ID: 35, Name: "Wrap", Type: 1, Category: Physical, CurrentPP: 20, MaxPP: 20, Targets: 10, Priority: 0, Power: 15, Accuracy: 90},
	{ID: 36, Name: "Take Down", Type: 1, Category: Physical, CurrentPP: 20, MaxPP: 20, Targets: 10, Priority: 0, Power: 90, Accuracy: 85},
	{ID: 37, Name: "Thrash", Type: 1, Category: Physical, CurrentPP: 10, MaxPP: 10, Targets: 8, Priority: 0, Power: 120, Accuracy: 100},
	{ID: 38, Name: "Double-Edge", Type: 1, Category: Physical, CurrentPP: 15, MaxPP: 15, Targets: 10, Priority: 0, Power: 120, Accuracy: 100},
	{ID: 39, Name: "Tail Whip", Type: 1, Category: Status, CurrentPP: 30, MaxPP: 30, Targets: 11, Priority: 0, Power: 0, Accuracy: 100},
	{ID: 40, Name: "Poison Sting", Type: 8, Category: Physical, CurrentPP: 35, MaxPP: 35, Targets: 10, Priority: 0, Power: 15, Accuracy: 100},
	{ID: 41, Name: "Twineedle", Type: 64, Category: Physical, CurrentPP: 20, MaxPP: 20, Targets: 10, Priority: 0, Power: 25, Accuracy: 100},
	{ID: 42, Name: "Pin Missile", Type: 64, Category: Physical, CurrentPP: 20, MaxPP: 20, Targets: 10, Priority: 0, Power: 25, Accuracy: 95},
	{ID: 43, Name: "Leer", Type: 1, Category: Status, CurrentPP: 30, MaxPP: 30, Targets: 11, Priority: 0, Power: 0, Accuracy: 100},
	{ID: 44, Name: "Bite", Type: 65536, Category: Physical, CurrentPP: 25, MaxPP: 25, Targets: 10, Priority: 0, Power: 60, Accuracy: 100},
	{ID: 45, Name: "Growl", Type: 1, Category: Status, CurrentPP: 40, MaxPP: 40, Targets: 11, Priority: 0, Power: 0, Accuracy: 100},
	{ID: 46, Name: "Roar", Type: 1, Category: Status, CurrentPP: 20, MaxPP: 20, Targets: 10, Priority: -6, Power: 0, Accuracy: 0},
	{ID: 47, Name: "Sing", Type: 1, Category: Status, CurrentPP: 15, MaxPP: 15, Targets: 10, Priority: 0, Power: 0, Accuracy: 55},
	{ID: 48, Name: "Supersonic", Type: 1, Category: Status, CurrentPP: 20, MaxPP: 20, Targets: 10, Priority: 0, Power: 0, Accuracy: 55},
	{ID: 49, Name: "Sonic Boom", Type: 1, Category: Special, CurrentPP: 20, MaxPP: 20, Targets: 10, Priority: 0, Power: 0, Accuracy: 90},
	{ID: 50, Name: "Disable", Type: 1, Category: Status, CurrentPP: 20, MaxPP: 20, Targets: 10, Priority: 0, Power: 0, Accuracy: 100},
	{ID: 51, Name: "Acid", Type: 8, Category: Special, CurrentPP: 30, MaxPP: 30, Targets: 11, Priority: 0, Power: 40, Accuracy: 100},
	{ID: 52, Name: "Ember", Type: 512, Category: Special, CurrentPP: 25, MaxPP: 25, Targets: 10, Priority: 0, Power: 40, Accuracy: 100},
	{ID: 53, Name: "Flamethrower", Type: 512, Category: Special, CurrentPP: 15, MaxPP: 15, Targets: 10, Priority: 0, Power: 90, Accuracy: 100},
	{ID: 54, Name: "Mist", Type: 16384, Category: Status, CurrentPP: 30, MaxPP: 30, Targets: 4, Priority: 0, Power: 0, Accuracy: 0},
	{ID: 55, Name: "Water Gun", Type: 1024, Category: Special, CurrentPP: 25, MaxPP: 25, Targets: 10, Priority: 0, Power: 40, Accuracy: 100},
	{ID: 56, Name: "Hydro Pump", Type: 1024, Category: Special, CurrentPP: 5, MaxPP: 5, Targets: 10, Priority: 0, Power: 110, Accuracy: 80},
	{ID: 57, Name: "Surf", Type: 1024, Category: Special, CurrentPP: 15, MaxPP: 15, Targets: 9, Priority: 0, Power: 90, Accuracy: 100},
	{ID: 58, Name: "Ice Beam", Type: 16384, Category: Special, CurrentPP: 10, MaxPP: 10, Targets: 10, Priority: 0, Power: 90, Accuracy: 100},
	{ID: 59, Name: "Blizzard", Type: 16384, Category: Special, CurrentPP: 5, MaxPP: 5, Targets: 11, Priority: 0, Power: 110, Accuracy: 70},
	{ID: 60, Name: "Psybeam", Type: 8192, Category: Special, CurrentPP: 20, MaxPP: 20, Targets: 10, Priority: 0, Power: 65, Accuracy: 100},
	{ID: 61, Name: "Bubble Beam", Type: 1024, Category: Special, CurrentPP: 20, MaxPP: 20, Targets: 10, Priority: 0, Power: 65, Accuracy: 100},
	{ID: 62, Name: "Aurora Beam", Type: 16384, Category: Special, CurrentPP: 20, MaxPP: 20, Targets: 10, Priority: 0, Power: 65, Accuracy: 100},
	{ID: 63, Name: "Hyper Beam", Type: 1, Category: Special, CurrentPP: 5, MaxPP: 5, Targets: 10, Priority: 0, Power: 150, Accuracy: 90},
	{ID: 64, Name: "Peck", Type: 4, Category: Physical, CurrentPP: 35, MaxPP: 35, Targets: 10, Priority: 0, Power: 35, Accuracy: 100},
	{ID: 65, Name: "Drill Peck", Type: 4, Category: Physical, CurrentPP: 20, MaxPP: 20, Targets: 10, Priority: 0, Power: 80, Accuracy: 100},
	{ID: 66, Name: "Submission", Type: 2, Category: Physical, CurrentPP: 20, MaxPP: 20, Targets: 10, Priority: 0, Power: 80, Accuracy: 80},
	{ID: 67, Name: "Low Kick", Type: 2, Category: Physical, CurrentPP: 20, MaxPP: 20, Targets: 10, Priority: 0, Power: 0, Accuracy: 100},
	{ID: 68, Name: "Counter", Type: 2, Category: Physical, CurrentPP: 20, MaxPP: 20, Targets: 1, Priority: -5, Power: 0, Accuracy: 100},
	{ID: 69, Name: "Seismic Toss", Type: 2, Category: Physical, CurrentPP: 20, MaxPP: 20, Targets: 10, Priority: 0, Power: 0, Accuracy: 100},
	{ID: 70, Name: "Strength", Type: 1, Category: Physical, CurrentPP: 15, MaxPP: 15, Targets: 10, Priority: 0, Power: 80, Accuracy: 100},
	{ID: 71, Name: "Absorb", Type: 2048, Category: Special, CurrentPP: 25, MaxPP: 25, Targets: 10, Priority: 0, Power: 20, Accuracy: 100},
	{ID: 72, Name: "Mega Drain", Type: 2048, Category: Special, CurrentPP: 15, MaxPP: 15, Targets: 10, Priority: 0, Power: 40, Accuracy: 100},
	{ID: 73, Name: "Leech Seed", Type: 2048, Category: Status, CurrentPP: 10, MaxPP: 10, Targets: 10, Priority: 0, Power: 0, Accuracy: 90},
	{ID: 74, Name: "Growth", Type: 1, Category: Status, CurrentPP: 20, MaxPP: 20, Targets: 7, Priority: 0, Power: 0, Accuracy: 0},
	{ID: 75, Name: "Razor Leaf", Type: 2048, Category: Physical, CurrentPP: 25, MaxPP: 25, Targets: 11, Priority: 0, Power: 55, Accuracy: 95},
	{ID: 76, Name: "Solar Beam", Type: 2048, Category: Special, CurrentPP: 10, MaxPP: 10, Targets: 10, Priority: 0, Power: 120, Accuracy: 100},
	{ID: 77, Name: "Poison Powder", Type: 8, Category: Status, CurrentPP: 35, MaxPP: 35, Targets: 10, Priority: 0, Power: 0, Accuracy: 75},
	{ID: 78, Name: "Stun Spore", Type: 2048, Category: Status, CurrentPP: 30, MaxPP: 30, Targets: 10, Priority: 0, Power: 0, Accuracy: 75},
	{ID: 79, Name: "Sleep Powder", Type: 2048, Category: Status, CurrentPP: 15, MaxPP: 15, Targets: 10, Priority: 0, Power: 0, Accuracy: 75},
	{ID: 80, Name: "Petal Dance", Type: 2048, Category: Special, CurrentPP: 10, MaxPP: 10, Targets: 8, Priority: 0, Power: 120, Accuracy: 100},
	{ID: 81, Name: "String Shot", Type: 64, Category: Status, CurrentPP: 40, MaxPP: 40, Targets: 11, Priority: 0, Power: 0, Accuracy: 95},
	{ID: 82, Name: "Dragon Rage", Type: 32768, Category: Special, CurrentPP: 10, MaxPP: 10, Targets: 10, Priority: 0, Power: 0, Accuracy: 100},
	{ID: 83, Name: "Fire Spin", Type: 512, Category: Special, CurrentPP: 15, MaxPP: 15, Targets: 10, Priority: 0, Power: 35, Accuracy: 85},
	{ID: 84, Name: "Thunder Shock", Type: 4096, Category: Special, CurrentPP: 30, MaxPP: 30, Targets: 10, Priority: 0, Power: 40, Accuracy: 100},
	{ID: 85, Name: "Thunderbolt", Type: 4096, Category: Special, CurrentPP: 15, MaxPP: 15, Targets: 10, Priority: 0, Power: 90, Accuracy: 100},
	{ID: 86, Name: "Thunder Wave", Type: 4096, Category: Status, CurrentPP: 20, MaxPP: 20, Targets: 10, Priority: 0, Power: 0, Accuracy: 90},
	{ID: 87, Name: "Thunder", Type: 4096, Category: Special, CurrentPP: 10, MaxPP: 10, Targets: 10, Priority: 0, Power: 110, Accuracy: 70},
	{ID: 88, Name: "Rock Throw", Type: 32, Category: Physical, CurrentPP: 15, MaxPP: 15, Targets: 10, Priority: 0, Power: 50, Accuracy: 90},
	{ID: 89, Name: "Earthquake", Type: 16, Category: Physical, CurrentPP: 10, MaxPP: 10, Targets: 9, Priority: 0, Power: 100, Accuracy: 100},
	{ID: 90, Name: "Fissure", Type: 16, Category: Physical, CurrentPP: 5, MaxPP: 5, Targets: 10, Priority: 0, Power: 0, Accuracy: 30},
	{ID: 91, Name: "Dig", Type: 16, Category: Physical, CurrentPP: 10, MaxPP: 10, Targets: 10, Priority: 0, Power: 80, Accuracy: 100},
	{ID: 92, Name: "Toxic", Type: 8, Category: Status, CurrentPP: 10, MaxPP: 10, Targets: 10, Priority: 0, Power: 0, Accuracy: 90},
	{ID: 93, Name: "Confusion", Type: 8192, Category: Special, CurrentPP: 25, MaxPP: 25, Targets: 10, Priority: 0, Power: 50, Accuracy: 100},
	{ID: 94, Name: "Psychic", Type: 8192, Category: Special, CurrentPP: 10, MaxPP: 10, Targets: 10, Priority: 0, Power: 90, Accuracy: 100},
	{ID: 95, Name: "Hypnosis", Type: 8192, Category: Status, CurrentPP: 20, MaxPP: 20, Targets: 10, Priority: 0, Power: 0, Accuracy: 60},
	{ID: 96, Name: "Meditate", Type: 8192, Category: Status, CurrentPP: 40, MaxPP: 40, Targets: 7, Priority: 0, Power: 0, Accuracy: 0},
	{ID: 97, Name: "Agility", Type: 8192, Category: Status, CurrentPP: 30, MaxPP: 30, Targets: 7, Priority: 0, Power: 0, Accuracy: 0},
	{ID: 98, Name: "Quick Attack", Type: 1, Category: Physical, CurrentPP: 30, MaxPP: 30, Targets: 10, Priority: 1, Power: 40, Accuracy: 100},
	{ID: 99, Name: "Rage", Type: 1, Category: Physical, CurrentPP: 20, MaxPP: 20, Targets: 10, Priority: 0, Power: 20, Accuracy: 100},
	{ID: 100, Name: "Teleport", Type: 8192, Category: Status, CurrentPP: 20, MaxPP: 20, Targets: 7, Priority: 0, Power: 0, Accuracy: 0},
	{ID: 101, Name: "Night Shade", Type: 128, Category: Special, CurrentPP: 15, MaxPP: 15, Targets: 10, Priority: 0, Power: 0, Accuracy: 100},
	{ID: 102, Name: "Mimic", Type: 1, Category: Status, CurrentPP: 10, MaxPP: 10, Targets: 10, Priority: 0, Power: 0, Accuracy: 0},
	{ID: 103, Name: "Screech", Type: 1, Category: Status, CurrentPP: 40, MaxPP: 40, Targets: 10, Priority: 0, Power: 0, Accuracy: 85},
	{ID: 104, Name: "Double Team", Type: 1, Category: Status, CurrentPP: 15, MaxPP: 15, Targets: 7, Priority: 0, Power: 0, Accuracy: 0},
	{ID: 105, Name: "Recover", Type: 1, Category: Status, CurrentPP: 10, MaxPP: 10, Targets: 7, Priority: 0, Power: 0, Accuracy: 0},
	{ID: 106, Name: "Harden", Type: 1, Category: Status, CurrentPP: 30, MaxPP: 30, Targets: 7, Priority: 0, Power: 0, Accuracy: 0},
	{ID: 107, Name: "Minimize", Type: 1, Category: Status, CurrentPP: 10, MaxPP: 10, Targets: 7, Priority: 0, Power: 0, Accuracy: 0},
	{ID: 108, Name: "Smokescreen", Type: 1, Category: Status, CurrentPP: 20, MaxPP: 20, Targets: 10, Priority: 0, Power: 0, Accuracy: 100},
	{ID: 109, Name: "Confuse Ray", Type: 128, Category: Status, CurrentPP: 10, MaxPP: 10, Targets: 10, Priority: 0, Power: 0, Accuracy: 100},
	{ID: 110, Name: "Withdraw", Type: 1024, Category: Status, CurrentPP: 40, MaxPP: 40, Targets: 7, Priority: 0, Power: 0, Accuracy: 0},
	{ID: 111, Name: "Defense Curl", Type: 1, Category: Status, CurrentPP: 40, MaxPP: 40, Targets: 7, Priority: 0, Power: 0, Accuracy: 0},
	{ID: 112, Name: "Barrier", Type: 8192, Category: Status, CurrentPP: 20, MaxPP: 20, Targets: 7, Priority: 0, Power: 0, Accuracy: 0},
	{ID: 113, Name: "Light Screen", Type: 8192, Category: Status, CurrentPP: 30, MaxPP: 30, Targets: 4, Priority: 0, Power: 0, Accuracy: 0},
	{ID: 114, Name: "Haze", Type: 16384, Category: Status, CurrentPP: 30, MaxPP: 30, Targets: 12, Priority: 0, Power: 0, Accuracy: 0},
	{ID: 115, Name: "Reflect", Type: 8192, Category: Status, CurrentPP: 20, MaxPP: 20, Targets: 4, Priority: 0, Power: 0, Accuracy: 0},
	{ID: 116, Name: "Focus Energy", Type: 1, Category: Status, CurrentPP: 30, MaxPP: 30, Targets: 7, Priority: 0, Power: 0, Accuracy: 0},
	{ID: 117, Name: "Bide", Type: 1, Category: Physical, CurrentPP: 10, MaxPP: 10, Targets: 7, Priority: 1, Power: 0, Accuracy: 0},
	{ID: 118, Name: "Metronome", Type: 1, Category: Status, CurrentPP: 10, MaxPP: 10, Targets: 7, Priority: 0, Power: 0, Accuracy: 0},
	{ID: 119, Name: "Mirror Move", Type: 4, Category: Status, CurrentPP: 20, MaxPP: 20, Targets: 10, Priority: 0, Power: 0, Accuracy: 0},
	{ID: 120, Name: "Self-Destruct", Type: 1, Category: Physical, CurrentPP: 5, MaxPP: 5, Targets: 9, Priority: 0, Power: 200, Accuracy: 100},
	{ID: 121, Name: "Egg Bomb", Type: 1, Category: Physical, CurrentPP: 10, MaxPP: 10, Targets: 10, Priority: 0, Power: 100, Accuracy: 75},
	{ID: 122, Name: "Lick", Type: 128, Category: Physical, CurrentPP: 30, MaxPP: 30, Targets: 10, Priority: 0, Power: 30, Accuracy: 100},
	{ID: 123, Name: "Smog", Type: 8, Category: Special, CurrentPP: 20, MaxPP: 20, Targets: 10, Priority: 0, Power: 30, Accuracy: 70},
	{ID: 124, Name: "Sludge", Type: 8, Category: Special, CurrentPP: 20, MaxPP: 20, Targets: 10, Priority: 0, Power: 65, Accuracy: 100},
	{ID: 125, Name: "Bone Club", Type: 16, Category: Physical, CurrentPP: 20, MaxPP: 20, Targets: 10, Priority: 0, Power: 65, Accuracy: 85},
	{ID: 126, Name: "Fire Blast", Type: 512, Category: Special, CurrentPP: 5, MaxPP: 5, Targets: 10, Priority: 0, Power: 110, Accuracy: 85},
	{ID: 127, Name: "Waterfall", Type: 1024, Category: Physical, CurrentPP: 15, MaxPP: 15, Targets: 10, Priority: 0, Power: 80, Accuracy: 100},
	{ID: 128, Name: "Clamp", Type: 1024, Category: Physical, CurrentPP: 15, MaxPP: 15, Targets: 10, Priority: 0, Power: 35, Accuracy: 85},
	{ID: 129, Name: "Swift", Type: 1, Category: Special, CurrentPP: 20, MaxPP: 20, Targets: 11, Priority: 0, Power: 60, Accuracy: 0},
	{ID: 130, Name: "Skull Bash", Type: 1, Category: Physical, CurrentPP: 10, MaxPP: 10, Targets: 10, Priority: 0, Power: 130, Accuracy: 100},
	{ID: 131, Name: "Spike Cannon", Type: 1, Category: Physical, CurrentPP: 15, MaxPP: 15, Targets: 10, Priority: 0, Power: 20, Accuracy: 100},
	{ID: 132, Name: "Constrict", Type: 1, Category: Physical, CurrentPP: 35, MaxPP: 35, Targets: 10, Priority: 0, Power: 10, Accuracy: 100},
	{ID: 133, Name: "Amnesia", Type: 8192, Category: Status, CurrentPP: 20, MaxPP: 20, Targets: 7, Priority: 0, Power: 0, Accuracy: 0},
	{ID: 134, Name: "Kinesis", Type: 8192, Category: Status, CurrentPP: 15, MaxPP: 15, Targets: 10, Priority: 0, Power: 0, Accuracy: 80},
	{ID: 135, Name: "Soft-Boiled", Type: 1, Category: Status, CurrentPP: 10, MaxPP: 10, Targets: 7, Priority: 0, Power: 0, Accuracy: 0},
	{ID: 136, Name: "High Jump Kick", Type: 2, Category: Physical, CurrentPP: 10, MaxPP: 10, Targets: 10, Priority: 0, Power: 130, Accuracy: 90},
	{ID: 137, Name: "Glare", Type: 1, Category: Status, CurrentPP: 30, MaxPP: 30, Targets: 10, Priority: 0, Power: 0, Accuracy: 100},
	{ID: 138, Name: "Dream Eater", Type: 8192, Category: Special, CurrentPP: 15, MaxPP: 15, Targets: 10, Priority: 0, Power: 100, Accuracy: 100},
	{ID: 139, Name: "Poison Gas", Type: 8, Category: Status, CurrentPP: 40, MaxPP: 40, Targets: 11, Priority: 0, Power: 0, Accuracy: 90},
	{ID: 140, Name: "Barrage", Type: 1, Category: Physical, CurrentPP: 20, MaxPP: 20, Targets: 10, Priority: 0, Power: 15, Accuracy: 85},
	{ID: 141, Name: "Leech Life", Type: 64, Category: Physical, CurrentPP: 10, MaxPP: 10, Targets: 10, Priority: 0, Power: 80, Accuracy: 100},
	{ID: 142, Name: "Lovely Kiss", Type: 1, Category: Status, CurrentPP: 10, MaxPP: 10, Targets: 10, Priority: 0, Power: 0, Accuracy: 75},
	{ID: 143, Name: "Sky Attack", Type: 4, Category: Physical, CurrentPP: 5, MaxPP: 5, Targets: 10, Priority: 0, Power: 140, Accuracy: 90},
	{ID: 144, Name: "Transform", Type: 1, Category: Status, CurrentPP: 10, MaxPP: 10, Targets: 10, Priority: 0, Power: 0, Accuracy: 0},
	{ID: 145, Name: "Bubble", Type: 1024, Category: Special, CurrentPP: 30, MaxPP: 30, Targets: 11, Priority: 0, Power: 40, Accuracy: 100},
	{ID: 146, Name: "Dizzy Punch", Type: 1, Category: Physical, CurrentPP: 10, MaxPP: 10, Targets: 10, Priority: 0, Power: 70, Accuracy: 100},
	{ID: 147, Name: "Spore", Type: 2048, Category: Status, CurrentPP: 15, MaxPP: 15, Targets: 10, Priority: 0, Power: 0, Accuracy: 100},
	{ID: 148, Name: "Flash", Type: 1, Category: Status, CurrentPP: 20, MaxPP: 20, Targets: 10, Priority: 0, Power: 0, Accuracy: 100},
	{ID: 149, Name: "Psywave", Type: 8192, Category: Special, CurrentPP: 15, MaxPP: 15, Targets: 10, Priority: 0, Power: 0, Accuracy: 100},
	{ID: 150, Name: "Splash", Type: 1, Category: Status, CurrentPP: 40, MaxPP: 40, Targets: 7, Priority: 0, Power: 0, Accuracy: 0},
	{ID: 151, Name: "Acid Armor", Type: 8, Category: Status, CurrentPP: 20, MaxPP: 20, Targets: 7, Priority: 0, Power: 0, Accuracy: 0},
	{ID: 152, Name: "Crabhammer", Type: 1024, Category: Physical, CurrentPP: 10, MaxPP: 10, Targets: 10, Priority: 0, Power: 100, Accuracy: 90},
	{ID: 153, Name: "Explosion", Type: 1, Category: Physical, CurrentPP: 5, MaxPP: 5, Targets: 9, Priority: 0, Power: 250, Accuracy: 100},
	{ID: 154, Name: "Fury Swipes", Type: 1, Category: Physical, CurrentPP: 15, MaxPP: 15, Targets: 10, Priority: 0, Power: 18, Accuracy: 80},
	{ID: 155, Name: "Bonemerang", Type: 16, Category: Physical, CurrentPP: 10, MaxPP: 10, Targets: 10, Priority: 0, Power: 50, Accuracy: 90},
	{ID: 156, Name: "Rest", Type: 8192, Category: Status, CurrentPP: 10, MaxPP: 10, Targets: 7, Priority: 0, Power: 0, Accuracy: 0},
	{ID: 157, Name: "Rock Slide", Type: 32, Category: Physical, CurrentPP: 10, MaxPP: 10, Targets: 11, Priority: 0, Power: 75, Accuracy: 90},
	{ID: 158, Name: "Hyper Fang", Type: 1, Category: Physical, CurrentPP: 15, MaxPP: 15, Targets: 10, Priority: 0, Power: 80, Accuracy: 90},
	{ID: 159, Name: "Sharpen", Type: 1, Category: Status, CurrentPP: 30, MaxPP: 30, Targets: 7, Priority: 0, Power: 0, Accuracy: 0},
	{ID: 160, Name: "Conversion", Type: 1, Category: Status, CurrentPP: 30, MaxPP: 30, Targets: 7, Priority: 0, Power: 0, Accuracy: 0},
	{ID: 161, Name: "Tri Attack", Type: 1, Category: Special, CurrentPP: 10, MaxPP: 10, Targets: 10, Priority: 0, Power: 80, Accuracy: 100},
	{ID: 162, Name: "Super Fang", Type: 1, Category: Physical, CurrentPP: 10, MaxPP: 10, Targets: 10, Priority: 0, Power: 0, Accuracy: 90},
	{ID: 163, Name: "Slash", Type: 1, Category: Physical, CurrentPP: 20, MaxPP: 20, Targets: 10, Priority: 0, Power: 70, Accuracy: 100},
	{ID: 164, Name: "Substitute", Type: 1, Category: Status, CurrentPP: 10, MaxPP: 10, Targets: 7, Priority: 0, Power: 0, Accuracy: 0},
	{ID: 165, Name: "Struggle", Type: 1, Category: Physical, CurrentPP: 1, MaxPP: 1, Targets: 8, Priority: 0, Power: 50, Accuracy: 0},
	{ID: 166, Name: "Sketch", Type: 1, Category: Status, CurrentPP: 1, MaxPP: 1, Targets: 10, Priority: 0, Power: 0, Accuracy: 0},
	{ID: 167, Name: "Triple Kick", Type: 2, Category: Physical, CurrentPP: 10, MaxPP: 10, Targets: 10, Priority: 0, Power: 10, Accuracy: 90},
	{ID: 168, Name: "Thief", Type: 65536, Category: Physical, CurrentPP: 25, MaxPP: 25, Targets: 10, Priority: 0, Power: 60, Accuracy: 100},
	{ID: 169, Name: "Spider Web", Type: 64, Category: Status, CurrentPP: 10, MaxPP: 10, Targets: 10, Priority: 0, Power: 0, Accuracy: 0},
	{ID: 170, Name: "Mind Reader", Type: 1, Category: Status, CurrentPP: 5, MaxPP: 5, Targets: 10, Priority: 0, Power: 0, Accuracy: 0},
	{ID: 171, Name: "Nightmare", Type: 128, Category: Status, CurrentPP: 15, MaxPP: 15, Targets: 10, Priority: 0, Power: 0, Accuracy: 100},
	{ID: 172, Name: "Flame Wheel", Type: 512, Category: Physical, CurrentPP: 25, MaxPP: 25, Targets: 10, Priority: 0, Power: 60, Accuracy: 100},
	{ID: 173, Name: "Snore", Type: 1, Category: Special, CurrentPP: 15, MaxPP: 15, Targets: 10, Priority: 0, Power: 50, Accuracy: 100},
	{ID: 174, Name: "Curse", Type: 128, Category: Status, CurrentPP: 10, MaxPP: 10, Targets: 1, Priority: 0, Power: 0, Accuracy: 0},
	{ID: 175, Name: "Flail", Type: 1, Category: Physical, CurrentPP: 15, MaxPP: 15, Targets: 10, Priority: 0, Power: 0, Accuracy: 100},
	{ID: 176, Name: "Conversion 2", Type: 1, Category: Status, CurrentPP: 30, MaxPP: 30, Targets: 10, Priority: 0, Power: 0, Accuracy: 0},
	{ID: 177, Name: "Aeroblast", Type: 4, Category: Special, CurrentPP: 5, MaxPP: 5, Targets: 10, Priority: 0, Power: 100, Accuracy: 95},
	{ID: 178, Name: "Cotton Spore", Type: 2048, Category: Status, CurrentPP: 40, MaxPP: 40, Targets: 11, Priority: 0, Power: 0, Accuracy: 100},
	{ID: 179, Name: "Reversal", Type: 2, Category: Physical, CurrentPP: 15, MaxPP: 15, Targets: 10, Priority: 0, Power: 0, Accuracy: 100},
	{ID: 180, Name: "Spite", Type: 128, Category: Status, CurrentPP: 10, MaxPP: 10, Targets: 10, Priority: 0, Power: 0, Accuracy: 100},
	{ID: 181, Name: "Powder Snow", Type: 16384, Category: Special, CurrentPP: 25, MaxPP: 25, Targets: 11, Priority: 0, Power: 40, Accuracy: 100},
	{ID: 182, Name: "Protect", Type: 1, Category: Status, CurrentPP: 10, MaxPP: 10, Targets: 7, Priority: 4, Power: 0, Accuracy: 0},
	{ID: 183, Name: "Mach Punch", Type: 2, Category: Physical, CurrentPP: 30, MaxPP: 30, Targets: 10, Priority: 1, Power: 40, Accuracy: 100},
	{ID: 184, Name: "Scary Face", Type: 1, Category: Status, CurrentPP: 10, MaxPP: 10, Targets: 10, Priority: 0, Power: 0, Accuracy: 100},
	{ID: 185, Name: "Feint Attack", Type: 65536, Category: Physical, CurrentPP: 20, MaxPP: 20, Targets: 10, Priority: 0, Power: 60, Accuracy: 0},
	{ID: 186, Name: "Sweet Kiss", Type: 131072, Category: Status, CurrentPP: 10, MaxPP: 10, Targets: 10, Priority: 0, Power: 0, Accuracy: 75},
	{ID: 187, Name: "Belly Drum", Type: 1, Category: Status, CurrentPP: 10, MaxPP: 10, Targets: 7, Priority: 0, Power: 0, Accuracy: 0},
	{ID: 188, Name: "Sludge Bomb", Type: 8, Category: Special, CurrentPP: 10, MaxPP: 10, Targets: 10, Priority: 0, Power: 90, Accuracy: 100},
	{ID: 189, Name: "Mud-Slap", Type: 16, Category: Special, CurrentPP: 10, MaxPP: 10, Targets: 10, Priority: 0, Power: 20, Accuracy: 100},
	{ID: 190, Name: "Octazooka", Type: 1024, Category: Special, CurrentPP: 10, MaxPP: 10, Targets: 10, Priority: 0, Power: 65, Accuracy: 85},
	{ID: 191, Name: "Spikes", Type: 16, Category: Status, CurrentPP: 20, MaxPP: 20, Targets: 6, Priority: 0, Power: 0, Accuracy: 0},
	{ID: 192, Name: "Zap Cannon", Type: 4096, Category: Special, CurrentPP: 5, MaxPP: 5, Targets: 10, Priority: 0, Power: 120, Accuracy: 50},
	{ID: 193, Name: "Foresight", Type: 1, Category: Status, CurrentPP: 40, MaxPP: 40, Targets: 10, Priority: 0, Power: 0, Accuracy: 0},
	{ID: 194, Name: "Destiny Bond", Type: 128, Category: Status, CurrentPP: 5, MaxPP: 5, Targets: 7, Priority: 0, Power: 0, Accuracy: 0},
	{ID: 195, Name: "Perish Song", Type: 1, Category: Status, CurrentPP: 5, MaxPP: 5, Targets: 14, Priority: 0, Power: 0, Accuracy: 0},
	{ID: 196, Name: "Icy Wind", Type: 16384, Category: Special, CurrentPP: 15, MaxPP: 15, Targets: 11, Priority: 0, Power: 55, Accuracy: 95},
	{ID: 197, Name: "Detect", Type: 2, Category: Status, CurrentPP: 5, MaxPP: 5, Targets: 7, Priority: 4, Power: 0, Accuracy: 0},
	{ID: 198, Name: "Bone Rush", Type: 16, Category: Physical, CurrentPP: 10, MaxPP: 10, Targets: 10, Priority: 0, Power: 25, Accuracy: 90},
	{ID: 199, Name: "Lock-On", Type: 1, Category: Status, CurrentPP: 5, MaxPP: 5, Targets: 10, Priority: 0, Power: 0, Accuracy: 0},
	{ID: 200, Name: "Outrage", Type: 32768, Category: Physical, CurrentPP: 10, MaxPP: 10, Targets: 8, Priority: 0, Power: 120, Accuracy: 100},
	{ID: 201, Name: "Sandstorm", Type: 32, Category: Status, CurrentPP: 10, MaxPP: 10, Targets: 12, Priority: 0, Power: 0, Accuracy: 0},
	{ID: 202, Name: "Giga Drain", Type: 2048, Category: Special, CurrentPP: 10, MaxPP: 10, Targets: 10, Priority: 0, Power: 75, Accuracy: 100},
	{ID: 203, Name: "Endure", Type: 1, Category: Status, CurrentPP: 10, MaxPP: 10, Targets: 7, Priority: 4, Power: 0, Accuracy: 0},
	{ID: 204, Name: "Charm", Type: 131072, Category: Status, CurrentPP: 20, MaxPP: 20, Targets: 10, Priority: 0, Power: 0, Accuracy: 100},
	{ID: 205, Name: "Rollout", Type: 32, Category: Physical, CurrentPP: 20, MaxPP: 20, Targets: 10, Priority: 0, Power: 30, Accuracy: 90},
	{ID: 206, Name: "False Swipe", Type: 1, Category: Physical, CurrentPP: 40, MaxPP: 40, Targets: 10, Priority: 0, Power: 40, Accuracy: 100},
	{ID: 207, Name: "Swagger", Type: 1, Category: Status, CurrentPP: 15, MaxPP: 15, Targets: 10, Priority: 0, Power: 0, Accuracy: 85},
	{ID: 208, Name: "Milk Drink", Type: 1, Category: Status, CurrentPP: 10, MaxPP: 10, Targets: 7, Priority: 0, Power: 0, Accuracy: 0},
	{ID: 209, Name: "Spark", Type: 4096, Category: Physical, CurrentPP: 20, MaxPP: 20, Targets: 10, Priority: 0, Power: 65, Accuracy: 100},
	{ID: 210, Name: "Fury Cutter", Type: 64, Category: Physical, CurrentPP: 20, MaxPP: 20, Targets: 10, Priority: 0, Power: 40, Accuracy: 95},
	{ID: 211, Name: "Steel Wing", Type: 256, Category: Physical, CurrentPP: 25, MaxPP: 25, Targets: 10, Priority: 0, Power: 70, Accuracy: 90},
	{ID: 212, Name: "Mean Look", Type: 1, Category: Status, CurrentPP: 5, MaxPP: 5, Targets: 10, Priority: 0, Power: 0, Accuracy: 0},
	{ID: 213, Name: "Attract", Type: 1, Category: Status, CurrentPP: 15, MaxPP: 15, Targets: 10, Priority: 0, Power: 0, Accuracy: 100},
	{ID: 214, Name: "Sleep Talk", Type: 1, Category: Status, CurrentPP: 10, MaxPP: 10, Targets: 7, Priority: 0, Power: 0, Accuracy: 0},
	{ID: 215, Name: "Heal Bell", Type: 1, Category: Status, CurrentPP: 5, MaxPP: 5, Targets: 13, Priority: 0, Power: 0, Accuracy: 0},
	{ID: 216, Name: "Return", Type: 1, Category: Physical, CurrentPP: 20, MaxPP: 20, Targets: 10, Priority: 0, Power: 0, Accuracy: 100},
	{ID: 217, Name: "Present", Type: 1, Category: Physical, CurrentPP: 15, MaxPP: 15, Targets: 10, Priority: 0, Power: 0, Accuracy: 90},
	{ID: 218, Name: "Frustration", Type: 1, Category: Physical, CurrentPP: 20, MaxPP: 20, Targets: 10, Priority: 0, Power: 0, Accuracy: 100},
	{ID: 219, Name: "Safeguard", Type: 1, Category: Status, CurrentPP: 25, MaxPP: 25, Targets: 4, Priority: 0, Power: 0, Accuracy: 0},
	{ID: 220, Name: "Pain Split", Type: 1, Category: Status, CurrentPP: 20, MaxPP: 20, Targets: 10, Priority: 0, Power: 0, Accuracy: 0},
	{ID: 221, Name: "Sacred Fire", Type: 512, Category: Physical, CurrentPP: 5, MaxPP: 5, Targets: 10, Priority: 0, Power: 100, Accuracy: 95},
	{ID: 222, Name: "Magnitude", Type: 16, Category: Physical, CurrentPP: 30, MaxPP: 30, Targets: 9, Priority: 0, Power: 0, Accuracy: 100},
	{ID: 223, Name: "Dynamic Punch", Type: 2, Category: Physical, CurrentPP: 5, MaxPP: 5, Targets: 10, Priority: 0, Power: 100, Accuracy: 50},
	{ID: 224, Name: "Megahorn", Type: 64, Category: Physical, CurrentPP: 10, MaxPP: 10, Targets: 10, Priority: 0, Power: 120, Accuracy: 85},
	{ID: 225, Name: "Dragon Breath", Type: 32768, Category: Special, CurrentPP: 20, MaxPP: 20, Targets: 10, Priority: 0, Power: 60, Accuracy: 100},
	{ID: 226, Name: "Baton Pass", Type: 1, Category: Status, CurrentPP: 40, MaxPP: 40, Targets: 7, Priority: 0, Power: 0, Accuracy: 0},
	{ID: 227, Name: "Encore", Type: 1, Category: Status, CurrentPP: 5, MaxPP: 5, Targets: 10, Priority: 0, Power: 0, Accuracy: 100},
	{ID: 228, Name: "Pursuit", Type: 65536, Category: Physical, CurrentPP: 20, MaxPP: 20, Targets: 10, Priority: 0, Power: 40, Accuracy: 100},
	{ID: 229, Name: "Rapid Spin", Type: 1, Category: Physical, CurrentPP: 40, MaxPP: 40, Targets: 10, Priority: 0, Power: 20, Accuracy: 100},
	{ID: 230, Name: "Sweet Scent", Type: 1, Category: Status, CurrentPP: 20, MaxPP: 20, Targets: 11, Priority: 0, Power: 0, Accuracy: 100},
	{ID: 231, Name: "Iron Tail", Type: 256, Category: Physical, CurrentPP: 15, MaxPP: 15, Targets: 10, Priority: 0, Power: 100, Accuracy: 75},
	{ID: 232, Name: "Metal Claw", Type: 256, Category: Physical, CurrentPP: 35, MaxPP: 35, Targets: 10, Priority: 0, Power: 50, Accuracy: 95},
	{ID: 233, Name: "Vital Throw", Type: 2, Category: Physical, CurrentPP: 10, MaxPP: 10, Targets: 10, Priority: -1, Power: 70, Accuracy: 0},
	{ID: 234, Name: "Morning Sun", Type: 1, Category: Status, CurrentPP: 5, MaxPP: 5, Targets: 7, Priority: 0, Power: 0, Accuracy: 0},
	{ID: 235, Name: "Synthesis", Type: 2048, Category: Status, CurrentPP: 5, MaxPP: 5, Targets: 7, Priority: 0, Power: 0, Accuracy: 0},
	{ID: 236, Name: "Moonlight", Type: 131072, Category: Status, CurrentPP: 5, MaxPP: 5, Targets: 7, Priority: 0, Power: 0, Accuracy: 0},
	{ID: 237, Name: "Hidden Power", Type: 1, Category: Special, CurrentPP: 15, MaxPP: 15, Targets: 10, Priority: 0, Power: 60, Accuracy: 100},
	{ID: 238, Name: "Cross Chop", Type: 2, Category: Physical, CurrentPP: 5, MaxPP: 5, Targets: 10, Priority: 0, Power: 100, Accuracy: 80},
	{ID: 239, Name: "Twister", Type: 32768, Category: Special, CurrentPP: 20, MaxPP: 20, Targets: 11, Priority: 0, Power: 40, Accuracy: 100},
	{ID: 240, Name: "Rain Dance", Type: 1024, Category: Status, CurrentPP: 5, MaxPP: 5, Targets: 12, Priority: 0, Power: 0, Accuracy: 0},
	{ID: 241, Name: "Sunny Day", Type: 512, Category: Status, CurrentPP: 5, MaxPP: 5, Targets: 12, Priority: 0, Power: 0, Accuracy: 0},
	{ID: 242, Name: "Crunch", Type: 65536, Category: Physical, CurrentPP: 15, MaxPP: 15, Targets: 10, Priority: 0, Power: 80, Accuracy: 100},
	{ID: 243, Name: "Mirror Coat", Type: 8192, Category: Special, CurrentPP: 20, MaxPP: 20, Targets: 1, Priority: -5, Power: 0, Accuracy: 100},
	{ID: 244, Name: "Psych Up", Type: 1, Category: Status, CurrentPP: 10, MaxPP: 10, Targets: 10, Priority: 0, Power: 0, Accuracy: 0},
	{ID: 245, Name: "Extreme Speed", Type: 1, Category: Physical, CurrentPP: 5, MaxPP: 5, Targets: 10, Priority: 2, Power: 80, Accuracy: 100},
	{ID: 246, Name: "Ancient Power", Type: 32, Category: Special, CurrentPP: 5, MaxPP: 5, Targets: 10, Priority: 0, Power: 60, Accuracy: 100},
	{ID: 247, Name: "Shadow Ball", Type: 128, Category: Special, CurrentPP: 15, MaxPP: 15, Targets: 10, Priority: 0, Power: 80, Accuracy: 100},
	{ID: 248, Name: "Future Sight", Type: 8192, Category: Special, CurrentPP: 10, MaxPP: 10, Targets: 10, Priority: 0, Power: 120, Accuracy: 100},
	{ID: 249, Name: "Rock Smash", Type: 2, Category: Physical, CurrentPP: 15, MaxPP: 15, Targets: 10, Priority: 0, Power: 40, Accuracy: 100},
	{ID: 250, Name: "Whirlpool", Type: 1024, Category: Special, CurrentPP: 15, MaxPP: 15, Targets: 10, Priority: 0, Power: 35, Accuracy: 85},
	{ID: 251, Name: "Beat Up", Type: 65536, Category: Physical, CurrentPP: 10, MaxPP: 10, Targets: 10, Priority: 0, Power: 0, Accuracy: 100},
	{ID: 252, Name: "Fake Out", Type: 1, Category: Physical, CurrentPP: 10, MaxPP: 10, Targets: 10, Priority: 3, Power: 40, Accuracy: 100},
	{ID: 253, Name: "Uproar", Type: 1, Category: Special, CurrentPP: 10, MaxPP: 10, Targets: 8, Priority: 0, Power: 90, Accuracy: 100},
	{ID: 254, Name: "Stockpile", Type: 1, Category: Status, CurrentPP: 20, MaxPP: 20, Targets: 7, Priority: 0, Power: 0, Accuracy: 0},
	{ID: 255, Name: "Spit Up", Type: 1, Category: Special, CurrentPP: 10, MaxPP: 10, Targets: 10, Priority: 0, Power: 0, Accuracy: 100},
	{ID: 256, Name: "Swallow", Type: 1, Category: Status, CurrentPP: 10, MaxPP: 10, Targets: 7, Priority: 0, Power: 0, Accuracy: 0},
	{ID: 257, Name: "Heat Wave", Type: 512, Category: Special, CurrentPP: 10, MaxPP: 10, Targets: 11, Priority: 0, Power: 95, Accuracy: 90},
	{ID: 258, Name: "Hail", Type: 16384, Category: Status, CurrentPP: 10, MaxPP: 10, Targets: 12, Priority: 0, Power: 0, Accuracy: 0},
	{ID: 259, Name: "Torment", Type: 65536, Category: Status, CurrentPP: 15, MaxPP: 15, Targets: 10, Priority: 0, Power: 0, Accuracy: 100},
	{ID: 260, Name: "Flatter", Type: 65536, Category: Status, CurrentPP: 15, MaxPP: 15, Targets: 10, Priority: 0, Power: 0, Accuracy: 100},
	{ID: 261, Name: "Will-O-Wisp", Type: 512, Category: Status, CurrentPP: 15, MaxPP: 15, Targets: 10, Priority: 0, Power: 0, Accuracy: 85},
	{ID: 262, Name: "Memento", Type: 65536, Category: Status, CurrentPP: 10, MaxPP: 10, Targets: 10, Priority: 0, Power: 0, Accuracy: 100},
	{ID: 263, Name: "Facade", Type: 1, Category: Physical, CurrentPP: 20, MaxPP: 20, Targets: 10, Priority: 0, Power: 70, Accuracy: 100},
	{ID: 264, Name: "Focus Punch", Type: 2, Category: Physical, CurrentPP: 20, MaxPP: 20, Targets: 10, Priority: -3, Power: 150, Accuracy: 100},
	{ID: 265, Name: "Smelling Salts", Type: 1, Category: Physical, CurrentPP: 10, MaxPP: 10, Targets: 10, Priority: 0, Power: 70, Accuracy: 100},
	{ID: 266, Name: "Follow Me", Type: 1, Category: Status, CurrentPP: 20, MaxPP: 20, Targets: 7, Priority: 2, Power: 0, Accuracy: 0},
	{ID: 267, Name: "Nature Power", Type: 1, Category: Status, CurrentPP: 20, MaxPP: 20, Targets: 10, Priority: 0, Power: 0, Accuracy: 0},
	{ID: 268, Name: "Charge", Type: 4096, Category: Status, CurrentPP: 20, MaxPP: 20, Targets: 7, Priority: 0, Power: 0, Accuracy: 0},
	{ID: 269, Name: "Taunt", Type: 65536, Category: Status, CurrentPP: 20, MaxPP: 20, Targets: 10, Priority: 0, Power: 0, Accuracy: 100},
	{ID: 270, Name: "Helping Hand", Type: 1, Category: Status, CurrentPP: 20, MaxPP: 20, Targets: 3, Priority: 5, Power: 0, Accuracy: 0},
	{ID: 271, Name: "Trick", Type: 8192, Category: Status, CurrentPP: 10, MaxPP: 10, Targets: 10, Priority: 0, Power: 0, Accuracy: 100},
	{ID: 272, Name: "Role Play", Type: 8192, Category: Status, CurrentPP: 10, MaxPP: 10, Targets: 10, Priority: 0, Power: 0, Accuracy: 0},
	{ID: 273, Name: "Wish", Type: 1, Category: Status, CurrentPP: 10, MaxPP: 10, Targets: 7, Priority: 0, Power: 0, Accuracy: 0},
	{ID: 274, Name: "Assist", Type: 1, Category: Status, CurrentPP: 20, MaxPP: 20, Targets: 7, Priority: 0, Power: 0, Accuracy: 0},
	{ID: 275, Name: "Ingrain", Type: 2048, Category: Status, CurrentPP: 20, MaxPP: 20, Targets: 7, Priority: 0, Power: 0, Accuracy: 0},
	{ID: 276, Name: "Superpower", Type: 2, Category: Physical, CurrentPP: 5, MaxPP: 5, Targets: 10, Priority: 0, Power: 120, Accuracy: 100},
	{ID: 277, Name: "Magic Coat", Type: 8192, Category: Status, CurrentPP: 15, MaxPP: 15, Targets: 7, Priority: 4, Power: 0, Accuracy: 0},
	{ID: 278, Name: "Recycle", Type: 1, Category: Status, CurrentPP: 10, MaxPP: 10, Targets: 7, Priority: 0, Power: 0, Accuracy: 0},
	{ID: 279, Name: "Revenge", Type: 2, Category: Physical, CurrentPP: 10, MaxPP: 10, Targets: 10, Priority: -4, Power: 60, Accuracy: 100},
	{ID: 280, Name: "Brick Break", Type: 2, Category: Physical, CurrentPP: 15, MaxPP: 15, Targets: 10, Priority: 0, Power: 75, Accuracy: 100},
	{ID: 281, Name: "Yawn", Type: 1, Category: Status, CurrentPP: 10, MaxPP: 10, Targets: 10, Priority: 0, Power: 0, Accuracy: 0},
	{ID: 282, Name: "Knock Off", Type: 65536, Category: Physical, CurrentPP: 20, MaxPP: 20, Targets: 10, Priority: 0, Power: 65, Accuracy: 100},
	{ID: 283, Name: "Endeavor", Type: 1, Category: Physical, CurrentPP: 5, MaxPP: 5, Targets: 10, Priority: 0, Power: 0, Accuracy: 100},
	{ID: 284, Name: "Eruption", Type: 512, Category: Special, CurrentPP: 5, MaxPP: 5, Targets: 11, Priority: 0, Power: 150, Accuracy: 100},
	{ID: 285, Name: "Skill Swap", Type: 8192, Category: Status, CurrentPP: 10, MaxPP: 10, Targets: 10, Priority: 0, Power: 0, Accuracy: 0},
	{ID: 286, Name: "Imprison", Type: 8192, Category: Status, CurrentPP: 10, MaxPP: 10, Targets: 7, Priority: 0, Power: 0, Accuracy: 0},
	{ID: 287, Name: "Refresh", Type: 1, Category: Status, CurrentPP: 20, MaxPP: 20, Targets: 7, Priority: 0, Power: 0, Accuracy: 0},
	{ID: 288, Name: "Grudge", Type: 128, Category: Status, CurrentPP: 5, MaxPP: 5, Targets: 7, Priority: 0, Power: 0, Accuracy: 0},
	{ID: 289, Name: "Snatch", Type: 65536, Category: Status, CurrentPP: 10, MaxPP: 10, Targets: 7, Priority: 4, Power: 0, Accuracy: 0},
	{ID: 290, Name: "Secret Power", Type: 1, Category: Physical, CurrentPP: 20, MaxPP: 20, Targets: 10, Priority: 0, Power: 70, Accuracy: 100},
	{ID: 291, Name: "Dive", Type: 1024, Category: Physical, CurrentPP: 10, MaxPP: 10, Targets: 10, Priority: 0, Power: 80, Accuracy: 100},
	{ID: 292, Name: "Arm Thrust", Type: 2, Category: Physical, CurrentPP: 20, MaxPP: 20, Targets: 10, Priority: 0, Power: 15, Accuracy: 100},
	{ID: 293, Name: "Camouflage", Type: 1, Category: Status, CurrentPP: 20, MaxPP: 20, Targets: 7, Priority: 0, Power: 0, Accuracy: 0},
	{ID: 294, Name: "Tail Glow", Type: 64, Category: Status, CurrentPP: 20, MaxPP: 20, Targets: 7, Priority: 0, Power: 0, Accuracy: 0},
	{ID: 295, Name: "Luster Purge", Type: 8192, Category: Special, CurrentPP: 5, MaxPP: 5, Targets: 10, Priority: 0, Power: 70, Accuracy: 100},
	{ID: 296, Name: "Mist Ball", Type: 8192, Category: Special, CurrentPP: 5, MaxPP: 5, Targets: 10, Priority: 0, Power: 70, Accuracy: 100},
	{ID: 297, Name: "Feather Dance", Type: 4, Category: Status, CurrentPP: 15, MaxPP: 15, Targets: 10, Priority: 0, Power: 0, Accuracy: 100},
	{ID: 298, Name: "Teeter Dance", Type: 1, Category: Status, CurrentPP: 20, MaxPP: 20, Targets: 9, Priority: 0, Power: 0, Accuracy: 100},
	{ID: 299, Name: "Blaze Kick", Type: 512, Category: Physical, CurrentPP: 10, MaxPP: 10, Targets: 10, Priority: 0, Power: 85, Accuracy: 90},
	{ID: 300, Name: "Mud Sport", Type: 16, Category: Status, CurrentPP: 15, MaxPP: 15, Targets: 12, Priority: 0, Power: 0, Accuracy: 0},
	{ID: 301, Name: "Ice Ball", Type: 16384, Category: Physical, CurrentPP: 20, MaxPP: 20, Targets: 10, Priority: 0, Power: 30, Accuracy: 90},
	{ID: 302, Name: "Needle Arm", Type: 2048, Category: Physical, CurrentPP: 15, MaxPP: 15, Targets: 10, Priority: 0, Power: 60, Accuracy: 100},
	{ID: 303, Name: "Slack Off", Type: 1, Category: Status, CurrentPP: 10, MaxPP: 10, Targets: 7, Priority: 0, Power: 0, Accuracy: 0},
	{ID: 304, Name: "Hyper Voice", Type: 1, Category: Special, CurrentPP: 10, MaxPP: 10, Targets: 11, Priority: 0, Power: 90, Accuracy: 100},
	{ID: 305, Name: "Poison Fang", Type: 8, Category: Physical, CurrentPP: 15, MaxPP: 15, Targets: 10, Priority: 0, Power: 50, Accuracy: 100},
	{ID: 306, Name: "Crush Claw", Type: 1, Category: Physical, CurrentPP: 10, MaxPP: 10, Targets: 10, Priority: 0, Power: 75, Accuracy: 95},
	{ID: 307, Name: "Blast Burn", Type: 512, Category: Special, CurrentPP: 5, MaxPP: 5, Targets: 10, Priority: 0, Power: 150, Accuracy: 90},
	{ID: 308, Name: "Hydro Cannon", Type: 1024, Category: Special, CurrentPP: 5, MaxPP: 5, Targets: 10, Priority: 0, Power: 150, Accuracy: 90},
	{ID: 309, Name: "Meteor Mash", Type: 256, Category: Physical, CurrentPP: 10, MaxPP: 10, Targets: 10, Priority: 0, Power: 90, Accuracy: 90},
	{ID: 310, Name: "Astonish", Type: 128, Category: Physical, CurrentPP: 15, MaxPP: 15, Targets: 10, Priority: 0, Power: 30, Accuracy: 100},
	{ID: 311, Name: "Weather Ball", Type: 1, Category: Special, CurrentPP: 10, MaxPP: 10, Targets: 10, Priority: 0, Power: 50, Accuracy: 100},
	{ID: 312, Name: "Aromatherapy", Type: 2048, Category: Status, CurrentPP: 5, MaxPP: 5, Targets: 13, Priority: 0, Power: 0, Accuracy: 0},
	{ID: 313, Name: "Fake Tears", Type: 65536, Category: Status, CurrentPP: 20, MaxPP: 20, Targets: 10, Priority: 0, Power: 0, Accuracy: 100},
	{ID: 314, Name: "Air Cutter", Type: 4, Category: Special, CurrentPP: 25, MaxPP: 25, Targets: 11, Priority: 0, Power: 60, Accuracy: 95},
	{ID: 315, Name: "Overheat", Type: 512, Category: Special, CurrentPP: 5, MaxPP: 5, Targets: 10, Priority: 0, Power: 130, Accuracy: 90},
	{ID: 316, Name: "Odor Sleuth", Type: 1, Category: Status, CurrentPP: 40, MaxPP: 40, Targets: 10, Priority: 0, Power: 0, Accuracy: 0},
	{ID: 317, Name: "Rock Tomb", Type: 32, Category: Physical, CurrentPP: 15, MaxPP: 15, Targets: 10, Priority: 0, Power: 60, Accuracy: 95},
	{ID: 318, Name: "Silver Wind", Type: 64, Category: Special, CurrentPP: 5, MaxPP: 5, Targets: 10, Priority: 0, Power: 60, Accuracy: 100},
	{ID: 319, Name: "Metal Sound", Type: 256, Category: Status, CurrentPP: 40, MaxPP: 40, Targets: 10, Priority: 0, Power: 0, Accuracy: 85},
	{ID: 320, Name: "Grass Whistle", Type: 2048, Category: Status, CurrentPP: 15, MaxPP: 15, Targets: 10, Priority: 0, Power: 0, Accuracy: 55},
	{ID: 321, Name: "Tickle", Type: 1, Category: Status, CurrentPP: 20, MaxPP: 20, Targets: 10, Priority: 0, Power: 0, Accuracy: 100},
	{ID: 322, Name: "Cosmic Power", Type: 8192, Category: Status, CurrentPP: 20, MaxPP: 20, Targets: 7, Priority: 0, Power: 0, Accuracy: 0},
	{ID: 323, Name: "Water Spout", Type: 1024, Category: Special, CurrentPP: 5, MaxPP: 5, Targets: 11, Priority: 0, Power: 150, Accuracy: 100},
	{ID: 324, Name: "Signal Beam", Type: 64, Category: Special, CurrentPP: 15, MaxPP: 15, Targets: 10, Priority: 0, Power: 75, Accuracy: 100},
	{ID: 325, Name: "Shadow Punch", Type: 128, Category: Physical, CurrentPP: 20, MaxPP: 20, Targets: 10, Priority: 0, Power: 60, Accuracy: 0},
	{ID: 326, Name: "Extrasensory", Type: 8192, Category: Special, CurrentPP: 20, MaxPP: 20, Targets: 10, Priority: 0, Power: 80, Accuracy: 100},
	{ID: 327, Name: "Sky Uppercut", Type: 2, Category: Physical, CurrentPP: 15, MaxPP: 15, Targets: 10, Priority: 0, Power: 85, Accuracy: 90},
	{ID: 328, Name: "Sand Tomb", Type: 16, Category: Physical, CurrentPP: 15, MaxPP: 15, Targets: 10, Priority: 0, Power: 35, Accuracy: 85},
	{ID: 329, Name: "Sheer Cold", Type: 16384, Category: Special, CurrentPP: 5, MaxPP: 5, Targets: 10, Priority: 0, Power: 0, Accuracy: 30},
	{ID: 330, Name: "Muddy Water", Type: 1024, Category: Special, CurrentPP: 10, MaxPP: 10, Targets: 11, Priority: 0, Power: 90, Accuracy: 85},
	{ID: 331, Name: "Bullet Seed", Type: 2048, Category: Physical, CurrentPP: 30, MaxPP: 30, Targets: 10, Priority: 0, Power: 25, Accuracy: 100},
	{ID: 332, Name: "Aerial Ace", Type: 4, Category: Physical, CurrentPP: 20, MaxPP: 20, Targets: 10, Priority: 0, Power: 60, Accuracy: 0},
	{ID: 333, Name: "Icicle Spear", Type: 16384, Category: Physical, CurrentPP: 30, MaxPP: 30, Targets: 10, Priority: 0, Power: 25, Accuracy: 100},
	{ID: 334, Name: "Iron Defense", Type: 256, Category: Status, CurrentPP: 15, MaxPP: 15, Targets: 7, Priority: 0, Power: 0, Accuracy: 0},
	{ID: 335, Name: "Block", Type: 1, Category: Status, CurrentPP: 5, MaxPP: 5, Targets: 10, Priority: 0, Power: 0, Accuracy: 0},
	{ID: 336, Name: "Howl", Type: 1, Category: Status, CurrentPP: 40, MaxPP: 40, Targets: 7, Priority: 0, Power: 0, Accuracy: 0},
	{ID: 337, Name: "Dragon Claw", Type: 32768, Category: Physical, CurrentPP: 15, MaxPP: 15, Targets: 10, Priority: 0, Power: 80, Accuracy: 100},
	{ID: 338, Name: "Frenzy Plant", Type: 2048, Category: Special, CurrentPP: 5, MaxPP: 5, Targets: 10, Priority: 0, Power: 150, Accuracy: 90},
	{ID: 339, Name: "Bulk Up", Type: 2, Category: Status, CurrentPP: 20, MaxPP: 20, Targets: 7, Priority: 0, Power: 0, Accuracy: 0},
	{ID: 340, Name: "Bounce", Type: 4, Category: Physical, CurrentPP: 5, MaxPP: 5, Targets: 10, Priority: 0, Power: 85, Accuracy: 85},
	{ID: 341, Name: "Mud Shot", Type: 16, Category: Special, CurrentPP: 15, MaxPP: 15, Targets: 10, Priority: 0, Power: 55, Accuracy: 95},
	{ID: 342, Name: "Poison Tail", Type: 8, Category: Physical, CurrentPP: 25, MaxPP: 25, Targets: 10, Priority: 0, Power: 50, Accuracy: 100},
	{ID: 343, Name: "Covet", Type: 1, Category: Physical, CurrentPP: 25, MaxPP: 25, Targets: 10, Priority: 0, Power: 60, Accuracy: 100},
	{ID: 344, Name: "Volt Tackle", Type: 4096, Category: Physical, CurrentPP: 15, MaxPP: 15, Targets: 10, Priority: 0, Power: 120, Accuracy: 100},
	{ID: 345, Name: "Magical Leaf", Type: 2048, Category: Special, CurrentPP: 20, MaxPP: 20, Targets: 10, Priority: 0, Power: 60, Accuracy: 0},
	{ID: 346, Name: "Water Sport", Type: 1024, Category: Status, CurrentPP: 15, MaxPP: 15, Targets: 12, Priority: 0, Power: 0, Accuracy: 0},
	{ID: 347, Name: "Calm Mind", Type: 8192, Category: Status, CurrentPP: 20, MaxPP: 20, Targets: 7, Priority: 0, Power: 0, Accuracy: 0},
	{ID: 348, Name: "Leaf Blade", Type: 2048, Category: Physical, CurrentPP: 15, MaxPP: 15, Targets: 10, Priority: 0, Power: 90, Accuracy: 100},
	{ID: 349, Name: "Dragon Dance", Type: 32768, Category: Status, CurrentPP: 20, MaxPP: 20, Targets: 7, Priority: 0, Power: 0, Accuracy: 0},
	{ID: 350, Name: "Rock Blast", Type: 32, Category: Physical, CurrentPP: 10, MaxPP: 10, Targets: 10, Priority: 0, Power: 25, Accuracy: 90},
	{ID: 351, Name: "Shock Wave", Type: 4096, Category: Special, CurrentPP: 20, MaxPP: 20, Targets: 10, Priority: 0, Power: 60, Accuracy: 0},
	{ID: 352, Name: "Water Pulse", Type: 1024, Category: Special, CurrentPP: 20, MaxPP: 20, Targets: 10, Priority: 0, Power: 60, Accuracy: 100},
	{ID: 353, Name: "Doom Desire", Type: 256, Category: Special, CurrentPP: 5, MaxPP: 5, Targets: 10, Priority: 0, Power: 140, Accuracy: 100},
	{ID: 354, Name: "Psycho Boost", Type: 8192, Category: Special, CurrentPP: 5, MaxPP: 5, Targets: 10, Priority: 0, Power: 140, Accuracy: 90},
	{ID: 355, Name: "Roost", Type: 4, Category: Status, CurrentPP: 10, MaxPP: 10, Targets: 7, Priority: 0, Power: 0, Accuracy: 0},
	{ID: 356, Name: "Gravity", Type: 8192, Category: Status, CurrentPP: 5, MaxPP: 5, Targets: 12, Priority: 0, Power: 0, Accuracy: 0},
	{ID: 357, Name: "Miracle Eye", Type: 8192, Category: Status, CurrentPP: 40, MaxPP: 40, Targets: 10, Priority: 0, Power: 0, Accuracy: 0},
	{ID: 358, Name: "Wake-Up Slap", Type: 2, Category: Physical, CurrentPP: 10, MaxPP: 10, Targets: 10, Priority: 0, Power: 70, Accuracy: 100},
	{ID: 359, Name: "Hammer Arm", Type: 2, Category: Physical, CurrentPP: 10, MaxPP: 10, Targets: 10, Priority: 0, Power: 100, Accuracy: 90},
	{ID: 360, Name: "Gyro Ball", Type: 256, Category: Physical, CurrentPP: 5, MaxPP: 5, Targets: 10, Priority: 0, Power: 0, Accuracy: 100},
	{ID: 361, Name: "Healing Wish", Type: 8192, Category: Status, CurrentPP: 10, MaxPP: 10, Targets: 7, Priority: 0, Power: 0, Accuracy: 0},
	{ID: 362, Name: "Brine", Type: 1024, Category: Special, CurrentPP: 10, MaxPP: 10, Targets: 10, Priority: 0, Power: 65, Accuracy: 100},
	{ID: 363, Name: "Natural Gift", Type: 1, Category: Physical, CurrentPP: 15, MaxPP: 15, Targets: 10, Priority: 0, Power: 0, Accuracy: 100},
	{ID: 364, Name: "Feint", Type: 1, Category: Physical, CurrentPP: 10, MaxPP: 10, Targets: 10, Priority: 2, Power: 30, Accuracy: 100},
	{ID: 365, Name: "Pluck", Type: 4, Category: Physical, CurrentPP: 20, MaxPP: 20, Targets: 10, Priority: 0, Power: 60, Accuracy: 100},
	{ID: 366, Name: "Tailwind", Type: 4, Category: Status, CurrentPP: 15, MaxPP: 15, Targets: 4, Priority: 0, Power: 0, Accuracy: 0},
	{ID: 367, Name: "Acupressure", Type: 1, Category: Status, CurrentPP: 30, MaxPP: 30, Targets: 5, Priority: 0, Power: 0, Accuracy: 0},
	{ID: 368, Name: "Metal Burst", Type: 256, Category: Physical, CurrentPP: 10, MaxPP: 10, Targets: 1, Priority: 0, Power: 0, Accuracy: 100},
	{ID: 369, Name: "U-turn", Type: 64, Category: Physical, CurrentPP: 20, MaxPP: 20, Targets: 10, Priority: 0, Power: 70, Accuracy: 100},
	{ID: 370, Name: "Close Combat", Type: 2, Category: Physical, CurrentPP: 5, MaxPP: 5, Targets: 10, Priority: 0, Power: 120, Accuracy: 100},
	{ID: 371, Name: "Payback", Type: 65536, Category: Physical, CurrentPP: 10, MaxPP: 10, Targets: 10, Priority: 0, Power: 50, Accuracy: 100},
	{ID: 372, Name: "Assurance", Type: 65536, Category: Physical, CurrentPP: 10, MaxPP: 10, Targets: 10, Priority: 0, Power: 60, Accuracy: 100},
	{ID: 373, Name: "Embargo", Type: 65536, Category: Status, CurrentPP: 15, MaxPP: 15, Targets: 10, Priority: 0, Power: 0, Accuracy: 100},
	{ID: 374, Name: "Fling", Type: 65536, Category: Physical, CurrentPP: 10, MaxPP: 10, Targets: 10, Priority: 0, Power: 0, Accuracy: 100},
	{ID: 375, Name: "Psycho Shift", Type: 8192, Category: Status, CurrentPP: 10, MaxPP: 10, Targets: 10, Priority: 0, Power: 0, Accuracy: 100},
	{ID: 376, Name: "Trump Card", Type: 1, Category: Special, CurrentPP: 5, MaxPP: 5, Targets: 10, Priority: 0, Power: 0, Accuracy: 0},
	{ID: 377, Name: "Heal Block", Type: 8192, Category: Status, CurrentPP: 15, MaxPP: 15, Targets: 11, Priority: 0, Power: 0, Accuracy: 100},
	{ID: 378, Name: "Wring Out", Type: 1, Category: Special, CurrentPP: 5, MaxPP: 5, Targets: 10, Priority: 0, Power: 0, Accuracy: 100},
	{ID: 379, Name: "Power Trick", Type: 8192, Category: Status, CurrentPP: 10, MaxPP: 10, Targets: 7, Priority: 0, Power: 0, Accuracy: 0},
	{ID: 380, Name: "Gastro Acid", Type: 8, Category: Status, CurrentPP: 10, MaxPP: 10, Targets: 10, Priority: 0, Power: 0, Accuracy: 100},
	{ID: 381, Name: "Lucky Chant", Type: 1, Category: Status, CurrentPP: 30, MaxPP: 30, Targets: 4, Priority: 0, Power: 0, Accuracy: 0},
	{ID: 382, Name: "Me First", Type: 1, Category: Status, CurrentPP: 20, MaxPP: 20, Targets: 2, Priority: 0, Power: 0, Accuracy: 0},
	{ID: 383, Name: "Copycat", Type: 1, Category: Status, CurrentPP: 20, MaxPP: 20, Targets: 7, Priority: 0, Power: 0, Accuracy: 0},
	{ID: 384, Name: "Power Swap", Type: 8192, Category: Status, CurrentPP: 10, MaxPP: 10, Targets: 10, Priority: 0, Power: 0, Accuracy: 0},
	{ID: 385, Name: "Guard Swap", Type: 8192, Category: Status, CurrentPP: 10, MaxPP: 10, Targets: 10, Priority: 0, Power: 0, Accuracy: 0},
	{ID: 386, Name: "Punishment", Type: 65536, Category: Physical, CurrentPP: 5, MaxPP: 5, Targets: 10, Priority: 0, Power: 0, Accuracy: 100},
	{ID: 387, Name: "Last Resort", Type: 1, Category: Physical, CurrentPP: 5, MaxPP: 5, Targets: 10, Priority: 0, Power: 140, Accuracy: 100},
	{ID: 388, Name: "Worry Seed", Type: 2048, Category: Status, CurrentPP: 10, MaxPP: 10, Targets: 10, Priority: 0, Power: 0, Accuracy: 100},
	{ID: 389, Name: "Sucker Punch", Type: 65536, Category: Physical, CurrentPP: 5, MaxPP: 5, Targets: 10, Priority: 1, Power: 70, Accuracy: 100},
	{ID: 390, Name: "Toxic Spikes", Type: 8, Category: Status, CurrentPP: 20, MaxPP: 20, Targets: 6, Priority: 0, Power: 0, Accuracy: 0},
	{ID: 391, Name: "Heart Swap", Type: 8192, Category: Status, CurrentPP: 10, MaxPP: 10, Targets: 10, Priority: 0, Power: 0, Accuracy: 0},
	{ID: 392, Name: "Aqua Ring", Type: 1024, Category: Status, CurrentPP: 20, MaxPP: 20, Targets: 7, Priority: 0, Power: 0, Accuracy: 0},
	{ID: 393, Name: "Magnet Rise", Type: 4096, Category: Status, CurrentPP: 10, MaxPP: 10, Targets: 7, Priority: 0, Power: 0, Accuracy: 0},
	{ID: 394, Name: "Flare Blitz", Type: 512, Category: Physical, CurrentPP: 15, MaxPP: 15, Targets: 10, Priority: 0, Power: 120, Accuracy: 100},
	{ID: 395, Name: "Force Palm", Type: 2, Category: Physical, CurrentPP: 10, MaxPP: 10, Targets: 10, Priority: 0, Power: 60, Accuracy: 100},
	{ID: 396, Name: "Aura Sphere", Type: 2, Category: Special, CurrentPP: 20, MaxPP: 20, Targets: 10, Priority: 0, Power: 80, Accuracy: 0},
	{ID: 397, Name: "Rock Polish", Type: 32, Category: Status, CurrentPP: 20, MaxPP: 20, Targets: 7, Priority: 0, Power: 0, Accuracy: 0},
	{ID: 398, Name: "Poison Jab", Type: 8, Category: Physical, CurrentPP: 20, MaxPP: 20, Targets: 10, Priority: 0, Power: 80, Accuracy: 100},
	{ID: 399, Name: "Dark Pulse", Type: 65536, Category: Special, CurrentPP: 15, MaxPP: 15, Targets: 10, Priority: 0, Power: 80, Accuracy: 100},
	{ID: 400, Name: "Night Slash", Type: 65536, Category: Physical, CurrentPP: 15, MaxPP: 15, Targets: 10, Priority: 0, Power: 70, Accuracy: 100},
	{ID: 401, Name: "Aqua Tail", Type: 1024, Category: Physical, CurrentPP: 10, MaxPP: 10, Targets: 10, Priority: 0, Power: 90, Accuracy: 90},
	{ID: 402, Name: "Seed Bomb", Type: 2048, Category: Physical, CurrentPP: 15, MaxPP: 15, Targets: 10, Priority: 0, Power: 80, Accuracy: 100},
	{ID: 403, Name: "Air Slash", Type: 4, Category: Special, CurrentPP: 15, MaxPP: 15, Targets: 10, Priority: 0, Power: 75, Accuracy: 95},
	{ID: 404, Name: "X-Scissor", Type: 64, Category: Physical, CurrentPP: 15, MaxPP: 15, Targets: 10, Priority: 0, Power: 80, Accuracy: 100},
	{ID: 405, Name: "Bug Buzz", Type: 64, Category: Special, CurrentPP: 10, MaxPP: 10, Targets: 10, Priority: 0, Power: 90, Accuracy: 100},
	{ID: 406, Name: "Dragon Pulse", Type: 32768, Category: Special, CurrentPP: 10, MaxPP: 10, Targets: 10, Priority: 0, Power: 85, Accuracy: 100},
	{ID: 407, Name: "Dragon Rush", Type: 32768, Category: Physical, CurrentPP: 10, MaxPP: 10, Targets: 10, Priority: 0, Power: 100, Accuracy: 75},
	{ID: 408, Name: "Power Gem", Type: 32, Category: Special, CurrentPP: 20, MaxPP: 20, Targets: 10, Priority: 0, Power: 80, Accuracy: 100},
	{ID: 409, Name: "Drain Punch", Type: 2, Category: Physical, CurrentPP: 10, MaxPP: 10, Targets: 10, Priority: 0, Power: 75, Accuracy: 100},
	{ID: 410, Name: "Vacuum Wave", Type: 2, Category: Special, CurrentPP: 30, MaxPP: 30, Targets: 10, Priority: 1, Power: 40, Accuracy: 100},
	{ID: 411, Name: "Focus Blast", Type: 2, Category: Special, CurrentPP: 5, MaxPP: 5, Targets: 10, Priority: 0, Power: 120, Accuracy: 70},
	{ID: 412, Name: "Energy Ball", Type: 2048, Category: Special, CurrentPP: 10, MaxPP: 10, Targets: 10, Priority: 0, Power: 90, Accuracy: 100},
	{ID: 413, Name: "Brave Bird", Type: 4, Category: Physical, CurrentPP: 15, MaxPP: 15, Targets: 10, Priority: 0, Power: 120, Accuracy: 100},
	{ID: 414, Name: "Earth Power", Type: 16, Category: Special, CurrentPP: 10, MaxPP: 10, Targets: 10, Priority: 0, Power: 90, Accuracy: 100},
	{ID: 415, Name: "Switcheroo", Type: 65536, Category: Status, CurrentPP: 10, MaxPP: 10, Targets: 10, Priority: 0, Power: 0, Accuracy: 100},
	{ID: 416, Name: "Giga Impact", Type: 1, Category: Physical, CurrentPP: 5, MaxPP: 5, Targets: 10, Priority: 0, Power: 150, Accuracy: 90},
	{ID: 417, Name: "Nasty Plot", Type: 65536, Category: Status, CurrentPP: 20, MaxPP: 20, Targets: 7, Priority: 0, Power: 0, Accuracy: 0},
	{ID: 418, Name: "Bullet Punch", Type: 256, Category: Physical, CurrentPP: 30, MaxPP: 30, Targets: 10, Priority: 1, Power: 40, Accuracy: 100},
	{ID: 419, Name: "Avalanche", Type: 16384, Category: Physical, CurrentPP: 10, MaxPP: 10, Targets: 10, Priority: -4, Power: 60, Accuracy: 100},
	{ID: 420, Name: "Ice Shard", Type: 16384, Category: Physical, CurrentPP: 30, MaxPP: 30, Targets: 10, Priority: 1, Power: 40, Accuracy: 100},
	{ID: 421, Name: "Shadow Claw", Type: 128, Category: Physical, CurrentPP: 15, MaxPP: 15, Targets: 10, Priority: 0, Power: 70, Accuracy: 100},
	{ID: 422, Name: "Thunder Fang", Type: 4096, Category: Physical, CurrentPP: 15, MaxPP: 15, Targets: 10, Priority: 0, Power: 65, Accuracy: 95},
	{ID: 423, Name: "Ice Fang", Type: 16384, Category: Physical, CurrentPP: 15, MaxPP: 15, Targets: 10, Priority: 0, Power: 65, Accuracy: 95},
	{ID: 424, Name: "Fire Fang", Type: 512, Category: Physical, CurrentPP: 15, MaxPP: 15, Targets: 10, Priority: 0, Power: 65, Accuracy: 95},
	{ID: 425, Name: "Shadow Sneak", Type: 128, Category: Physical, CurrentPP: 30, MaxPP: 30, Targets: 10, Priority: 1, Power: 40, Accuracy: 100},
	{ID: 426, Name: "Mud Bomb", Type: 16, Category: Special, CurrentPP: 10, MaxPP: 10, Targets: 10, Priority: 0, Power: 65, Accuracy: 85},
	{ID: 427, Name: "Psycho Cut", Type: 8192, Category: Physical, CurrentPP: 20, MaxPP: 20, Targets: 10, Priority: 0, Power: 70, Accuracy: 100},
	{ID: 428, Name: "Zen Headbutt", Type: 8192, Category: Physical, CurrentPP: 15, MaxPP: 15, Targets: 10, Priority: 0, Power: 80, Accuracy: 90},
	{ID: 429, Name: "Mirror Shot", Type: 256, Category: Special, CurrentPP: 10, MaxPP: 10, Targets: 10, Priority: 0, Power: 65, Accuracy: 85},
	{ID: 430, Name: "Flash Cannon", Type: 256, Category: Special, CurrentPP: 10, MaxPP: 10, Targets: 10, Priority: 0, Power: 80, Accuracy: 100},
	{ID: 431, Name: "Rock Climb", Type: 1, Category: Physical, CurrentPP: 20, MaxPP: 20, Targets: 10, Priority: 0, Power: 90, Accuracy: 85},
	{ID: 432, Name: "Defog", Type: 4, Category: Status, CurrentPP: 15, MaxPP: 15, Targets: 10, Priority: 0, Power: 0, Accuracy: 0},
	{ID: 433, Name: "Trick Room", Type: 8192, Category: Status, CurrentPP: 5, MaxPP: 5, Targets: 12, Priority: -7, Power: 0, Accuracy: 0},
	{ID: 434, Name: "Draco Meteor", Type: 32768, Category: Special, CurrentPP: 5, MaxPP: 5, Targets: 10, Priority: 0, Power: 130, Accuracy: 90},
	{ID: 435, Name: "Discharge", Type: 4096, Category: Special, CurrentPP: 15, MaxPP: 15, Targets: 9, Priority: 0, Power: 80, Accuracy: 100},
	{ID: 436, Name: "Lava Plume", Type: 512, Category: Special, CurrentPP: 15, MaxPP: 15, Targets: 9, Priority: 0, Power: 80, Accuracy: 100},
	{ID: 437, Name: "Leaf Storm", Type: 2048, Category: Special, CurrentPP: 5, MaxPP: 5, Targets: 10, Priority: 0, Power: 130, Accuracy: 90},
	{ID: 438, Name: "Power Whip", Type: 2048, Category: Physical, CurrentPP: 10, MaxPP: 10, Targets: 10, Priority: 0, Power: 120, Accuracy: 85},
	{ID: 439, Name: "Rock Wrecker", Type: 32, Category: Physical, CurrentPP: 5, MaxPP: 5, Targets: 10, Priority: 0, Power: 150, Accuracy: 90},
	{ID: 440, Name: "Cross Poison", Type: 8, Category: Physical, CurrentPP: 20, MaxPP: 20, Targets: 10, Priority: 0, Power: 70, Accuracy: 100},
	{ID: 441, Name: "Gunk Shot", Type: 8, Category: Physical, CurrentPP: 5, MaxPP: 5, Targets: 10, Priority: 0, Power: 120, Accuracy: 80},
	{ID: 442, Name: "Iron Head", Type: 256, Category: Physical, CurrentPP: 15, MaxPP: 15, Targets: 10, Priority: 0, Power: 80, Accuracy: 100},
	{ID: 443, Name: "Magnet Bomb", Type: 256, Category: Physical, CurrentPP: 20, MaxPP: 20, Targets: 10, Priority: 0, Power: 60, Accuracy: 0},
	{ID: 444, Name: "Stone Edge", Type: 32, Category: Physical, CurrentPP: 5, MaxPP: 5, Targets: 10, Priority: 0, Power: 100, Accuracy: 80},
	{ID: 445, Name: "Captivate", Type: 1, Category: Status, CurrentPP: 20, MaxPP: 20, Targets: 11, Priority: 0, Power: 0, Accuracy: 100},
	{ID: 446, Name: "Stealth Rock", Type: 32, Category: Status, CurrentPP: 20, MaxPP: 20, Targets: 6, Priority: 0, Power: 0, Accuracy: 0},
	{ID: 447, Name: "Grass Knot", Type: 2048, Category: Special, CurrentPP: 20, MaxPP: 20, Targets: 10, Priority: 0, Power: 0, Accuracy: 100},
	{ID: 448, Name: "Chatter", Type: 4, Category: Special, CurrentPP: 20, MaxPP: 20, Targets: 10, Priority: 0, Power: 65, Accuracy: 100},
	{ID: 449, Name: "Judgment", Type: 1, Category: Special, CurrentPP: 10, MaxPP: 10, Targets: 10, Priority: 0, Power: 100, Accuracy: 100},
	{ID: 450, Name: "Bug Bite", Type: 64, Category: Physical, CurrentPP: 20, MaxPP: 20, Targets: 10, Priority: 0, Power: 60, Accuracy: 100},
	{ID: 451, Name: "Charge Beam", Type: 4096, Category: Special, CurrentPP: 10, MaxPP: 10, Targets: 10, Priority: 0, Power: 50, Accuracy: 90},
	{ID: 452, Name: "Wood Hammer", Type: 2048, Category: Physical, CurrentPP: 15, MaxPP: 15, Targets: 10, Priority: 0, Power: 120, Accuracy: 100},
	{ID: 453, Name: "Aqua Jet", Type: 1024, Category: Physical, CurrentPP: 20, MaxPP: 20, Targets: 10, Priority: 1, Power: 40, Accuracy: 100},
	{ID: 454, Name: "Attack Order", Type: 64, Category: Physical, CurrentPP: 15, MaxPP: 15, Targets: 10, Priority: 0, Power: 90, Accuracy: 100},
	{ID: 455, Name: "Defend Order", Type: 64, Category: Status, CurrentPP: 10, MaxPP: 10, Targets: 7, Priority: 0, Power: 0, Accuracy: 0},
	{ID: 456, Name: "Heal Order", Type: 64, Category: Status, CurrentPP: 10, MaxPP: 10, Targets: 7, Priority: 0, Power: 0, Accuracy: 0},
	{ID: 457, Name: "Head Smash", Type: 32, Category: Physical, CurrentPP: 5, MaxPP: 5, Targets: 10, Priority: 0, Power: 150, Accuracy: 80},
	{ID: 458, Name: "Double Hit", Type: 1, Category: Physical, CurrentPP: 10, MaxPP: 10, Targets: 10, Priority: 0, Power: 35, Accuracy: 90},
	{ID: 459, Name: "Roar of Time", Type: 32768, Category: Special, CurrentPP: 5, MaxPP: 5, Targets: 10, Priority: 0, Power: 150, Accuracy: 90},
	{ID: 460, Name: "Spacial Rend", Type: 32768, Category: Special, CurrentPP: 5, MaxPP: 5, Targets: 10, Priority: 0, Power: 100, Accuracy: 95},
	{ID: 461, Name: "Lunar Dance", Type: 8192, Category: Status, CurrentPP: 10, MaxPP: 10, Targets: 7, Priority: 0, Power: 0, Accuracy: 0},
	{ID: 462, Name: "Crush Grip", Type: 1, Category: Physical, CurrentPP: 5, MaxPP: 5, Targets: 10, Priority: 0, Power: 0, Accuracy: 100},
	{ID: 463, Name: "Magma Storm", Type: 512, Category: Special, CurrentPP: 5, MaxPP: 5, Targets: 10, Priority: 0, Power: 100, Accuracy: 75},
	{ID: 464, Name: "Dark Void", Type: 65536, Category: Status, CurrentPP: 10, MaxPP: 10, Targets: 11, Priority: 0, Power: 0, Accuracy: 50},
	{ID: 465, Name: "Seed Flare", Type: 2048, Category: Special, CurrentPP: 5, MaxPP: 5, Targets: 10, Priority: 0, Power: 120, Accuracy: 85},
	{ID: 466, Name: "Ominous Wind", Type: 128, Category: Special, CurrentPP: 5, MaxPP: 5, Targets: 10, Priority: 0, Power: 60, Accuracy: 100},
	{ID: 467, Name: "Shadow Force", Type: 128, Category: Physical, CurrentPP: 5, MaxPP: 5, Targets: 10, Priority: 0, Power: 120, Accuracy: 100},
	{ID: 10001, Name: "Shadow Rush", Type: 0, Category: Physical, CurrentPP: 0, MaxPP: 0, Targets: 10, Priority: 0, Power: 55, Accuracy: 100},
	{ID: 10002, Name: "Shadow Blast", Type: 0, Category: Physical, CurrentPP: 0, MaxPP: 0, Targets: 10, Priority: 0, Power: 80, Accuracy: 100},
	{ID: 10003, Name: "Shadow Blitz", Type: 0, Category: Physical, CurrentPP: 0, MaxPP: 0, Targets: 10, Priority: 0, Power: 40, Accuracy: 100},
	{ID: 10004, Name: "Shadow Bolt", Type: 0, Category: Special, CurrentPP: 0, MaxPP: 0, Targets: 10, Priority: 0, Power: 75, Accuracy: 100},
	{ID: 10005, Name: "Shadow Break", Type: 0, Category: Physical, CurrentPP: 0, MaxPP: 0, Targets: 10, Priority: 0, Power: 75, Accuracy: 100},
	{ID: 10006, Name: "Shadow Chill", Type: 0, Category: Special, CurrentPP: 0, MaxPP: 0, Targets: 10, Priority: 0, Power: 75, Accuracy: 100},
	{ID: 10007, Name: "Shadow End", Type: 0, Category: Physical, CurrentPP: 0, MaxPP: 0, Targets: 10, Priority: 0, Power: 120, Accuracy: 60},
	{ID: 10008, Name: "Shadow Fire", Type: 0, Category: Special, CurrentPP: 0, MaxPP: 0, Targets: 10, Priority: 0, Power: 75, Accuracy: 100},
	{ID: 10009, Name: "Shadow Rave", Type: 0, Category: Special, CurrentPP: 0, MaxPP: 0, Targets: 6, Priority: 0, Power: 70, Accuracy: 100},
	{ID: 10010, Name: "Shadow Storm", Type: 0, Category: Special, CurrentPP: 0, MaxPP: 0, Targets: 6, Priority: 0, Power: 95, Accuracy: 100},
	{ID: 10011, Name: "Shadow Wave", Type: 0, Category: Special, CurrentPP: 0, MaxPP: 0, Targets: 6, Priority: 0, Power: 50, Accuracy: 100},
	{ID: 10012, Name: "Shadow Down", Type: 0, Category: Status, CurrentPP: 0, MaxPP: 0, Targets: 6, Priority: 0, Power: 0, Accuracy: 100},
	{ID: 10013, Name: "Shadow Half", Type: 0, Category: Special, CurrentPP: 0, MaxPP: 0, Targets: 12, Priority: 0, Power: 0, Accuracy: 100},
	{ID: 10014, Name: "Shadow Hold", Type: 0, Category: Status, CurrentPP: 0, MaxPP: 0, Targets: 6, Priority: 0, Power: 0, Accuracy: 0},
	{ID: 10015, Name: "Shadow Mist", Type: 0, Category: Status, CurrentPP: 0, MaxPP: 0, Targets: 6, Priority: 0, Power: 0, Accuracy: 100},
	{ID: 10016, Name: "Shadow Panic", Type: 0, Category: Status, CurrentPP: 0, MaxPP: 0, Targets: 6, Priority: 0, Power: 0, Accuracy: 90},
	{ID: 10017, Name: "Shadow Shed", Type: 0, Category: Status, CurrentPP: 0, MaxPP: 0, Targets: 12, Priority: 0, Power: 0, Accuracy: 0},
	{ID: 10018, Name: "Shadow Sky", Type: 0, Category: Status, CurrentPP: 0, MaxPP: 0, Targets: 12, Priority: 0, Power: 0, Accuracy: 0},
=======
var AllMoves = []Move{
	{ID: 1, Name: "Pound", Type: 1, Category: MoveCategoryPhysical, CurrentPP: 35, MaxPP: 35, Targets: 10, Priority: 0, Power: 40, Accuracy: 100},
	{ID: 2, Name: "Karate Chop", Type: 2, Category: MoveCategoryPhysical, CurrentPP: 25, MaxPP: 25, Targets: 10, Priority: 0, Power: 50, Accuracy: 100},
	{ID: 3, Name: "Double Slap", Type: 1, Category: MoveCategoryPhysical, CurrentPP: 10, MaxPP: 10, Targets: 10, Priority: 0, Power: 15, Accuracy: 85},
	{ID: 4, Name: "Comet Punch", Type: 1, Category: MoveCategoryPhysical, CurrentPP: 15, MaxPP: 15, Targets: 10, Priority: 0, Power: 18, Accuracy: 85},
	{ID: 5, Name: "Mega Punch", Type: 1, Category: MoveCategoryPhysical, CurrentPP: 20, MaxPP: 20, Targets: 10, Priority: 0, Power: 80, Accuracy: 85},
	{ID: 6, Name: "Pay Day", Type: 1, Category: MoveCategoryPhysical, CurrentPP: 20, MaxPP: 20, Targets: 10, Priority: 0, Power: 40, Accuracy: 100},
	{ID: 7, Name: "Fire Punch", Type: 512, Category: MoveCategoryPhysical, CurrentPP: 15, MaxPP: 15, Targets: 10, Priority: 0, Power: 75, Accuracy: 100},
	{ID: 8, Name: "Ice Punch", Type: 16384, Category: MoveCategoryPhysical, CurrentPP: 15, MaxPP: 15, Targets: 10, Priority: 0, Power: 75, Accuracy: 100},
	{ID: 9, Name: "Thunder Punch", Type: 4096, Category: MoveCategoryPhysical, CurrentPP: 15, MaxPP: 15, Targets: 10, Priority: 0, Power: 75, Accuracy: 100},
	{ID: 10, Name: "Scratch", Type: 1, Category: MoveCategoryPhysical, CurrentPP: 35, MaxPP: 35, Targets: 10, Priority: 0, Power: 40, Accuracy: 100},
	{ID: 11, Name: "Vice Grip", Type: 1, Category: MoveCategoryPhysical, CurrentPP: 30, MaxPP: 30, Targets: 10, Priority: 0, Power: 55, Accuracy: 100},
	{ID: 12, Name: "Guillotine", Type: 1, Category: MoveCategoryPhysical, CurrentPP: 5, MaxPP: 5, Targets: 10, Priority: 0, Power: 0, Accuracy: 30},
	{ID: 13, Name: "Razor Wind", Type: 1, Category: MoveCategorySpecial, CurrentPP: 10, MaxPP: 10, Targets: 11, Priority: 0, Power: 80, Accuracy: 100},
	{ID: 14, Name: "Swords Dance", Type: 1, Category: MoveCategoryStatus, CurrentPP: 20, MaxPP: 20, Targets: 7, Priority: 0, Power: 0, Accuracy: 0},
	{ID: 15, Name: "Cut", Type: 1, Category: MoveCategoryPhysical, CurrentPP: 30, MaxPP: 30, Targets: 10, Priority: 0, Power: 50, Accuracy: 95},
	{ID: 16, Name: "Gust", Type: 4, Category: MoveCategorySpecial, CurrentPP: 35, MaxPP: 35, Targets: 10, Priority: 0, Power: 40, Accuracy: 100},
	{ID: 17, Name: "Wing Attack", Type: 4, Category: MoveCategoryPhysical, CurrentPP: 35, MaxPP: 35, Targets: 10, Priority: 0, Power: 60, Accuracy: 100},
	{ID: 18, Name: "Whirlwind", Type: 1, Category: MoveCategoryStatus, CurrentPP: 20, MaxPP: 20, Targets: 10, Priority: -6, Power: 0, Accuracy: 0},
	{ID: 19, Name: "Fly", Type: 4, Category: MoveCategoryPhysical, CurrentPP: 15, MaxPP: 15, Targets: 10, Priority: 0, Power: 90, Accuracy: 95},
	{ID: 20, Name: "Bind", Type: 1, Category: MoveCategoryPhysical, CurrentPP: 20, MaxPP: 20, Targets: 10, Priority: 0, Power: 15, Accuracy: 85},
	{ID: 21, Name: "Slam", Type: 1, Category: MoveCategoryPhysical, CurrentPP: 20, MaxPP: 20, Targets: 10, Priority: 0, Power: 80, Accuracy: 75},
	{ID: 22, Name: "Vine Whip", Type: 2048, Category: MoveCategoryPhysical, CurrentPP: 25, MaxPP: 25, Targets: 10, Priority: 0, Power: 45, Accuracy: 100},
	{ID: 23, Name: "Stomp", Type: 1, Category: MoveCategoryPhysical, CurrentPP: 20, MaxPP: 20, Targets: 10, Priority: 0, Power: 65, Accuracy: 100},
	{ID: 24, Name: "Double Kick", Type: 2, Category: MoveCategoryPhysical, CurrentPP: 30, MaxPP: 30, Targets: 10, Priority: 0, Power: 30, Accuracy: 100},
	{ID: 25, Name: "Mega Kick", Type: 1, Category: MoveCategoryPhysical, CurrentPP: 5, MaxPP: 5, Targets: 10, Priority: 0, Power: 120, Accuracy: 75},
	{ID: 26, Name: "Jump Kick", Type: 2, Category: MoveCategoryPhysical, CurrentPP: 10, MaxPP: 10, Targets: 10, Priority: 0, Power: 100, Accuracy: 95},
	{ID: 27, Name: "Rolling Kick", Type: 2, Category: MoveCategoryPhysical, CurrentPP: 15, MaxPP: 15, Targets: 10, Priority: 0, Power: 60, Accuracy: 85},
	{ID: 28, Name: "Sand Attack", Type: 16, Category: MoveCategoryStatus, CurrentPP: 15, MaxPP: 15, Targets: 10, Priority: 0, Power: 0, Accuracy: 100},
	{ID: 29, Name: "Headbutt", Type: 1, Category: MoveCategoryPhysical, CurrentPP: 15, MaxPP: 15, Targets: 10, Priority: 0, Power: 70, Accuracy: 100},
	{ID: 30, Name: "Horn Attack", Type: 1, Category: MoveCategoryPhysical, CurrentPP: 25, MaxPP: 25, Targets: 10, Priority: 0, Power: 65, Accuracy: 100},
	{ID: 31, Name: "Fury Attack", Type: 1, Category: MoveCategoryPhysical, CurrentPP: 20, MaxPP: 20, Targets: 10, Priority: 0, Power: 15, Accuracy: 85},
	{ID: 32, Name: "Horn Drill", Type: 1, Category: MoveCategoryPhysical, CurrentPP: 5, MaxPP: 5, Targets: 10, Priority: 0, Power: 0, Accuracy: 30},
	{ID: 33, Name: "Tackle", Type: 1, Category: MoveCategoryPhysical, CurrentPP: 35, MaxPP: 35, Targets: 10, Priority: 0, Power: 40, Accuracy: 100},
	{ID: 34, Name: "Body Slam", Type: 1, Category: MoveCategoryPhysical, CurrentPP: 15, MaxPP: 15, Targets: 10, Priority: 0, Power: 85, Accuracy: 100},
	{ID: 35, Name: "Wrap", Type: 1, Category: MoveCategoryPhysical, CurrentPP: 20, MaxPP: 20, Targets: 10, Priority: 0, Power: 15, Accuracy: 90},
	{ID: 36, Name: "Take Down", Type: 1, Category: MoveCategoryPhysical, CurrentPP: 20, MaxPP: 20, Targets: 10, Priority: 0, Power: 90, Accuracy: 85},
	{ID: 37, Name: "Thrash", Type: 1, Category: MoveCategoryPhysical, CurrentPP: 10, MaxPP: 10, Targets: 8, Priority: 0, Power: 120, Accuracy: 100},
	{ID: 38, Name: "Double-Edge", Type: 1, Category: MoveCategoryPhysical, CurrentPP: 15, MaxPP: 15, Targets: 10, Priority: 0, Power: 120, Accuracy: 100},
	{ID: 39, Name: "Tail Whip", Type: 1, Category: MoveCategoryStatus, CurrentPP: 30, MaxPP: 30, Targets: 11, Priority: 0, Power: 0, Accuracy: 100},
	{ID: 40, Name: "Poison Sting", Type: 8, Category: MoveCategoryPhysical, CurrentPP: 35, MaxPP: 35, Targets: 10, Priority: 0, Power: 15, Accuracy: 100},
	{ID: 41, Name: "Twineedle", Type: 64, Category: MoveCategoryPhysical, CurrentPP: 20, MaxPP: 20, Targets: 10, Priority: 0, Power: 25, Accuracy: 100},
	{ID: 42, Name: "Pin Missile", Type: 64, Category: MoveCategoryPhysical, CurrentPP: 20, MaxPP: 20, Targets: 10, Priority: 0, Power: 25, Accuracy: 95},
	{ID: 43, Name: "Leer", Type: 1, Category: MoveCategoryStatus, CurrentPP: 30, MaxPP: 30, Targets: 11, Priority: 0, Power: 0, Accuracy: 100},
	{ID: 44, Name: "Bite", Type: 65536, Category: MoveCategoryPhysical, CurrentPP: 25, MaxPP: 25, Targets: 10, Priority: 0, Power: 60, Accuracy: 100},
	{ID: 45, Name: "Growl", Type: 1, Category: MoveCategoryStatus, CurrentPP: 40, MaxPP: 40, Targets: 11, Priority: 0, Power: 0, Accuracy: 100},
	{ID: 46, Name: "Roar", Type: 1, Category: MoveCategoryStatus, CurrentPP: 20, MaxPP: 20, Targets: 10, Priority: -6, Power: 0, Accuracy: 0},
	{ID: 47, Name: "Sing", Type: 1, Category: MoveCategoryStatus, CurrentPP: 15, MaxPP: 15, Targets: 10, Priority: 0, Power: 0, Accuracy: 55},
	{ID: 48, Name: "Supersonic", Type: 1, Category: MoveCategoryStatus, CurrentPP: 20, MaxPP: 20, Targets: 10, Priority: 0, Power: 0, Accuracy: 55},
	{ID: 49, Name: "Sonic Boom", Type: 1, Category: MoveCategorySpecial, CurrentPP: 20, MaxPP: 20, Targets: 10, Priority: 0, Power: 0, Accuracy: 90},
	{ID: 50, Name: "Disable", Type: 1, Category: MoveCategoryStatus, CurrentPP: 20, MaxPP: 20, Targets: 10, Priority: 0, Power: 0, Accuracy: 100},
	{ID: 51, Name: "Acid", Type: 8, Category: MoveCategorySpecial, CurrentPP: 30, MaxPP: 30, Targets: 11, Priority: 0, Power: 40, Accuracy: 100},
	{ID: 52, Name: "Ember", Type: 512, Category: MoveCategorySpecial, CurrentPP: 25, MaxPP: 25, Targets: 10, Priority: 0, Power: 40, Accuracy: 100},
	{ID: 53, Name: "Flamethrower", Type: 512, Category: MoveCategorySpecial, CurrentPP: 15, MaxPP: 15, Targets: 10, Priority: 0, Power: 90, Accuracy: 100},
	{ID: 54, Name: "Mist", Type: 16384, Category: MoveCategoryStatus, CurrentPP: 30, MaxPP: 30, Targets: 4, Priority: 0, Power: 0, Accuracy: 0},
	{ID: 55, Name: "Water Gun", Type: 1024, Category: MoveCategorySpecial, CurrentPP: 25, MaxPP: 25, Targets: 10, Priority: 0, Power: 40, Accuracy: 100},
	{ID: 56, Name: "Hydro Pump", Type: 1024, Category: MoveCategorySpecial, CurrentPP: 5, MaxPP: 5, Targets: 10, Priority: 0, Power: 110, Accuracy: 80},
	{ID: 57, Name: "Surf", Type: 1024, Category: MoveCategorySpecial, CurrentPP: 15, MaxPP: 15, Targets: 9, Priority: 0, Power: 90, Accuracy: 100},
	{ID: 58, Name: "Ice Beam", Type: 16384, Category: MoveCategorySpecial, CurrentPP: 10, MaxPP: 10, Targets: 10, Priority: 0, Power: 90, Accuracy: 100},
	{ID: 59, Name: "Blizzard", Type: 16384, Category: MoveCategorySpecial, CurrentPP: 5, MaxPP: 5, Targets: 11, Priority: 0, Power: 110, Accuracy: 70},
	{ID: 60, Name: "Psybeam", Type: 8192, Category: MoveCategorySpecial, CurrentPP: 20, MaxPP: 20, Targets: 10, Priority: 0, Power: 65, Accuracy: 100},
	{ID: 61, Name: "Bubble Beam", Type: 1024, Category: MoveCategorySpecial, CurrentPP: 20, MaxPP: 20, Targets: 10, Priority: 0, Power: 65, Accuracy: 100},
	{ID: 62, Name: "Aurora Beam", Type: 16384, Category: MoveCategorySpecial, CurrentPP: 20, MaxPP: 20, Targets: 10, Priority: 0, Power: 65, Accuracy: 100},
	{ID: 63, Name: "Hyper Beam", Type: 1, Category: MoveCategorySpecial, CurrentPP: 5, MaxPP: 5, Targets: 10, Priority: 0, Power: 150, Accuracy: 90},
	{ID: 64, Name: "Peck", Type: 4, Category: MoveCategoryPhysical, CurrentPP: 35, MaxPP: 35, Targets: 10, Priority: 0, Power: 35, Accuracy: 100},
	{ID: 65, Name: "Drill Peck", Type: 4, Category: MoveCategoryPhysical, CurrentPP: 20, MaxPP: 20, Targets: 10, Priority: 0, Power: 80, Accuracy: 100},
	{ID: 66, Name: "Submission", Type: 2, Category: MoveCategoryPhysical, CurrentPP: 20, MaxPP: 20, Targets: 10, Priority: 0, Power: 80, Accuracy: 80},
	{ID: 67, Name: "Low Kick", Type: 2, Category: MoveCategoryPhysical, CurrentPP: 20, MaxPP: 20, Targets: 10, Priority: 0, Power: 0, Accuracy: 100},
	{ID: 68, Name: "Counter", Type: 2, Category: MoveCategoryPhysical, CurrentPP: 20, MaxPP: 20, Targets: 1, Priority: -5, Power: 0, Accuracy: 100},
	{ID: 69, Name: "Seismic Toss", Type: 2, Category: MoveCategoryPhysical, CurrentPP: 20, MaxPP: 20, Targets: 10, Priority: 0, Power: 0, Accuracy: 100},
	{ID: 70, Name: "Strength", Type: 1, Category: MoveCategoryPhysical, CurrentPP: 15, MaxPP: 15, Targets: 10, Priority: 0, Power: 80, Accuracy: 100},
	{ID: 71, Name: "Absorb", Type: 2048, Category: MoveCategorySpecial, CurrentPP: 25, MaxPP: 25, Targets: 10, Priority: 0, Power: 20, Accuracy: 100},
	{ID: 72, Name: "Mega Drain", Type: 2048, Category: MoveCategorySpecial, CurrentPP: 15, MaxPP: 15, Targets: 10, Priority: 0, Power: 40, Accuracy: 100},
	{ID: 73, Name: "Leech Seed", Type: 2048, Category: MoveCategoryStatus, CurrentPP: 10, MaxPP: 10, Targets: 10, Priority: 0, Power: 0, Accuracy: 90},
	{ID: 74, Name: "Growth", Type: 1, Category: MoveCategoryStatus, CurrentPP: 20, MaxPP: 20, Targets: 7, Priority: 0, Power: 0, Accuracy: 0},
	{ID: 75, Name: "Razor Leaf", Type: 2048, Category: MoveCategoryPhysical, CurrentPP: 25, MaxPP: 25, Targets: 11, Priority: 0, Power: 55, Accuracy: 95},
	{ID: 76, Name: "Solar Beam", Type: 2048, Category: MoveCategorySpecial, CurrentPP: 10, MaxPP: 10, Targets: 10, Priority: 0, Power: 120, Accuracy: 100},
	{ID: 77, Name: "Poison Powder", Type: 8, Category: MoveCategoryStatus, CurrentPP: 35, MaxPP: 35, Targets: 10, Priority: 0, Power: 0, Accuracy: 75},
	{ID: 78, Name: "Stun Spore", Type: 2048, Category: MoveCategoryStatus, CurrentPP: 30, MaxPP: 30, Targets: 10, Priority: 0, Power: 0, Accuracy: 75},
	{ID: 79, Name: "Sleep Powder", Type: 2048, Category: MoveCategoryStatus, CurrentPP: 15, MaxPP: 15, Targets: 10, Priority: 0, Power: 0, Accuracy: 75},
	{ID: 80, Name: "Petal Dance", Type: 2048, Category: MoveCategorySpecial, CurrentPP: 10, MaxPP: 10, Targets: 8, Priority: 0, Power: 120, Accuracy: 100},
	{ID: 81, Name: "String Shot", Type: 64, Category: MoveCategoryStatus, CurrentPP: 40, MaxPP: 40, Targets: 11, Priority: 0, Power: 0, Accuracy: 95},
	{ID: 82, Name: "Dragon Rage", Type: 32768, Category: MoveCategorySpecial, CurrentPP: 10, MaxPP: 10, Targets: 10, Priority: 0, Power: 0, Accuracy: 100},
	{ID: 83, Name: "Fire Spin", Type: 512, Category: MoveCategorySpecial, CurrentPP: 15, MaxPP: 15, Targets: 10, Priority: 0, Power: 35, Accuracy: 85},
	{ID: 84, Name: "Thunder Shock", Type: 4096, Category: MoveCategorySpecial, CurrentPP: 30, MaxPP: 30, Targets: 10, Priority: 0, Power: 40, Accuracy: 100},
	{ID: 85, Name: "Thunderbolt", Type: 4096, Category: MoveCategorySpecial, CurrentPP: 15, MaxPP: 15, Targets: 10, Priority: 0, Power: 90, Accuracy: 100},
	{ID: 86, Name: "Thunder Wave", Type: 4096, Category: MoveCategoryStatus, CurrentPP: 20, MaxPP: 20, Targets: 10, Priority: 0, Power: 0, Accuracy: 90},
	{ID: 87, Name: "Thunder", Type: 4096, Category: MoveCategorySpecial, CurrentPP: 10, MaxPP: 10, Targets: 10, Priority: 0, Power: 110, Accuracy: 70},
	{ID: 88, Name: "Rock Throw", Type: 32, Category: MoveCategoryPhysical, CurrentPP: 15, MaxPP: 15, Targets: 10, Priority: 0, Power: 50, Accuracy: 90},
	{ID: 89, Name: "Earthquake", Type: 16, Category: MoveCategoryPhysical, CurrentPP: 10, MaxPP: 10, Targets: 9, Priority: 0, Power: 100, Accuracy: 100},
	{ID: 90, Name: "Fissure", Type: 16, Category: MoveCategoryPhysical, CurrentPP: 5, MaxPP: 5, Targets: 10, Priority: 0, Power: 0, Accuracy: 30},
	{ID: 91, Name: "Dig", Type: 16, Category: MoveCategoryPhysical, CurrentPP: 10, MaxPP: 10, Targets: 10, Priority: 0, Power: 80, Accuracy: 100},
	{ID: 92, Name: "Toxic", Type: 8, Category: MoveCategoryStatus, CurrentPP: 10, MaxPP: 10, Targets: 10, Priority: 0, Power: 0, Accuracy: 90},
	{ID: 93, Name: "Confusion", Type: 8192, Category: MoveCategorySpecial, CurrentPP: 25, MaxPP: 25, Targets: 10, Priority: 0, Power: 50, Accuracy: 100},
	{ID: 94, Name: "Psychic", Type: 8192, Category: MoveCategorySpecial, CurrentPP: 10, MaxPP: 10, Targets: 10, Priority: 0, Power: 90, Accuracy: 100},
	{ID: 95, Name: "Hypnosis", Type: 8192, Category: MoveCategoryStatus, CurrentPP: 20, MaxPP: 20, Targets: 10, Priority: 0, Power: 0, Accuracy: 60},
	{ID: 96, Name: "Meditate", Type: 8192, Category: MoveCategoryStatus, CurrentPP: 40, MaxPP: 40, Targets: 7, Priority: 0, Power: 0, Accuracy: 0},
	{ID: 97, Name: "Agility", Type: 8192, Category: MoveCategoryStatus, CurrentPP: 30, MaxPP: 30, Targets: 7, Priority: 0, Power: 0, Accuracy: 0},
	{ID: 98, Name: "Quick Attack", Type: 1, Category: MoveCategoryPhysical, CurrentPP: 30, MaxPP: 30, Targets: 10, Priority: 1, Power: 40, Accuracy: 100},
	{ID: 99, Name: "Rage", Type: 1, Category: MoveCategoryPhysical, CurrentPP: 20, MaxPP: 20, Targets: 10, Priority: 0, Power: 20, Accuracy: 100},
	{ID: 100, Name: "Teleport", Type: 8192, Category: MoveCategoryStatus, CurrentPP: 20, MaxPP: 20, Targets: 7, Priority: 0, Power: 0, Accuracy: 0},
	{ID: 101, Name: "Night Shade", Type: 128, Category: MoveCategorySpecial, CurrentPP: 15, MaxPP: 15, Targets: 10, Priority: 0, Power: 0, Accuracy: 100},
	{ID: 102, Name: "Mimic", Type: 1, Category: MoveCategoryStatus, CurrentPP: 10, MaxPP: 10, Targets: 10, Priority: 0, Power: 0, Accuracy: 0},
	{ID: 103, Name: "Screech", Type: 1, Category: MoveCategoryStatus, CurrentPP: 40, MaxPP: 40, Targets: 10, Priority: 0, Power: 0, Accuracy: 85},
	{ID: 104, Name: "Double Team", Type: 1, Category: MoveCategoryStatus, CurrentPP: 15, MaxPP: 15, Targets: 7, Priority: 0, Power: 0, Accuracy: 0},
	{ID: 105, Name: "Recover", Type: 1, Category: MoveCategoryStatus, CurrentPP: 10, MaxPP: 10, Targets: 7, Priority: 0, Power: 0, Accuracy: 0},
	{ID: 106, Name: "Harden", Type: 1, Category: MoveCategoryStatus, CurrentPP: 30, MaxPP: 30, Targets: 7, Priority: 0, Power: 0, Accuracy: 0},
	{ID: 107, Name: "Minimize", Type: 1, Category: MoveCategoryStatus, CurrentPP: 10, MaxPP: 10, Targets: 7, Priority: 0, Power: 0, Accuracy: 0},
	{ID: 108, Name: "Smokescreen", Type: 1, Category: MoveCategoryStatus, CurrentPP: 20, MaxPP: 20, Targets: 10, Priority: 0, Power: 0, Accuracy: 100},
	{ID: 109, Name: "Confuse Ray", Type: 128, Category: MoveCategoryStatus, CurrentPP: 10, MaxPP: 10, Targets: 10, Priority: 0, Power: 0, Accuracy: 100},
	{ID: 110, Name: "Withdraw", Type: 1024, Category: MoveCategoryStatus, CurrentPP: 40, MaxPP: 40, Targets: 7, Priority: 0, Power: 0, Accuracy: 0},
	{ID: 111, Name: "Defense Curl", Type: 1, Category: MoveCategoryStatus, CurrentPP: 40, MaxPP: 40, Targets: 7, Priority: 0, Power: 0, Accuracy: 0},
	{ID: 112, Name: "Barrier", Type: 8192, Category: MoveCategoryStatus, CurrentPP: 20, MaxPP: 20, Targets: 7, Priority: 0, Power: 0, Accuracy: 0},
	{ID: 113, Name: "Light Screen", Type: 8192, Category: MoveCategoryStatus, CurrentPP: 30, MaxPP: 30, Targets: 4, Priority: 0, Power: 0, Accuracy: 0},
	{ID: 114, Name: "Haze", Type: 16384, Category: MoveCategoryStatus, CurrentPP: 30, MaxPP: 30, Targets: 12, Priority: 0, Power: 0, Accuracy: 0},
	{ID: 115, Name: "Reflect", Type: 8192, Category: MoveCategoryStatus, CurrentPP: 20, MaxPP: 20, Targets: 4, Priority: 0, Power: 0, Accuracy: 0},
	{ID: 116, Name: "Focus Energy", Type: 1, Category: MoveCategoryStatus, CurrentPP: 30, MaxPP: 30, Targets: 7, Priority: 0, Power: 0, Accuracy: 0},
	{ID: 117, Name: "Bide", Type: 1, Category: MoveCategoryPhysical, CurrentPP: 10, MaxPP: 10, Targets: 7, Priority: 1, Power: 0, Accuracy: 0},
	{ID: 118, Name: "Metronome", Type: 1, Category: MoveCategoryStatus, CurrentPP: 10, MaxPP: 10, Targets: 7, Priority: 0, Power: 0, Accuracy: 0},
	{ID: 119, Name: "Mirror Move", Type: 4, Category: MoveCategoryStatus, CurrentPP: 20, MaxPP: 20, Targets: 10, Priority: 0, Power: 0, Accuracy: 0},
	{ID: 120, Name: "Self-Destruct", Type: 1, Category: MoveCategoryPhysical, CurrentPP: 5, MaxPP: 5, Targets: 9, Priority: 0, Power: 200, Accuracy: 100},
	{ID: 121, Name: "Egg Bomb", Type: 1, Category: MoveCategoryPhysical, CurrentPP: 10, MaxPP: 10, Targets: 10, Priority: 0, Power: 100, Accuracy: 75},
	{ID: 122, Name: "Lick", Type: 128, Category: MoveCategoryPhysical, CurrentPP: 30, MaxPP: 30, Targets: 10, Priority: 0, Power: 30, Accuracy: 100},
	{ID: 123, Name: "Smog", Type: 8, Category: MoveCategorySpecial, CurrentPP: 20, MaxPP: 20, Targets: 10, Priority: 0, Power: 30, Accuracy: 70},
	{ID: 124, Name: "Sludge", Type: 8, Category: MoveCategorySpecial, CurrentPP: 20, MaxPP: 20, Targets: 10, Priority: 0, Power: 65, Accuracy: 100},
	{ID: 125, Name: "Bone Club", Type: 16, Category: MoveCategoryPhysical, CurrentPP: 20, MaxPP: 20, Targets: 10, Priority: 0, Power: 65, Accuracy: 85},
	{ID: 126, Name: "Fire Blast", Type: 512, Category: MoveCategorySpecial, CurrentPP: 5, MaxPP: 5, Targets: 10, Priority: 0, Power: 110, Accuracy: 85},
	{ID: 127, Name: "Waterfall", Type: 1024, Category: MoveCategoryPhysical, CurrentPP: 15, MaxPP: 15, Targets: 10, Priority: 0, Power: 80, Accuracy: 100},
	{ID: 128, Name: "Clamp", Type: 1024, Category: MoveCategoryPhysical, CurrentPP: 15, MaxPP: 15, Targets: 10, Priority: 0, Power: 35, Accuracy: 85},
	{ID: 129, Name: "Swift", Type: 1, Category: MoveCategorySpecial, CurrentPP: 20, MaxPP: 20, Targets: 11, Priority: 0, Power: 60, Accuracy: 0},
	{ID: 130, Name: "Skull Bash", Type: 1, Category: MoveCategoryPhysical, CurrentPP: 10, MaxPP: 10, Targets: 10, Priority: 0, Power: 130, Accuracy: 100},
	{ID: 131, Name: "Spike Cannon", Type: 1, Category: MoveCategoryPhysical, CurrentPP: 15, MaxPP: 15, Targets: 10, Priority: 0, Power: 20, Accuracy: 100},
	{ID: 132, Name: "Constrict", Type: 1, Category: MoveCategoryPhysical, CurrentPP: 35, MaxPP: 35, Targets: 10, Priority: 0, Power: 10, Accuracy: 100},
	{ID: 133, Name: "Amnesia", Type: 8192, Category: MoveCategoryStatus, CurrentPP: 20, MaxPP: 20, Targets: 7, Priority: 0, Power: 0, Accuracy: 0},
	{ID: 134, Name: "Kinesis", Type: 8192, Category: MoveCategoryStatus, CurrentPP: 15, MaxPP: 15, Targets: 10, Priority: 0, Power: 0, Accuracy: 80},
	{ID: 135, Name: "Soft-Boiled", Type: 1, Category: MoveCategoryStatus, CurrentPP: 10, MaxPP: 10, Targets: 7, Priority: 0, Power: 0, Accuracy: 0},
	{ID: 136, Name: "High Jump Kick", Type: 2, Category: MoveCategoryPhysical, CurrentPP: 10, MaxPP: 10, Targets: 10, Priority: 0, Power: 130, Accuracy: 90},
	{ID: 137, Name: "Glare", Type: 1, Category: MoveCategoryStatus, CurrentPP: 30, MaxPP: 30, Targets: 10, Priority: 0, Power: 0, Accuracy: 100},
	{ID: 138, Name: "Dream Eater", Type: 8192, Category: MoveCategorySpecial, CurrentPP: 15, MaxPP: 15, Targets: 10, Priority: 0, Power: 100, Accuracy: 100},
	{ID: 139, Name: "Poison Gas", Type: 8, Category: MoveCategoryStatus, CurrentPP: 40, MaxPP: 40, Targets: 11, Priority: 0, Power: 0, Accuracy: 90},
	{ID: 140, Name: "Barrage", Type: 1, Category: MoveCategoryPhysical, CurrentPP: 20, MaxPP: 20, Targets: 10, Priority: 0, Power: 15, Accuracy: 85},
	{ID: 141, Name: "Leech Life", Type: 64, Category: MoveCategoryPhysical, CurrentPP: 10, MaxPP: 10, Targets: 10, Priority: 0, Power: 80, Accuracy: 100},
	{ID: 142, Name: "Lovely Kiss", Type: 1, Category: MoveCategoryStatus, CurrentPP: 10, MaxPP: 10, Targets: 10, Priority: 0, Power: 0, Accuracy: 75},
	{ID: 143, Name: "Sky Attack", Type: 4, Category: MoveCategoryPhysical, CurrentPP: 5, MaxPP: 5, Targets: 10, Priority: 0, Power: 140, Accuracy: 90},
	{ID: 144, Name: "Transform", Type: 1, Category: MoveCategoryStatus, CurrentPP: 10, MaxPP: 10, Targets: 10, Priority: 0, Power: 0, Accuracy: 0},
	{ID: 145, Name: "Bubble", Type: 1024, Category: MoveCategorySpecial, CurrentPP: 30, MaxPP: 30, Targets: 11, Priority: 0, Power: 40, Accuracy: 100},
	{ID: 146, Name: "Dizzy Punch", Type: 1, Category: MoveCategoryPhysical, CurrentPP: 10, MaxPP: 10, Targets: 10, Priority: 0, Power: 70, Accuracy: 100},
	{ID: 147, Name: "Spore", Type: 2048, Category: MoveCategoryStatus, CurrentPP: 15, MaxPP: 15, Targets: 10, Priority: 0, Power: 0, Accuracy: 100},
	{ID: 148, Name: "Flash", Type: 1, Category: MoveCategoryStatus, CurrentPP: 20, MaxPP: 20, Targets: 10, Priority: 0, Power: 0, Accuracy: 100},
	{ID: 149, Name: "Psywave", Type: 8192, Category: MoveCategorySpecial, CurrentPP: 15, MaxPP: 15, Targets: 10, Priority: 0, Power: 0, Accuracy: 100},
	{ID: 150, Name: "Splash", Type: 1, Category: MoveCategoryStatus, CurrentPP: 40, MaxPP: 40, Targets: 7, Priority: 0, Power: 0, Accuracy: 0},
	{ID: 151, Name: "Acid Armor", Type: 8, Category: MoveCategoryStatus, CurrentPP: 20, MaxPP: 20, Targets: 7, Priority: 0, Power: 0, Accuracy: 0},
	{ID: 152, Name: "Crabhammer", Type: 1024, Category: MoveCategoryPhysical, CurrentPP: 10, MaxPP: 10, Targets: 10, Priority: 0, Power: 100, Accuracy: 90},
	{ID: 153, Name: "Explosion", Type: 1, Category: MoveCategoryPhysical, CurrentPP: 5, MaxPP: 5, Targets: 9, Priority: 0, Power: 250, Accuracy: 100},
	{ID: 154, Name: "Fury Swipes", Type: 1, Category: MoveCategoryPhysical, CurrentPP: 15, MaxPP: 15, Targets: 10, Priority: 0, Power: 18, Accuracy: 80},
	{ID: 155, Name: "Bonemerang", Type: 16, Category: MoveCategoryPhysical, CurrentPP: 10, MaxPP: 10, Targets: 10, Priority: 0, Power: 50, Accuracy: 90},
	{ID: 156, Name: "Rest", Type: 8192, Category: MoveCategoryStatus, CurrentPP: 10, MaxPP: 10, Targets: 7, Priority: 0, Power: 0, Accuracy: 0},
	{ID: 157, Name: "Rock Slide", Type: 32, Category: MoveCategoryPhysical, CurrentPP: 10, MaxPP: 10, Targets: 11, Priority: 0, Power: 75, Accuracy: 90},
	{ID: 158, Name: "Hyper Fang", Type: 1, Category: MoveCategoryPhysical, CurrentPP: 15, MaxPP: 15, Targets: 10, Priority: 0, Power: 80, Accuracy: 90},
	{ID: 159, Name: "Sharpen", Type: 1, Category: MoveCategoryStatus, CurrentPP: 30, MaxPP: 30, Targets: 7, Priority: 0, Power: 0, Accuracy: 0},
	{ID: 160, Name: "Conversion", Type: 1, Category: MoveCategoryStatus, CurrentPP: 30, MaxPP: 30, Targets: 7, Priority: 0, Power: 0, Accuracy: 0},
	{ID: 161, Name: "Tri Attack", Type: 1, Category: MoveCategorySpecial, CurrentPP: 10, MaxPP: 10, Targets: 10, Priority: 0, Power: 80, Accuracy: 100},
	{ID: 162, Name: "Super Fang", Type: 1, Category: MoveCategoryPhysical, CurrentPP: 10, MaxPP: 10, Targets: 10, Priority: 0, Power: 0, Accuracy: 90},
	{ID: 163, Name: "Slash", Type: 1, Category: MoveCategoryPhysical, CurrentPP: 20, MaxPP: 20, Targets: 10, Priority: 0, Power: 70, Accuracy: 100},
	{ID: 164, Name: "Substitute", Type: 1, Category: MoveCategoryStatus, CurrentPP: 10, MaxPP: 10, Targets: 7, Priority: 0, Power: 0, Accuracy: 0},
	{ID: 165, Name: "Struggle", Type: 1, Category: MoveCategoryPhysical, CurrentPP: 1, MaxPP: 1, Targets: 8, Priority: 0, Power: 50, Accuracy: 0},
	{ID: 166, Name: "Sketch", Type: 1, Category: MoveCategoryStatus, CurrentPP: 1, MaxPP: 1, Targets: 10, Priority: 0, Power: 0, Accuracy: 0},
	{ID: 167, Name: "Triple Kick", Type: 2, Category: MoveCategoryPhysical, CurrentPP: 10, MaxPP: 10, Targets: 10, Priority: 0, Power: 10, Accuracy: 90},
	{ID: 168, Name: "Thief", Type: 65536, Category: MoveCategoryPhysical, CurrentPP: 25, MaxPP: 25, Targets: 10, Priority: 0, Power: 60, Accuracy: 100},
	{ID: 169, Name: "Spider Web", Type: 64, Category: MoveCategoryStatus, CurrentPP: 10, MaxPP: 10, Targets: 10, Priority: 0, Power: 0, Accuracy: 0},
	{ID: 170, Name: "Mind Reader", Type: 1, Category: MoveCategoryStatus, CurrentPP: 5, MaxPP: 5, Targets: 10, Priority: 0, Power: 0, Accuracy: 0},
	{ID: 171, Name: "Nightmare", Type: 128, Category: MoveCategoryStatus, CurrentPP: 15, MaxPP: 15, Targets: 10, Priority: 0, Power: 0, Accuracy: 100},
	{ID: 172, Name: "Flame Wheel", Type: 512, Category: MoveCategoryPhysical, CurrentPP: 25, MaxPP: 25, Targets: 10, Priority: 0, Power: 60, Accuracy: 100},
	{ID: 173, Name: "Snore", Type: 1, Category: MoveCategorySpecial, CurrentPP: 15, MaxPP: 15, Targets: 10, Priority: 0, Power: 50, Accuracy: 100},
	{ID: 174, Name: "Curse", Type: 128, Category: MoveCategoryStatus, CurrentPP: 10, MaxPP: 10, Targets: 1, Priority: 0, Power: 0, Accuracy: 0},
	{ID: 175, Name: "Flail", Type: 1, Category: MoveCategoryPhysical, CurrentPP: 15, MaxPP: 15, Targets: 10, Priority: 0, Power: 0, Accuracy: 100},
	{ID: 176, Name: "Conversion 2", Type: 1, Category: MoveCategoryStatus, CurrentPP: 30, MaxPP: 30, Targets: 10, Priority: 0, Power: 0, Accuracy: 0},
	{ID: 177, Name: "Aeroblast", Type: 4, Category: MoveCategorySpecial, CurrentPP: 5, MaxPP: 5, Targets: 10, Priority: 0, Power: 100, Accuracy: 95},
	{ID: 178, Name: "Cotton Spore", Type: 2048, Category: MoveCategoryStatus, CurrentPP: 40, MaxPP: 40, Targets: 11, Priority: 0, Power: 0, Accuracy: 100},
	{ID: 179, Name: "Reversal", Type: 2, Category: MoveCategoryPhysical, CurrentPP: 15, MaxPP: 15, Targets: 10, Priority: 0, Power: 0, Accuracy: 100},
	{ID: 180, Name: "Spite", Type: 128, Category: MoveCategoryStatus, CurrentPP: 10, MaxPP: 10, Targets: 10, Priority: 0, Power: 0, Accuracy: 100},
	{ID: 181, Name: "Powder Snow", Type: 16384, Category: MoveCategorySpecial, CurrentPP: 25, MaxPP: 25, Targets: 11, Priority: 0, Power: 40, Accuracy: 100},
	{ID: 182, Name: "Protect", Type: 1, Category: MoveCategoryStatus, CurrentPP: 10, MaxPP: 10, Targets: 7, Priority: 4, Power: 0, Accuracy: 0},
	{ID: 183, Name: "Mach Punch", Type: 2, Category: MoveCategoryPhysical, CurrentPP: 30, MaxPP: 30, Targets: 10, Priority: 1, Power: 40, Accuracy: 100},
	{ID: 184, Name: "Scary Face", Type: 1, Category: MoveCategoryStatus, CurrentPP: 10, MaxPP: 10, Targets: 10, Priority: 0, Power: 0, Accuracy: 100},
	{ID: 185, Name: "Feint Attack", Type: 65536, Category: MoveCategoryPhysical, CurrentPP: 20, MaxPP: 20, Targets: 10, Priority: 0, Power: 60, Accuracy: 0},
	{ID: 186, Name: "Sweet Kiss", Type: 131072, Category: MoveCategoryStatus, CurrentPP: 10, MaxPP: 10, Targets: 10, Priority: 0, Power: 0, Accuracy: 75},
	{ID: 187, Name: "Belly Drum", Type: 1, Category: MoveCategoryStatus, CurrentPP: 10, MaxPP: 10, Targets: 7, Priority: 0, Power: 0, Accuracy: 0},
	{ID: 188, Name: "Sludge Bomb", Type: 8, Category: MoveCategorySpecial, CurrentPP: 10, MaxPP: 10, Targets: 10, Priority: 0, Power: 90, Accuracy: 100},
	{ID: 189, Name: "Mud-Slap", Type: 16, Category: MoveCategorySpecial, CurrentPP: 10, MaxPP: 10, Targets: 10, Priority: 0, Power: 20, Accuracy: 100},
	{ID: 190, Name: "Octazooka", Type: 1024, Category: MoveCategorySpecial, CurrentPP: 10, MaxPP: 10, Targets: 10, Priority: 0, Power: 65, Accuracy: 85},
	{ID: 191, Name: "Spikes", Type: 16, Category: MoveCategoryStatus, CurrentPP: 20, MaxPP: 20, Targets: 6, Priority: 0, Power: 0, Accuracy: 0},
	{ID: 192, Name: "Zap Cannon", Type: 4096, Category: MoveCategorySpecial, CurrentPP: 5, MaxPP: 5, Targets: 10, Priority: 0, Power: 120, Accuracy: 50},
	{ID: 193, Name: "Foresight", Type: 1, Category: MoveCategoryStatus, CurrentPP: 40, MaxPP: 40, Targets: 10, Priority: 0, Power: 0, Accuracy: 0},
	{ID: 194, Name: "Destiny Bond", Type: 128, Category: MoveCategoryStatus, CurrentPP: 5, MaxPP: 5, Targets: 7, Priority: 0, Power: 0, Accuracy: 0},
	{ID: 195, Name: "Perish Song", Type: 1, Category: MoveCategoryStatus, CurrentPP: 5, MaxPP: 5, Targets: 14, Priority: 0, Power: 0, Accuracy: 0},
	{ID: 196, Name: "Icy Wind", Type: 16384, Category: MoveCategorySpecial, CurrentPP: 15, MaxPP: 15, Targets: 11, Priority: 0, Power: 55, Accuracy: 95},
	{ID: 197, Name: "Detect", Type: 2, Category: MoveCategoryStatus, CurrentPP: 5, MaxPP: 5, Targets: 7, Priority: 4, Power: 0, Accuracy: 0},
	{ID: 198, Name: "Bone Rush", Type: 16, Category: MoveCategoryPhysical, CurrentPP: 10, MaxPP: 10, Targets: 10, Priority: 0, Power: 25, Accuracy: 90},
	{ID: 199, Name: "Lock-On", Type: 1, Category: MoveCategoryStatus, CurrentPP: 5, MaxPP: 5, Targets: 10, Priority: 0, Power: 0, Accuracy: 0},
	{ID: 200, Name: "Outrage", Type: 32768, Category: MoveCategoryPhysical, CurrentPP: 10, MaxPP: 10, Targets: 8, Priority: 0, Power: 120, Accuracy: 100},
	{ID: 201, Name: "Sandstorm", Type: 32, Category: MoveCategoryStatus, CurrentPP: 10, MaxPP: 10, Targets: 12, Priority: 0, Power: 0, Accuracy: 0},
	{ID: 202, Name: "Giga Drain", Type: 2048, Category: MoveCategorySpecial, CurrentPP: 10, MaxPP: 10, Targets: 10, Priority: 0, Power: 75, Accuracy: 100},
	{ID: 203, Name: "Endure", Type: 1, Category: MoveCategoryStatus, CurrentPP: 10, MaxPP: 10, Targets: 7, Priority: 4, Power: 0, Accuracy: 0},
	{ID: 204, Name: "Charm", Type: 131072, Category: MoveCategoryStatus, CurrentPP: 20, MaxPP: 20, Targets: 10, Priority: 0, Power: 0, Accuracy: 100},
	{ID: 205, Name: "Rollout", Type: 32, Category: MoveCategoryPhysical, CurrentPP: 20, MaxPP: 20, Targets: 10, Priority: 0, Power: 30, Accuracy: 90},
	{ID: 206, Name: "False Swipe", Type: 1, Category: MoveCategoryPhysical, CurrentPP: 40, MaxPP: 40, Targets: 10, Priority: 0, Power: 40, Accuracy: 100},
	{ID: 207, Name: "Swagger", Type: 1, Category: MoveCategoryStatus, CurrentPP: 15, MaxPP: 15, Targets: 10, Priority: 0, Power: 0, Accuracy: 85},
	{ID: 208, Name: "Milk Drink", Type: 1, Category: MoveCategoryStatus, CurrentPP: 10, MaxPP: 10, Targets: 7, Priority: 0, Power: 0, Accuracy: 0},
	{ID: 209, Name: "Spark", Type: 4096, Category: MoveCategoryPhysical, CurrentPP: 20, MaxPP: 20, Targets: 10, Priority: 0, Power: 65, Accuracy: 100},
	{ID: 210, Name: "Fury Cutter", Type: 64, Category: MoveCategoryPhysical, CurrentPP: 20, MaxPP: 20, Targets: 10, Priority: 0, Power: 40, Accuracy: 95},
	{ID: 211, Name: "Steel Wing", Type: 256, Category: MoveCategoryPhysical, CurrentPP: 25, MaxPP: 25, Targets: 10, Priority: 0, Power: 70, Accuracy: 90},
	{ID: 212, Name: "Mean Look", Type: 1, Category: MoveCategoryStatus, CurrentPP: 5, MaxPP: 5, Targets: 10, Priority: 0, Power: 0, Accuracy: 0},
	{ID: 213, Name: "Attract", Type: 1, Category: MoveCategoryStatus, CurrentPP: 15, MaxPP: 15, Targets: 10, Priority: 0, Power: 0, Accuracy: 100},
	{ID: 214, Name: "Sleep Talk", Type: 1, Category: MoveCategoryStatus, CurrentPP: 10, MaxPP: 10, Targets: 7, Priority: 0, Power: 0, Accuracy: 0},
	{ID: 215, Name: "Heal Bell", Type: 1, Category: MoveCategoryStatus, CurrentPP: 5, MaxPP: 5, Targets: 13, Priority: 0, Power: 0, Accuracy: 0},
	{ID: 216, Name: "Return", Type: 1, Category: MoveCategoryPhysical, CurrentPP: 20, MaxPP: 20, Targets: 10, Priority: 0, Power: 0, Accuracy: 100},
	{ID: 217, Name: "Present", Type: 1, Category: MoveCategoryPhysical, CurrentPP: 15, MaxPP: 15, Targets: 10, Priority: 0, Power: 0, Accuracy: 90},
	{ID: 218, Name: "Frustration", Type: 1, Category: MoveCategoryPhysical, CurrentPP: 20, MaxPP: 20, Targets: 10, Priority: 0, Power: 0, Accuracy: 100},
	{ID: 219, Name: "Safeguard", Type: 1, Category: MoveCategoryStatus, CurrentPP: 25, MaxPP: 25, Targets: 4, Priority: 0, Power: 0, Accuracy: 0},
	{ID: 220, Name: "Pain Split", Type: 1, Category: MoveCategoryStatus, CurrentPP: 20, MaxPP: 20, Targets: 10, Priority: 0, Power: 0, Accuracy: 0},
	{ID: 221, Name: "Sacred Fire", Type: 512, Category: MoveCategoryPhysical, CurrentPP: 5, MaxPP: 5, Targets: 10, Priority: 0, Power: 100, Accuracy: 95},
	{ID: 222, Name: "Magnitude", Type: 16, Category: MoveCategoryPhysical, CurrentPP: 30, MaxPP: 30, Targets: 9, Priority: 0, Power: 0, Accuracy: 100},
	{ID: 223, Name: "Dynamic Punch", Type: 2, Category: MoveCategoryPhysical, CurrentPP: 5, MaxPP: 5, Targets: 10, Priority: 0, Power: 100, Accuracy: 50},
	{ID: 224, Name: "Megahorn", Type: 64, Category: MoveCategoryPhysical, CurrentPP: 10, MaxPP: 10, Targets: 10, Priority: 0, Power: 120, Accuracy: 85},
	{ID: 225, Name: "Dragon Breath", Type: 32768, Category: MoveCategorySpecial, CurrentPP: 20, MaxPP: 20, Targets: 10, Priority: 0, Power: 60, Accuracy: 100},
	{ID: 226, Name: "Baton Pass", Type: 1, Category: MoveCategoryStatus, CurrentPP: 40, MaxPP: 40, Targets: 7, Priority: 0, Power: 0, Accuracy: 0},
	{ID: 227, Name: "Encore", Type: 1, Category: MoveCategoryStatus, CurrentPP: 5, MaxPP: 5, Targets: 10, Priority: 0, Power: 0, Accuracy: 100},
	{ID: 228, Name: "Pursuit", Type: 65536, Category: MoveCategoryPhysical, CurrentPP: 20, MaxPP: 20, Targets: 10, Priority: 0, Power: 40, Accuracy: 100},
	{ID: 229, Name: "Rapid Spin", Type: 1, Category: MoveCategoryPhysical, CurrentPP: 40, MaxPP: 40, Targets: 10, Priority: 0, Power: 20, Accuracy: 100},
	{ID: 230, Name: "Sweet Scent", Type: 1, Category: MoveCategoryStatus, CurrentPP: 20, MaxPP: 20, Targets: 11, Priority: 0, Power: 0, Accuracy: 100},
	{ID: 231, Name: "Iron Tail", Type: 256, Category: MoveCategoryPhysical, CurrentPP: 15, MaxPP: 15, Targets: 10, Priority: 0, Power: 100, Accuracy: 75},
	{ID: 232, Name: "Metal Claw", Type: 256, Category: MoveCategoryPhysical, CurrentPP: 35, MaxPP: 35, Targets: 10, Priority: 0, Power: 50, Accuracy: 95},
	{ID: 233, Name: "Vital Throw", Type: 2, Category: MoveCategoryPhysical, CurrentPP: 10, MaxPP: 10, Targets: 10, Priority: -1, Power: 70, Accuracy: 0},
	{ID: 234, Name: "Morning Sun", Type: 1, Category: MoveCategoryStatus, CurrentPP: 5, MaxPP: 5, Targets: 7, Priority: 0, Power: 0, Accuracy: 0},
	{ID: 235, Name: "Synthesis", Type: 2048, Category: MoveCategoryStatus, CurrentPP: 5, MaxPP: 5, Targets: 7, Priority: 0, Power: 0, Accuracy: 0},
	{ID: 236, Name: "Moonlight", Type: 131072, Category: MoveCategoryStatus, CurrentPP: 5, MaxPP: 5, Targets: 7, Priority: 0, Power: 0, Accuracy: 0},
	{ID: 237, Name: "Hidden Power", Type: 1, Category: MoveCategorySpecial, CurrentPP: 15, MaxPP: 15, Targets: 10, Priority: 0, Power: 60, Accuracy: 100},
	{ID: 238, Name: "Cross Chop", Type: 2, Category: MoveCategoryPhysical, CurrentPP: 5, MaxPP: 5, Targets: 10, Priority: 0, Power: 100, Accuracy: 80},
	{ID: 239, Name: "Twister", Type: 32768, Category: MoveCategorySpecial, CurrentPP: 20, MaxPP: 20, Targets: 11, Priority: 0, Power: 40, Accuracy: 100},
	{ID: 240, Name: "Rain Dance", Type: 1024, Category: MoveCategoryStatus, CurrentPP: 5, MaxPP: 5, Targets: 12, Priority: 0, Power: 0, Accuracy: 0},
	{ID: 241, Name: "Sunny Day", Type: 512, Category: MoveCategoryStatus, CurrentPP: 5, MaxPP: 5, Targets: 12, Priority: 0, Power: 0, Accuracy: 0},
	{ID: 242, Name: "Crunch", Type: 65536, Category: MoveCategoryPhysical, CurrentPP: 15, MaxPP: 15, Targets: 10, Priority: 0, Power: 80, Accuracy: 100},
	{ID: 243, Name: "Mirror Coat", Type: 8192, Category: MoveCategorySpecial, CurrentPP: 20, MaxPP: 20, Targets: 1, Priority: -5, Power: 0, Accuracy: 100},
	{ID: 244, Name: "Psych Up", Type: 1, Category: MoveCategoryStatus, CurrentPP: 10, MaxPP: 10, Targets: 10, Priority: 0, Power: 0, Accuracy: 0},
	{ID: 245, Name: "Extreme Speed", Type: 1, Category: MoveCategoryPhysical, CurrentPP: 5, MaxPP: 5, Targets: 10, Priority: 2, Power: 80, Accuracy: 100},
	{ID: 246, Name: "Ancient Power", Type: 32, Category: MoveCategorySpecial, CurrentPP: 5, MaxPP: 5, Targets: 10, Priority: 0, Power: 60, Accuracy: 100},
	{ID: 247, Name: "Shadow Ball", Type: 128, Category: MoveCategorySpecial, CurrentPP: 15, MaxPP: 15, Targets: 10, Priority: 0, Power: 80, Accuracy: 100},
	{ID: 248, Name: "Future Sight", Type: 8192, Category: MoveCategorySpecial, CurrentPP: 10, MaxPP: 10, Targets: 10, Priority: 0, Power: 120, Accuracy: 100},
	{ID: 249, Name: "Rock Smash", Type: 2, Category: MoveCategoryPhysical, CurrentPP: 15, MaxPP: 15, Targets: 10, Priority: 0, Power: 40, Accuracy: 100},
	{ID: 250, Name: "Whirlpool", Type: 1024, Category: MoveCategorySpecial, CurrentPP: 15, MaxPP: 15, Targets: 10, Priority: 0, Power: 35, Accuracy: 85},
	{ID: 251, Name: "Beat Up", Type: 65536, Category: MoveCategoryPhysical, CurrentPP: 10, MaxPP: 10, Targets: 10, Priority: 0, Power: 0, Accuracy: 100},
	{ID: 252, Name: "Fake Out", Type: 1, Category: MoveCategoryPhysical, CurrentPP: 10, MaxPP: 10, Targets: 10, Priority: 3, Power: 40, Accuracy: 100},
	{ID: 253, Name: "Uproar", Type: 1, Category: MoveCategorySpecial, CurrentPP: 10, MaxPP: 10, Targets: 8, Priority: 0, Power: 90, Accuracy: 100},
	{ID: 254, Name: "Stockpile", Type: 1, Category: MoveCategoryStatus, CurrentPP: 20, MaxPP: 20, Targets: 7, Priority: 0, Power: 0, Accuracy: 0},
	{ID: 255, Name: "Spit Up", Type: 1, Category: MoveCategorySpecial, CurrentPP: 10, MaxPP: 10, Targets: 10, Priority: 0, Power: 0, Accuracy: 100},
	{ID: 256, Name: "Swallow", Type: 1, Category: MoveCategoryStatus, CurrentPP: 10, MaxPP: 10, Targets: 7, Priority: 0, Power: 0, Accuracy: 0},
	{ID: 257, Name: "Heat Wave", Type: 512, Category: MoveCategorySpecial, CurrentPP: 10, MaxPP: 10, Targets: 11, Priority: 0, Power: 95, Accuracy: 90},
	{ID: 258, Name: "Hail", Type: 16384, Category: MoveCategoryStatus, CurrentPP: 10, MaxPP: 10, Targets: 12, Priority: 0, Power: 0, Accuracy: 0},
	{ID: 259, Name: "Torment", Type: 65536, Category: MoveCategoryStatus, CurrentPP: 15, MaxPP: 15, Targets: 10, Priority: 0, Power: 0, Accuracy: 100},
	{ID: 260, Name: "Flatter", Type: 65536, Category: MoveCategoryStatus, CurrentPP: 15, MaxPP: 15, Targets: 10, Priority: 0, Power: 0, Accuracy: 100},
	{ID: 261, Name: "Will-O-Wisp", Type: 512, Category: MoveCategoryStatus, CurrentPP: 15, MaxPP: 15, Targets: 10, Priority: 0, Power: 0, Accuracy: 85},
	{ID: 262, Name: "Memento", Type: 65536, Category: MoveCategoryStatus, CurrentPP: 10, MaxPP: 10, Targets: 10, Priority: 0, Power: 0, Accuracy: 100},
	{ID: 263, Name: "Facade", Type: 1, Category: MoveCategoryPhysical, CurrentPP: 20, MaxPP: 20, Targets: 10, Priority: 0, Power: 70, Accuracy: 100},
	{ID: 264, Name: "Focus Punch", Type: 2, Category: MoveCategoryPhysical, CurrentPP: 20, MaxPP: 20, Targets: 10, Priority: -3, Power: 150, Accuracy: 100},
	{ID: 265, Name: "Smelling Salts", Type: 1, Category: MoveCategoryPhysical, CurrentPP: 10, MaxPP: 10, Targets: 10, Priority: 0, Power: 70, Accuracy: 100},
	{ID: 266, Name: "Follow Me", Type: 1, Category: MoveCategoryStatus, CurrentPP: 20, MaxPP: 20, Targets: 7, Priority: 2, Power: 0, Accuracy: 0},
	{ID: 267, Name: "Nature Power", Type: 1, Category: MoveCategoryStatus, CurrentPP: 20, MaxPP: 20, Targets: 10, Priority: 0, Power: 0, Accuracy: 0},
	{ID: 268, Name: "Charge", Type: 4096, Category: MoveCategoryStatus, CurrentPP: 20, MaxPP: 20, Targets: 7, Priority: 0, Power: 0, Accuracy: 0},
	{ID: 269, Name: "Taunt", Type: 65536, Category: MoveCategoryStatus, CurrentPP: 20, MaxPP: 20, Targets: 10, Priority: 0, Power: 0, Accuracy: 100},
	{ID: 270, Name: "Helping Hand", Type: 1, Category: MoveCategoryStatus, CurrentPP: 20, MaxPP: 20, Targets: 3, Priority: 5, Power: 0, Accuracy: 0},
	{ID: 271, Name: "Trick", Type: 8192, Category: MoveCategoryStatus, CurrentPP: 10, MaxPP: 10, Targets: 10, Priority: 0, Power: 0, Accuracy: 100},
	{ID: 272, Name: "Role Play", Type: 8192, Category: MoveCategoryStatus, CurrentPP: 10, MaxPP: 10, Targets: 10, Priority: 0, Power: 0, Accuracy: 0},
	{ID: 273, Name: "Wish", Type: 1, Category: MoveCategoryStatus, CurrentPP: 10, MaxPP: 10, Targets: 7, Priority: 0, Power: 0, Accuracy: 0},
	{ID: 274, Name: "Assist", Type: 1, Category: MoveCategoryStatus, CurrentPP: 20, MaxPP: 20, Targets: 7, Priority: 0, Power: 0, Accuracy: 0},
	{ID: 275, Name: "Ingrain", Type: 2048, Category: MoveCategoryStatus, CurrentPP: 20, MaxPP: 20, Targets: 7, Priority: 0, Power: 0, Accuracy: 0},
	{ID: 276, Name: "Superpower", Type: 2, Category: MoveCategoryPhysical, CurrentPP: 5, MaxPP: 5, Targets: 10, Priority: 0, Power: 120, Accuracy: 100},
	{ID: 277, Name: "Magic Coat", Type: 8192, Category: MoveCategoryStatus, CurrentPP: 15, MaxPP: 15, Targets: 7, Priority: 4, Power: 0, Accuracy: 0},
	{ID: 278, Name: "Recycle", Type: 1, Category: MoveCategoryStatus, CurrentPP: 10, MaxPP: 10, Targets: 7, Priority: 0, Power: 0, Accuracy: 0},
	{ID: 279, Name: "Revenge", Type: 2, Category: MoveCategoryPhysical, CurrentPP: 10, MaxPP: 10, Targets: 10, Priority: -4, Power: 60, Accuracy: 100},
	{ID: 280, Name: "Brick Break", Type: 2, Category: MoveCategoryPhysical, CurrentPP: 15, MaxPP: 15, Targets: 10, Priority: 0, Power: 75, Accuracy: 100},
	{ID: 281, Name: "Yawn", Type: 1, Category: MoveCategoryStatus, CurrentPP: 10, MaxPP: 10, Targets: 10, Priority: 0, Power: 0, Accuracy: 0},
	{ID: 282, Name: "Knock Off", Type: 65536, Category: MoveCategoryPhysical, CurrentPP: 20, MaxPP: 20, Targets: 10, Priority: 0, Power: 65, Accuracy: 100},
	{ID: 283, Name: "Endeavor", Type: 1, Category: MoveCategoryPhysical, CurrentPP: 5, MaxPP: 5, Targets: 10, Priority: 0, Power: 0, Accuracy: 100},
	{ID: 284, Name: "Eruption", Type: 512, Category: MoveCategorySpecial, CurrentPP: 5, MaxPP: 5, Targets: 11, Priority: 0, Power: 150, Accuracy: 100},
	{ID: 285, Name: "Skill Swap", Type: 8192, Category: MoveCategoryStatus, CurrentPP: 10, MaxPP: 10, Targets: 10, Priority: 0, Power: 0, Accuracy: 0},
	{ID: 286, Name: "Imprison", Type: 8192, Category: MoveCategoryStatus, CurrentPP: 10, MaxPP: 10, Targets: 7, Priority: 0, Power: 0, Accuracy: 0},
	{ID: 287, Name: "Refresh", Type: 1, Category: MoveCategoryStatus, CurrentPP: 20, MaxPP: 20, Targets: 7, Priority: 0, Power: 0, Accuracy: 0},
	{ID: 288, Name: "Grudge", Type: 128, Category: MoveCategoryStatus, CurrentPP: 5, MaxPP: 5, Targets: 7, Priority: 0, Power: 0, Accuracy: 0},
	{ID: 289, Name: "Snatch", Type: 65536, Category: MoveCategoryStatus, CurrentPP: 10, MaxPP: 10, Targets: 7, Priority: 4, Power: 0, Accuracy: 0},
	{ID: 290, Name: "Secret Power", Type: 1, Category: MoveCategoryPhysical, CurrentPP: 20, MaxPP: 20, Targets: 10, Priority: 0, Power: 70, Accuracy: 100},
	{ID: 291, Name: "Dive", Type: 1024, Category: MoveCategoryPhysical, CurrentPP: 10, MaxPP: 10, Targets: 10, Priority: 0, Power: 80, Accuracy: 100},
	{ID: 292, Name: "Arm Thrust", Type: 2, Category: MoveCategoryPhysical, CurrentPP: 20, MaxPP: 20, Targets: 10, Priority: 0, Power: 15, Accuracy: 100},
	{ID: 293, Name: "Camouflage", Type: 1, Category: MoveCategoryStatus, CurrentPP: 20, MaxPP: 20, Targets: 7, Priority: 0, Power: 0, Accuracy: 0},
	{ID: 294, Name: "Tail Glow", Type: 64, Category: MoveCategoryStatus, CurrentPP: 20, MaxPP: 20, Targets: 7, Priority: 0, Power: 0, Accuracy: 0},
	{ID: 295, Name: "Luster Purge", Type: 8192, Category: MoveCategorySpecial, CurrentPP: 5, MaxPP: 5, Targets: 10, Priority: 0, Power: 70, Accuracy: 100},
	{ID: 296, Name: "Mist Ball", Type: 8192, Category: MoveCategorySpecial, CurrentPP: 5, MaxPP: 5, Targets: 10, Priority: 0, Power: 70, Accuracy: 100},
	{ID: 297, Name: "Feather Dance", Type: 4, Category: MoveCategoryStatus, CurrentPP: 15, MaxPP: 15, Targets: 10, Priority: 0, Power: 0, Accuracy: 100},
	{ID: 298, Name: "Teeter Dance", Type: 1, Category: MoveCategoryStatus, CurrentPP: 20, MaxPP: 20, Targets: 9, Priority: 0, Power: 0, Accuracy: 100},
	{ID: 299, Name: "Blaze Kick", Type: 512, Category: MoveCategoryPhysical, CurrentPP: 10, MaxPP: 10, Targets: 10, Priority: 0, Power: 85, Accuracy: 90},
	{ID: 300, Name: "Mud Sport", Type: 16, Category: MoveCategoryStatus, CurrentPP: 15, MaxPP: 15, Targets: 12, Priority: 0, Power: 0, Accuracy: 0},
	{ID: 301, Name: "Ice Ball", Type: 16384, Category: MoveCategoryPhysical, CurrentPP: 20, MaxPP: 20, Targets: 10, Priority: 0, Power: 30, Accuracy: 90},
	{ID: 302, Name: "Needle Arm", Type: 2048, Category: MoveCategoryPhysical, CurrentPP: 15, MaxPP: 15, Targets: 10, Priority: 0, Power: 60, Accuracy: 100},
	{ID: 303, Name: "Slack Off", Type: 1, Category: MoveCategoryStatus, CurrentPP: 10, MaxPP: 10, Targets: 7, Priority: 0, Power: 0, Accuracy: 0},
	{ID: 304, Name: "Hyper Voice", Type: 1, Category: MoveCategorySpecial, CurrentPP: 10, MaxPP: 10, Targets: 11, Priority: 0, Power: 90, Accuracy: 100},
	{ID: 305, Name: "Poison Fang", Type: 8, Category: MoveCategoryPhysical, CurrentPP: 15, MaxPP: 15, Targets: 10, Priority: 0, Power: 50, Accuracy: 100},
	{ID: 306, Name: "Crush Claw", Type: 1, Category: MoveCategoryPhysical, CurrentPP: 10, MaxPP: 10, Targets: 10, Priority: 0, Power: 75, Accuracy: 95},
	{ID: 307, Name: "Blast Burn", Type: 512, Category: MoveCategorySpecial, CurrentPP: 5, MaxPP: 5, Targets: 10, Priority: 0, Power: 150, Accuracy: 90},
	{ID: 308, Name: "Hydro Cannon", Type: 1024, Category: MoveCategorySpecial, CurrentPP: 5, MaxPP: 5, Targets: 10, Priority: 0, Power: 150, Accuracy: 90},
	{ID: 309, Name: "Meteor Mash", Type: 256, Category: MoveCategoryPhysical, CurrentPP: 10, MaxPP: 10, Targets: 10, Priority: 0, Power: 90, Accuracy: 90},
	{ID: 310, Name: "Astonish", Type: 128, Category: MoveCategoryPhysical, CurrentPP: 15, MaxPP: 15, Targets: 10, Priority: 0, Power: 30, Accuracy: 100},
	{ID: 311, Name: "Weather Ball", Type: 1, Category: MoveCategorySpecial, CurrentPP: 10, MaxPP: 10, Targets: 10, Priority: 0, Power: 50, Accuracy: 100},
	{ID: 312, Name: "Aromatherapy", Type: 2048, Category: MoveCategoryStatus, CurrentPP: 5, MaxPP: 5, Targets: 13, Priority: 0, Power: 0, Accuracy: 0},
	{ID: 313, Name: "Fake Tears", Type: 65536, Category: MoveCategoryStatus, CurrentPP: 20, MaxPP: 20, Targets: 10, Priority: 0, Power: 0, Accuracy: 100},
	{ID: 314, Name: "Air Cutter", Type: 4, Category: MoveCategorySpecial, CurrentPP: 25, MaxPP: 25, Targets: 11, Priority: 0, Power: 60, Accuracy: 95},
	{ID: 315, Name: "Overheat", Type: 512, Category: MoveCategorySpecial, CurrentPP: 5, MaxPP: 5, Targets: 10, Priority: 0, Power: 130, Accuracy: 90},
	{ID: 316, Name: "Odor Sleuth", Type: 1, Category: MoveCategoryStatus, CurrentPP: 40, MaxPP: 40, Targets: 10, Priority: 0, Power: 0, Accuracy: 0},
	{ID: 317, Name: "Rock Tomb", Type: 32, Category: MoveCategoryPhysical, CurrentPP: 15, MaxPP: 15, Targets: 10, Priority: 0, Power: 60, Accuracy: 95},
	{ID: 318, Name: "Silver Wind", Type: 64, Category: MoveCategorySpecial, CurrentPP: 5, MaxPP: 5, Targets: 10, Priority: 0, Power: 60, Accuracy: 100},
	{ID: 319, Name: "Metal Sound", Type: 256, Category: MoveCategoryStatus, CurrentPP: 40, MaxPP: 40, Targets: 10, Priority: 0, Power: 0, Accuracy: 85},
	{ID: 320, Name: "Grass Whistle", Type: 2048, Category: MoveCategoryStatus, CurrentPP: 15, MaxPP: 15, Targets: 10, Priority: 0, Power: 0, Accuracy: 55},
	{ID: 321, Name: "Tickle", Type: 1, Category: MoveCategoryStatus, CurrentPP: 20, MaxPP: 20, Targets: 10, Priority: 0, Power: 0, Accuracy: 100},
	{ID: 322, Name: "Cosmic Power", Type: 8192, Category: MoveCategoryStatus, CurrentPP: 20, MaxPP: 20, Targets: 7, Priority: 0, Power: 0, Accuracy: 0},
	{ID: 323, Name: "Water Spout", Type: 1024, Category: MoveCategorySpecial, CurrentPP: 5, MaxPP: 5, Targets: 11, Priority: 0, Power: 150, Accuracy: 100},
	{ID: 324, Name: "Signal Beam", Type: 64, Category: MoveCategorySpecial, CurrentPP: 15, MaxPP: 15, Targets: 10, Priority: 0, Power: 75, Accuracy: 100},
	{ID: 325, Name: "Shadow Punch", Type: 128, Category: MoveCategoryPhysical, CurrentPP: 20, MaxPP: 20, Targets: 10, Priority: 0, Power: 60, Accuracy: 0},
	{ID: 326, Name: "Extrasensory", Type: 8192, Category: MoveCategorySpecial, CurrentPP: 20, MaxPP: 20, Targets: 10, Priority: 0, Power: 80, Accuracy: 100},
	{ID: 327, Name: "Sky Uppercut", Type: 2, Category: MoveCategoryPhysical, CurrentPP: 15, MaxPP: 15, Targets: 10, Priority: 0, Power: 85, Accuracy: 90},
	{ID: 328, Name: "Sand Tomb", Type: 16, Category: MoveCategoryPhysical, CurrentPP: 15, MaxPP: 15, Targets: 10, Priority: 0, Power: 35, Accuracy: 85},
	{ID: 329, Name: "Sheer Cold", Type: 16384, Category: MoveCategorySpecial, CurrentPP: 5, MaxPP: 5, Targets: 10, Priority: 0, Power: 0, Accuracy: 30},
	{ID: 330, Name: "Muddy Water", Type: 1024, Category: MoveCategorySpecial, CurrentPP: 10, MaxPP: 10, Targets: 11, Priority: 0, Power: 90, Accuracy: 85},
	{ID: 331, Name: "Bullet Seed", Type: 2048, Category: MoveCategoryPhysical, CurrentPP: 30, MaxPP: 30, Targets: 10, Priority: 0, Power: 25, Accuracy: 100},
	{ID: 332, Name: "Aerial Ace", Type: 4, Category: MoveCategoryPhysical, CurrentPP: 20, MaxPP: 20, Targets: 10, Priority: 0, Power: 60, Accuracy: 0},
	{ID: 333, Name: "Icicle Spear", Type: 16384, Category: MoveCategoryPhysical, CurrentPP: 30, MaxPP: 30, Targets: 10, Priority: 0, Power: 25, Accuracy: 100},
	{ID: 334, Name: "Iron Defense", Type: 256, Category: MoveCategoryStatus, CurrentPP: 15, MaxPP: 15, Targets: 7, Priority: 0, Power: 0, Accuracy: 0},
	{ID: 335, Name: "Block", Type: 1, Category: MoveCategoryStatus, CurrentPP: 5, MaxPP: 5, Targets: 10, Priority: 0, Power: 0, Accuracy: 0},
	{ID: 336, Name: "Howl", Type: 1, Category: MoveCategoryStatus, CurrentPP: 40, MaxPP: 40, Targets: 7, Priority: 0, Power: 0, Accuracy: 0},
	{ID: 337, Name: "Dragon Claw", Type: 32768, Category: MoveCategoryPhysical, CurrentPP: 15, MaxPP: 15, Targets: 10, Priority: 0, Power: 80, Accuracy: 100},
	{ID: 338, Name: "Frenzy Plant", Type: 2048, Category: MoveCategorySpecial, CurrentPP: 5, MaxPP: 5, Targets: 10, Priority: 0, Power: 150, Accuracy: 90},
	{ID: 339, Name: "Bulk Up", Type: 2, Category: MoveCategoryStatus, CurrentPP: 20, MaxPP: 20, Targets: 7, Priority: 0, Power: 0, Accuracy: 0},
	{ID: 340, Name: "Bounce", Type: 4, Category: MoveCategoryPhysical, CurrentPP: 5, MaxPP: 5, Targets: 10, Priority: 0, Power: 85, Accuracy: 85},
	{ID: 341, Name: "Mud Shot", Type: 16, Category: MoveCategorySpecial, CurrentPP: 15, MaxPP: 15, Targets: 10, Priority: 0, Power: 55, Accuracy: 95},
	{ID: 342, Name: "Poison Tail", Type: 8, Category: MoveCategoryPhysical, CurrentPP: 25, MaxPP: 25, Targets: 10, Priority: 0, Power: 50, Accuracy: 100},
	{ID: 343, Name: "Covet", Type: 1, Category: MoveCategoryPhysical, CurrentPP: 25, MaxPP: 25, Targets: 10, Priority: 0, Power: 60, Accuracy: 100},
	{ID: 344, Name: "Volt Tackle", Type: 4096, Category: MoveCategoryPhysical, CurrentPP: 15, MaxPP: 15, Targets: 10, Priority: 0, Power: 120, Accuracy: 100},
	{ID: 345, Name: "Magical Leaf", Type: 2048, Category: MoveCategorySpecial, CurrentPP: 20, MaxPP: 20, Targets: 10, Priority: 0, Power: 60, Accuracy: 0},
	{ID: 346, Name: "Water Sport", Type: 1024, Category: MoveCategoryStatus, CurrentPP: 15, MaxPP: 15, Targets: 12, Priority: 0, Power: 0, Accuracy: 0},
	{ID: 347, Name: "Calm Mind", Type: 8192, Category: MoveCategoryStatus, CurrentPP: 20, MaxPP: 20, Targets: 7, Priority: 0, Power: 0, Accuracy: 0},
	{ID: 348, Name: "Leaf Blade", Type: 2048, Category: MoveCategoryPhysical, CurrentPP: 15, MaxPP: 15, Targets: 10, Priority: 0, Power: 90, Accuracy: 100},
	{ID: 349, Name: "Dragon Dance", Type: 32768, Category: MoveCategoryStatus, CurrentPP: 20, MaxPP: 20, Targets: 7, Priority: 0, Power: 0, Accuracy: 0},
	{ID: 350, Name: "Rock Blast", Type: 32, Category: MoveCategoryPhysical, CurrentPP: 10, MaxPP: 10, Targets: 10, Priority: 0, Power: 25, Accuracy: 90},
	{ID: 351, Name: "Shock Wave", Type: 4096, Category: MoveCategorySpecial, CurrentPP: 20, MaxPP: 20, Targets: 10, Priority: 0, Power: 60, Accuracy: 0},
	{ID: 352, Name: "Water Pulse", Type: 1024, Category: MoveCategorySpecial, CurrentPP: 20, MaxPP: 20, Targets: 10, Priority: 0, Power: 60, Accuracy: 100},
	{ID: 353, Name: "Doom Desire", Type: 256, Category: MoveCategorySpecial, CurrentPP: 5, MaxPP: 5, Targets: 10, Priority: 0, Power: 140, Accuracy: 100},
	{ID: 354, Name: "Psycho Boost", Type: 8192, Category: MoveCategorySpecial, CurrentPP: 5, MaxPP: 5, Targets: 10, Priority: 0, Power: 140, Accuracy: 90},
	{ID: 355, Name: "Roost", Type: 4, Category: MoveCategoryStatus, CurrentPP: 10, MaxPP: 10, Targets: 7, Priority: 0, Power: 0, Accuracy: 0},
	{ID: 356, Name: "Gravity", Type: 8192, Category: MoveCategoryStatus, CurrentPP: 5, MaxPP: 5, Targets: 12, Priority: 0, Power: 0, Accuracy: 0},
	{ID: 357, Name: "Miracle Eye", Type: 8192, Category: MoveCategoryStatus, CurrentPP: 40, MaxPP: 40, Targets: 10, Priority: 0, Power: 0, Accuracy: 0},
	{ID: 358, Name: "Wake-Up Slap", Type: 2, Category: MoveCategoryPhysical, CurrentPP: 10, MaxPP: 10, Targets: 10, Priority: 0, Power: 70, Accuracy: 100},
	{ID: 359, Name: "Hammer Arm", Type: 2, Category: MoveCategoryPhysical, CurrentPP: 10, MaxPP: 10, Targets: 10, Priority: 0, Power: 100, Accuracy: 90},
	{ID: 360, Name: "Gyro Ball", Type: 256, Category: MoveCategoryPhysical, CurrentPP: 5, MaxPP: 5, Targets: 10, Priority: 0, Power: 0, Accuracy: 100},
	{ID: 361, Name: "Healing Wish", Type: 8192, Category: MoveCategoryStatus, CurrentPP: 10, MaxPP: 10, Targets: 7, Priority: 0, Power: 0, Accuracy: 0},
	{ID: 362, Name: "Brine", Type: 1024, Category: MoveCategorySpecial, CurrentPP: 10, MaxPP: 10, Targets: 10, Priority: 0, Power: 65, Accuracy: 100},
	{ID: 363, Name: "Natural Gift", Type: 1, Category: MoveCategoryPhysical, CurrentPP: 15, MaxPP: 15, Targets: 10, Priority: 0, Power: 0, Accuracy: 100},
	{ID: 364, Name: "Feint", Type: 1, Category: MoveCategoryPhysical, CurrentPP: 10, MaxPP: 10, Targets: 10, Priority: 2, Power: 30, Accuracy: 100},
	{ID: 365, Name: "Pluck", Type: 4, Category: MoveCategoryPhysical, CurrentPP: 20, MaxPP: 20, Targets: 10, Priority: 0, Power: 60, Accuracy: 100},
	{ID: 366, Name: "Tailwind", Type: 4, Category: MoveCategoryStatus, CurrentPP: 15, MaxPP: 15, Targets: 4, Priority: 0, Power: 0, Accuracy: 0},
	{ID: 367, Name: "Acupressure", Type: 1, Category: MoveCategoryStatus, CurrentPP: 30, MaxPP: 30, Targets: 5, Priority: 0, Power: 0, Accuracy: 0},
	{ID: 368, Name: "Metal Burst", Type: 256, Category: MoveCategoryPhysical, CurrentPP: 10, MaxPP: 10, Targets: 1, Priority: 0, Power: 0, Accuracy: 100},
	{ID: 369, Name: "U-turn", Type: 64, Category: MoveCategoryPhysical, CurrentPP: 20, MaxPP: 20, Targets: 10, Priority: 0, Power: 70, Accuracy: 100},
	{ID: 370, Name: "Close Combat", Type: 2, Category: MoveCategoryPhysical, CurrentPP: 5, MaxPP: 5, Targets: 10, Priority: 0, Power: 120, Accuracy: 100},
	{ID: 371, Name: "Payback", Type: 65536, Category: MoveCategoryPhysical, CurrentPP: 10, MaxPP: 10, Targets: 10, Priority: 0, Power: 50, Accuracy: 100},
	{ID: 372, Name: "Assurance", Type: 65536, Category: MoveCategoryPhysical, CurrentPP: 10, MaxPP: 10, Targets: 10, Priority: 0, Power: 60, Accuracy: 100},
	{ID: 373, Name: "Embargo", Type: 65536, Category: MoveCategoryStatus, CurrentPP: 15, MaxPP: 15, Targets: 10, Priority: 0, Power: 0, Accuracy: 100},
	{ID: 374, Name: "Fling", Type: 65536, Category: MoveCategoryPhysical, CurrentPP: 10, MaxPP: 10, Targets: 10, Priority: 0, Power: 0, Accuracy: 100},
	{ID: 375, Name: "Psycho Shift", Type: 8192, Category: MoveCategoryStatus, CurrentPP: 10, MaxPP: 10, Targets: 10, Priority: 0, Power: 0, Accuracy: 100},
	{ID: 376, Name: "Trump Card", Type: 1, Category: MoveCategorySpecial, CurrentPP: 5, MaxPP: 5, Targets: 10, Priority: 0, Power: 0, Accuracy: 0},
	{ID: 377, Name: "Heal Block", Type: 8192, Category: MoveCategoryStatus, CurrentPP: 15, MaxPP: 15, Targets: 11, Priority: 0, Power: 0, Accuracy: 100},
	{ID: 378, Name: "Wring Out", Type: 1, Category: MoveCategorySpecial, CurrentPP: 5, MaxPP: 5, Targets: 10, Priority: 0, Power: 0, Accuracy: 100},
	{ID: 379, Name: "Power Trick", Type: 8192, Category: MoveCategoryStatus, CurrentPP: 10, MaxPP: 10, Targets: 7, Priority: 0, Power: 0, Accuracy: 0},
	{ID: 380, Name: "Gastro Acid", Type: 8, Category: MoveCategoryStatus, CurrentPP: 10, MaxPP: 10, Targets: 10, Priority: 0, Power: 0, Accuracy: 100},
	{ID: 381, Name: "Lucky Chant", Type: 1, Category: MoveCategoryStatus, CurrentPP: 30, MaxPP: 30, Targets: 4, Priority: 0, Power: 0, Accuracy: 0},
	{ID: 382, Name: "Me First", Type: 1, Category: MoveCategoryStatus, CurrentPP: 20, MaxPP: 20, Targets: 2, Priority: 0, Power: 0, Accuracy: 0},
	{ID: 383, Name: "Copycat", Type: 1, Category: MoveCategoryStatus, CurrentPP: 20, MaxPP: 20, Targets: 7, Priority: 0, Power: 0, Accuracy: 0},
	{ID: 384, Name: "Power Swap", Type: 8192, Category: MoveCategoryStatus, CurrentPP: 10, MaxPP: 10, Targets: 10, Priority: 0, Power: 0, Accuracy: 0},
	{ID: 385, Name: "Guard Swap", Type: 8192, Category: MoveCategoryStatus, CurrentPP: 10, MaxPP: 10, Targets: 10, Priority: 0, Power: 0, Accuracy: 0},
	{ID: 386, Name: "Punishment", Type: 65536, Category: MoveCategoryPhysical, CurrentPP: 5, MaxPP: 5, Targets: 10, Priority: 0, Power: 0, Accuracy: 100},
	{ID: 387, Name: "Last Resort", Type: 1, Category: MoveCategoryPhysical, CurrentPP: 5, MaxPP: 5, Targets: 10, Priority: 0, Power: 140, Accuracy: 100},
	{ID: 388, Name: "Worry Seed", Type: 2048, Category: MoveCategoryStatus, CurrentPP: 10, MaxPP: 10, Targets: 10, Priority: 0, Power: 0, Accuracy: 100},
	{ID: 389, Name: "Sucker Punch", Type: 65536, Category: MoveCategoryPhysical, CurrentPP: 5, MaxPP: 5, Targets: 10, Priority: 1, Power: 70, Accuracy: 100},
	{ID: 390, Name: "Toxic Spikes", Type: 8, Category: MoveCategoryStatus, CurrentPP: 20, MaxPP: 20, Targets: 6, Priority: 0, Power: 0, Accuracy: 0},
	{ID: 391, Name: "Heart Swap", Type: 8192, Category: MoveCategoryStatus, CurrentPP: 10, MaxPP: 10, Targets: 10, Priority: 0, Power: 0, Accuracy: 0},
	{ID: 392, Name: "Aqua Ring", Type: 1024, Category: MoveCategoryStatus, CurrentPP: 20, MaxPP: 20, Targets: 7, Priority: 0, Power: 0, Accuracy: 0},
	{ID: 393, Name: "Magnet Rise", Type: 4096, Category: MoveCategoryStatus, CurrentPP: 10, MaxPP: 10, Targets: 7, Priority: 0, Power: 0, Accuracy: 0},
	{ID: 394, Name: "Flare Blitz", Type: 512, Category: MoveCategoryPhysical, CurrentPP: 15, MaxPP: 15, Targets: 10, Priority: 0, Power: 120, Accuracy: 100},
	{ID: 395, Name: "Force Palm", Type: 2, Category: MoveCategoryPhysical, CurrentPP: 10, MaxPP: 10, Targets: 10, Priority: 0, Power: 60, Accuracy: 100},
	{ID: 396, Name: "Aura Sphere", Type: 2, Category: MoveCategorySpecial, CurrentPP: 20, MaxPP: 20, Targets: 10, Priority: 0, Power: 80, Accuracy: 0},
	{ID: 397, Name: "Rock Polish", Type: 32, Category: MoveCategoryStatus, CurrentPP: 20, MaxPP: 20, Targets: 7, Priority: 0, Power: 0, Accuracy: 0},
	{ID: 398, Name: "Poison Jab", Type: 8, Category: MoveCategoryPhysical, CurrentPP: 20, MaxPP: 20, Targets: 10, Priority: 0, Power: 80, Accuracy: 100},
	{ID: 399, Name: "Dark Pulse", Type: 65536, Category: MoveCategorySpecial, CurrentPP: 15, MaxPP: 15, Targets: 10, Priority: 0, Power: 80, Accuracy: 100},
	{ID: 400, Name: "Night Slash", Type: 65536, Category: MoveCategoryPhysical, CurrentPP: 15, MaxPP: 15, Targets: 10, Priority: 0, Power: 70, Accuracy: 100},
	{ID: 401, Name: "Aqua Tail", Type: 1024, Category: MoveCategoryPhysical, CurrentPP: 10, MaxPP: 10, Targets: 10, Priority: 0, Power: 90, Accuracy: 90},
	{ID: 402, Name: "Seed Bomb", Type: 2048, Category: MoveCategoryPhysical, CurrentPP: 15, MaxPP: 15, Targets: 10, Priority: 0, Power: 80, Accuracy: 100},
	{ID: 403, Name: "Air Slash", Type: 4, Category: MoveCategorySpecial, CurrentPP: 15, MaxPP: 15, Targets: 10, Priority: 0, Power: 75, Accuracy: 95},
	{ID: 404, Name: "X-Scissor", Type: 64, Category: MoveCategoryPhysical, CurrentPP: 15, MaxPP: 15, Targets: 10, Priority: 0, Power: 80, Accuracy: 100},
	{ID: 405, Name: "Bug Buzz", Type: 64, Category: MoveCategorySpecial, CurrentPP: 10, MaxPP: 10, Targets: 10, Priority: 0, Power: 90, Accuracy: 100},
	{ID: 406, Name: "Dragon Pulse", Type: 32768, Category: MoveCategorySpecial, CurrentPP: 10, MaxPP: 10, Targets: 10, Priority: 0, Power: 85, Accuracy: 100},
	{ID: 407, Name: "Dragon Rush", Type: 32768, Category: MoveCategoryPhysical, CurrentPP: 10, MaxPP: 10, Targets: 10, Priority: 0, Power: 100, Accuracy: 75},
	{ID: 408, Name: "Power Gem", Type: 32, Category: MoveCategorySpecial, CurrentPP: 20, MaxPP: 20, Targets: 10, Priority: 0, Power: 80, Accuracy: 100},
	{ID: 409, Name: "Drain Punch", Type: 2, Category: MoveCategoryPhysical, CurrentPP: 10, MaxPP: 10, Targets: 10, Priority: 0, Power: 75, Accuracy: 100},
	{ID: 410, Name: "Vacuum Wave", Type: 2, Category: MoveCategorySpecial, CurrentPP: 30, MaxPP: 30, Targets: 10, Priority: 1, Power: 40, Accuracy: 100},
	{ID: 411, Name: "Focus Blast", Type: 2, Category: MoveCategorySpecial, CurrentPP: 5, MaxPP: 5, Targets: 10, Priority: 0, Power: 120, Accuracy: 70},
	{ID: 412, Name: "Energy Ball", Type: 2048, Category: MoveCategorySpecial, CurrentPP: 10, MaxPP: 10, Targets: 10, Priority: 0, Power: 90, Accuracy: 100},
	{ID: 413, Name: "Brave Bird", Type: 4, Category: MoveCategoryPhysical, CurrentPP: 15, MaxPP: 15, Targets: 10, Priority: 0, Power: 120, Accuracy: 100},
	{ID: 414, Name: "Earth Power", Type: 16, Category: MoveCategorySpecial, CurrentPP: 10, MaxPP: 10, Targets: 10, Priority: 0, Power: 90, Accuracy: 100},
	{ID: 415, Name: "Switcheroo", Type: 65536, Category: MoveCategoryStatus, CurrentPP: 10, MaxPP: 10, Targets: 10, Priority: 0, Power: 0, Accuracy: 100},
	{ID: 416, Name: "Giga Impact", Type: 1, Category: MoveCategoryPhysical, CurrentPP: 5, MaxPP: 5, Targets: 10, Priority: 0, Power: 150, Accuracy: 90},
	{ID: 417, Name: "Nasty Plot", Type: 65536, Category: MoveCategoryStatus, CurrentPP: 20, MaxPP: 20, Targets: 7, Priority: 0, Power: 0, Accuracy: 0},
	{ID: 418, Name: "Bullet Punch", Type: 256, Category: MoveCategoryPhysical, CurrentPP: 30, MaxPP: 30, Targets: 10, Priority: 1, Power: 40, Accuracy: 100},
	{ID: 419, Name: "Avalanche", Type: 16384, Category: MoveCategoryPhysical, CurrentPP: 10, MaxPP: 10, Targets: 10, Priority: -4, Power: 60, Accuracy: 100},
	{ID: 420, Name: "Ice Shard", Type: 16384, Category: MoveCategoryPhysical, CurrentPP: 30, MaxPP: 30, Targets: 10, Priority: 1, Power: 40, Accuracy: 100},
	{ID: 421, Name: "Shadow Claw", Type: 128, Category: MoveCategoryPhysical, CurrentPP: 15, MaxPP: 15, Targets: 10, Priority: 0, Power: 70, Accuracy: 100},
	{ID: 422, Name: "Thunder Fang", Type: 4096, Category: MoveCategoryPhysical, CurrentPP: 15, MaxPP: 15, Targets: 10, Priority: 0, Power: 65, Accuracy: 95},
	{ID: 423, Name: "Ice Fang", Type: 16384, Category: MoveCategoryPhysical, CurrentPP: 15, MaxPP: 15, Targets: 10, Priority: 0, Power: 65, Accuracy: 95},
	{ID: 424, Name: "Fire Fang", Type: 512, Category: MoveCategoryPhysical, CurrentPP: 15, MaxPP: 15, Targets: 10, Priority: 0, Power: 65, Accuracy: 95},
	{ID: 425, Name: "Shadow Sneak", Type: 128, Category: MoveCategoryPhysical, CurrentPP: 30, MaxPP: 30, Targets: 10, Priority: 1, Power: 40, Accuracy: 100},
	{ID: 426, Name: "Mud Bomb", Type: 16, Category: MoveCategorySpecial, CurrentPP: 10, MaxPP: 10, Targets: 10, Priority: 0, Power: 65, Accuracy: 85},
	{ID: 427, Name: "Psycho Cut", Type: 8192, Category: MoveCategoryPhysical, CurrentPP: 20, MaxPP: 20, Targets: 10, Priority: 0, Power: 70, Accuracy: 100},
	{ID: 428, Name: "Zen Headbutt", Type: 8192, Category: MoveCategoryPhysical, CurrentPP: 15, MaxPP: 15, Targets: 10, Priority: 0, Power: 80, Accuracy: 90},
	{ID: 429, Name: "Mirror Shot", Type: 256, Category: MoveCategorySpecial, CurrentPP: 10, MaxPP: 10, Targets: 10, Priority: 0, Power: 65, Accuracy: 85},
	{ID: 430, Name: "Flash Cannon", Type: 256, Category: MoveCategorySpecial, CurrentPP: 10, MaxPP: 10, Targets: 10, Priority: 0, Power: 80, Accuracy: 100},
	{ID: 431, Name: "Rock Climb", Type: 1, Category: MoveCategoryPhysical, CurrentPP: 20, MaxPP: 20, Targets: 10, Priority: 0, Power: 90, Accuracy: 85},
	{ID: 432, Name: "Defog", Type: 4, Category: MoveCategoryStatus, CurrentPP: 15, MaxPP: 15, Targets: 10, Priority: 0, Power: 0, Accuracy: 0},
	{ID: 433, Name: "Trick Room", Type: 8192, Category: MoveCategoryStatus, CurrentPP: 5, MaxPP: 5, Targets: 12, Priority: -7, Power: 0, Accuracy: 0},
	{ID: 434, Name: "Draco Meteor", Type: 32768, Category: MoveCategorySpecial, CurrentPP: 5, MaxPP: 5, Targets: 10, Priority: 0, Power: 130, Accuracy: 90},
	{ID: 435, Name: "Discharge", Type: 4096, Category: MoveCategorySpecial, CurrentPP: 15, MaxPP: 15, Targets: 9, Priority: 0, Power: 80, Accuracy: 100},
	{ID: 436, Name: "Lava Plume", Type: 512, Category: MoveCategorySpecial, CurrentPP: 15, MaxPP: 15, Targets: 9, Priority: 0, Power: 80, Accuracy: 100},
	{ID: 437, Name: "Leaf Storm", Type: 2048, Category: MoveCategorySpecial, CurrentPP: 5, MaxPP: 5, Targets: 10, Priority: 0, Power: 130, Accuracy: 90},
	{ID: 438, Name: "Power Whip", Type: 2048, Category: MoveCategoryPhysical, CurrentPP: 10, MaxPP: 10, Targets: 10, Priority: 0, Power: 120, Accuracy: 85},
	{ID: 439, Name: "Rock Wrecker", Type: 32, Category: MoveCategoryPhysical, CurrentPP: 5, MaxPP: 5, Targets: 10, Priority: 0, Power: 150, Accuracy: 90},
	{ID: 440, Name: "Cross Poison", Type: 8, Category: MoveCategoryPhysical, CurrentPP: 20, MaxPP: 20, Targets: 10, Priority: 0, Power: 70, Accuracy: 100},
	{ID: 441, Name: "Gunk Shot", Type: 8, Category: MoveCategoryPhysical, CurrentPP: 5, MaxPP: 5, Targets: 10, Priority: 0, Power: 120, Accuracy: 80},
	{ID: 442, Name: "Iron Head", Type: 256, Category: MoveCategoryPhysical, CurrentPP: 15, MaxPP: 15, Targets: 10, Priority: 0, Power: 80, Accuracy: 100},
	{ID: 443, Name: "Magnet Bomb", Type: 256, Category: MoveCategoryPhysical, CurrentPP: 20, MaxPP: 20, Targets: 10, Priority: 0, Power: 60, Accuracy: 0},
	{ID: 444, Name: "Stone Edge", Type: 32, Category: MoveCategoryPhysical, CurrentPP: 5, MaxPP: 5, Targets: 10, Priority: 0, Power: 100, Accuracy: 80},
	{ID: 445, Name: "Captivate", Type: 1, Category: MoveCategoryStatus, CurrentPP: 20, MaxPP: 20, Targets: 11, Priority: 0, Power: 0, Accuracy: 100},
	{ID: 446, Name: "Stealth Rock", Type: 32, Category: MoveCategoryStatus, CurrentPP: 20, MaxPP: 20, Targets: 6, Priority: 0, Power: 0, Accuracy: 0},
	{ID: 447, Name: "Grass Knot", Type: 2048, Category: MoveCategorySpecial, CurrentPP: 20, MaxPP: 20, Targets: 10, Priority: 0, Power: 0, Accuracy: 100},
	{ID: 448, Name: "Chatter", Type: 4, Category: MoveCategorySpecial, CurrentPP: 20, MaxPP: 20, Targets: 10, Priority: 0, Power: 65, Accuracy: 100},
	{ID: 449, Name: "Judgment", Type: 1, Category: MoveCategorySpecial, CurrentPP: 10, MaxPP: 10, Targets: 10, Priority: 0, Power: 100, Accuracy: 100},
	{ID: 450, Name: "Bug Bite", Type: 64, Category: MoveCategoryPhysical, CurrentPP: 20, MaxPP: 20, Targets: 10, Priority: 0, Power: 60, Accuracy: 100},
	{ID: 451, Name: "Charge Beam", Type: 4096, Category: MoveCategorySpecial, CurrentPP: 10, MaxPP: 10, Targets: 10, Priority: 0, Power: 50, Accuracy: 90},
	{ID: 452, Name: "Wood Hammer", Type: 2048, Category: MoveCategoryPhysical, CurrentPP: 15, MaxPP: 15, Targets: 10, Priority: 0, Power: 120, Accuracy: 100},
	{ID: 453, Name: "Aqua Jet", Type: 1024, Category: MoveCategoryPhysical, CurrentPP: 20, MaxPP: 20, Targets: 10, Priority: 1, Power: 40, Accuracy: 100},
	{ID: 454, Name: "Attack Order", Type: 64, Category: MoveCategoryPhysical, CurrentPP: 15, MaxPP: 15, Targets: 10, Priority: 0, Power: 90, Accuracy: 100},
	{ID: 455, Name: "Defend Order", Type: 64, Category: MoveCategoryStatus, CurrentPP: 10, MaxPP: 10, Targets: 7, Priority: 0, Power: 0, Accuracy: 0},
	{ID: 456, Name: "Heal Order", Type: 64, Category: MoveCategoryStatus, CurrentPP: 10, MaxPP: 10, Targets: 7, Priority: 0, Power: 0, Accuracy: 0},
	{ID: 457, Name: "Head Smash", Type: 32, Category: MoveCategoryPhysical, CurrentPP: 5, MaxPP: 5, Targets: 10, Priority: 0, Power: 150, Accuracy: 80},
	{ID: 458, Name: "Double Hit", Type: 1, Category: MoveCategoryPhysical, CurrentPP: 10, MaxPP: 10, Targets: 10, Priority: 0, Power: 35, Accuracy: 90},
	{ID: 459, Name: "Roar of Time", Type: 32768, Category: MoveCategorySpecial, CurrentPP: 5, MaxPP: 5, Targets: 10, Priority: 0, Power: 150, Accuracy: 90},
	{ID: 460, Name: "Spacial Rend", Type: 32768, Category: MoveCategorySpecial, CurrentPP: 5, MaxPP: 5, Targets: 10, Priority: 0, Power: 100, Accuracy: 95},
	{ID: 461, Name: "Lunar Dance", Type: 8192, Category: MoveCategoryStatus, CurrentPP: 10, MaxPP: 10, Targets: 7, Priority: 0, Power: 0, Accuracy: 0},
	{ID: 462, Name: "Crush Grip", Type: 1, Category: MoveCategoryPhysical, CurrentPP: 5, MaxPP: 5, Targets: 10, Priority: 0, Power: 0, Accuracy: 100},
	{ID: 463, Name: "Magma Storm", Type: 512, Category: MoveCategorySpecial, CurrentPP: 5, MaxPP: 5, Targets: 10, Priority: 0, Power: 100, Accuracy: 75},
	{ID: 464, Name: "Dark Void", Type: 65536, Category: MoveCategoryStatus, CurrentPP: 10, MaxPP: 10, Targets: 11, Priority: 0, Power: 0, Accuracy: 50},
	{ID: 465, Name: "Seed Flare", Type: 2048, Category: MoveCategorySpecial, CurrentPP: 5, MaxPP: 5, Targets: 10, Priority: 0, Power: 120, Accuracy: 85},
	{ID: 466, Name: "Ominous Wind", Type: 128, Category: MoveCategorySpecial, CurrentPP: 5, MaxPP: 5, Targets: 10, Priority: 0, Power: 60, Accuracy: 100},
	{ID: 467, Name: "Shadow Force", Type: 128, Category: MoveCategoryPhysical, CurrentPP: 5, MaxPP: 5, Targets: 10, Priority: 0, Power: 120, Accuracy: 100},
	{ID: 10001, Name: "Shadow Rush", Type: 0, Category: MoveCategoryPhysical, CurrentPP: 0, MaxPP: 0, Targets: 10, Priority: 0, Power: 55, Accuracy: 100},
	{ID: 10002, Name: "Shadow Blast", Type: 0, Category: MoveCategoryPhysical, CurrentPP: 0, MaxPP: 0, Targets: 10, Priority: 0, Power: 80, Accuracy: 100},
	{ID: 10003, Name: "Shadow Blitz", Type: 0, Category: MoveCategoryPhysical, CurrentPP: 0, MaxPP: 0, Targets: 10, Priority: 0, Power: 40, Accuracy: 100},
	{ID: 10004, Name: "Shadow Bolt", Type: 0, Category: MoveCategorySpecial, CurrentPP: 0, MaxPP: 0, Targets: 10, Priority: 0, Power: 75, Accuracy: 100},
	{ID: 10005, Name: "Shadow Break", Type: 0, Category: MoveCategoryPhysical, CurrentPP: 0, MaxPP: 0, Targets: 10, Priority: 0, Power: 75, Accuracy: 100},
	{ID: 10006, Name: "Shadow Chill", Type: 0, Category: MoveCategorySpecial, CurrentPP: 0, MaxPP: 0, Targets: 10, Priority: 0, Power: 75, Accuracy: 100},
	{ID: 10007, Name: "Shadow End", Type: 0, Category: MoveCategoryPhysical, CurrentPP: 0, MaxPP: 0, Targets: 10, Priority: 0, Power: 120, Accuracy: 60},
	{ID: 10008, Name: "Shadow Fire", Type: 0, Category: MoveCategorySpecial, CurrentPP: 0, MaxPP: 0, Targets: 10, Priority: 0, Power: 75, Accuracy: 100},
	{ID: 10009, Name: "Shadow Rave", Type: 0, Category: MoveCategorySpecial, CurrentPP: 0, MaxPP: 0, Targets: 6, Priority: 0, Power: 70, Accuracy: 100},
	{ID: 10010, Name: "Shadow Storm", Type: 0, Category: MoveCategorySpecial, CurrentPP: 0, MaxPP: 0, Targets: 6, Priority: 0, Power: 95, Accuracy: 100},
	{ID: 10011, Name: "Shadow Wave", Type: 0, Category: MoveCategorySpecial, CurrentPP: 0, MaxPP: 0, Targets: 6, Priority: 0, Power: 50, Accuracy: 100},
	{ID: 10012, Name: "Shadow Down", Type: 0, Category: MoveCategoryStatus, CurrentPP: 0, MaxPP: 0, Targets: 6, Priority: 0, Power: 0, Accuracy: 100},
	{ID: 10013, Name: "Shadow Half", Type: 0, Category: MoveCategorySpecial, CurrentPP: 0, MaxPP: 0, Targets: 12, Priority: 0, Power: 0, Accuracy: 100},
	{ID: 10014, Name: "Shadow Hold", Type: 0, Category: MoveCategoryStatus, CurrentPP: 0, MaxPP: 0, Targets: 6, Priority: 0, Power: 0, Accuracy: 0},
	{ID: 10015, Name: "Shadow Mist", Type: 0, Category: MoveCategoryStatus, CurrentPP: 0, MaxPP: 0, Targets: 6, Priority: 0, Power: 0, Accuracy: 100},
	{ID: 10016, Name: "Shadow Panic", Type: 0, Category: MoveCategoryStatus, CurrentPP: 0, MaxPP: 0, Targets: 6, Priority: 0, Power: 0, Accuracy: 90},
	{ID: 10017, Name: "Shadow Shed", Type: 0, Category: MoveCategoryStatus, CurrentPP: 0, MaxPP: 0, Targets: 12, Priority: 0, Power: 0, Accuracy: 0},
	{ID: 10018, Name: "Shadow Sky", Type: 0, Category: MoveCategoryStatus, CurrentPP: 0, MaxPP: 0, Targets: 12, Priority: 0, Power: 0, Accuracy: 0},
>>>>>>> f46f6a7b
}

// Create move constant enum for quick reference
const (
	MovePound         = 1
	MoveKarateChop    = 2
	MoveDoubleSlap    = 3
	MoveCometPunch    = 4
	MoveMegaPunch     = 5
	MovePayDay        = 6
	MoveFirePunch     = 7
	MoveIcePunch      = 8
	MoveThunderPunch  = 9
	MoveScratch       = 10
	MoveViceGrip      = 11
	MoveGuillotine    = 12
	MoveRazorWind     = 13
	MoveSwordsDance   = 14
	MoveCut           = 15
	MoveGust          = 16
	MoveWingAttack    = 17
	MoveWhirlwind     = 18
	MoveFly           = 19
	MoveBind          = 20
	MoveSlam          = 21
	MoveVineWhip      = 22
	MoveStomp         = 23
	MoveDoubleKick    = 24
	MoveMegaKick      = 25
	MoveJumpKick      = 26
	MoveRollingKick   = 27
	MoveSandAttack    = 28
	MoveHeadbutt      = 29
	MoveHornAttack    = 30
	MoveFuryAttack    = 31
	MoveHornDrill     = 32
	MoveTackle        = 33
	MoveBodySlam      = 34
	MoveWrap          = 35
	MoveTakeDown      = 36
	MoveThrash        = 37
	MoveDoubleEdge    = 38
	MoveTailWhip      = 39
	MovePoisonSting   = 40
	MoveTwineedle     = 41
	MovePinMissile    = 42
	MoveLeer          = 43
	MoveBite          = 44
	MoveGrowl         = 45
	MoveRoar          = 46
	MoveSing          = 47
	MoveSupersonic    = 48
	MoveSonicBoom     = 49
	MoveDisable       = 50
	MoveAcid          = 51
	MoveEmber         = 52
	MoveFlamethrower  = 53
	MoveMist          = 54
	MoveWaterGun      = 55
	MoveHydroPump     = 56
	MoveSurf          = 57
	MoveIceBeam       = 58
	MoveBlizzard      = 59
	MovePsybeam       = 60
	MoveBubbleBeam    = 61
	MoveAuroraBeam    = 62
	MoveHyperBeam     = 63
	MovePeck          = 64
	MoveDrillPeck     = 65
	MoveSubmission    = 66
	MoveLowKick       = 67
	MoveCounter       = 68
	MoveSeismicToss   = 69
	MoveStrength      = 70
	MoveAbsorb        = 71
	MoveMegaDrain     = 72
	MoveLeechSeed     = 73
	MoveGrowth        = 74
	MoveRazorLeaf     = 75
	MoveSolarBeam     = 76
	MovePoisonPowder  = 77
	MoveStunSpore     = 78
	MoveSleepPowder   = 79
	MovePetalDance    = 80
	MoveStringShot    = 81
	MoveDragonRage    = 82
	MoveFireSpin      = 83
	MoveThunderShock  = 84
	MoveThunderbolt   = 85
	MoveThunderWave   = 86
	MoveThunder       = 87
	MoveRockThrow     = 88
	MoveEarthquake    = 89
	MoveFissure       = 90
	MoveDig           = 91
	MoveToxic         = 92
	MoveConfusion     = 93
	MovePsychic       = 94
	MoveHypnosis      = 95
	MoveMeditate      = 96
	MoveAgility       = 97
	MoveQuickAttack   = 98
	MoveRage          = 99
	MoveTeleport      = 100
	MoveNightShade    = 101
	MoveMimic         = 102
	MoveScreech       = 103
	MoveDoubleTeam    = 104
	MoveRecover       = 105
	MoveHarden        = 106
	MoveMinimize      = 107
	MoveSmokescreen   = 108
	MoveConfuseRay    = 109
	MoveWithdraw      = 110
	MoveDefenseCurl   = 111
	MoveBarrier       = 112
	MoveLightScreen   = 113
	MoveHaze          = 114
	MoveReflect       = 115
	MoveFocusEnergy   = 116
	MoveBide          = 117
	MoveMetronome     = 118
	MoveMirrorMove    = 119
	MoveSelfDestruct  = 120
	MoveEggBomb       = 121
	MoveLick          = 122
	MoveSmog          = 123
	MoveSludge        = 124
	MoveBoneClub      = 125
	MoveFireBlast     = 126
	MoveWaterfall     = 127
	MoveClamp         = 128
	MoveSwift         = 129
	MoveSkullBash     = 130
	MoveSpikeCannon   = 131
	MoveConstrict     = 132
	MoveAmnesia       = 133
	MoveKinesis       = 134
	MoveSoftBoiled    = 135
	MoveHighJumpKick  = 136
	MoveGlare         = 137
	MoveDreamEater    = 138
	MovePoisonGas     = 139
	MoveBarrage       = 140
	MoveLeechLife     = 141
	MoveLovelyKiss    = 142
	MoveSkyAttack     = 143
	MoveTransform     = 144
	MoveBubble        = 145
	MoveDizzyPunch    = 146
	MoveSpore         = 147
	MoveFlash         = 148
	MovePsywave       = 149
	MoveSplash        = 150
	MoveAcidArmor     = 151
	MoveCrabhammer    = 152
	MoveExplosion     = 153
	MoveFurySwipes    = 154
	MoveBonemerang    = 155
	MoveRest          = 156
	MoveRockSlide     = 157
	MoveHyperFang     = 158
	MoveSharpen       = 159
	MoveConversion    = 160
	MoveTriAttack     = 161
	MoveSuperFang     = 162
	MoveSlash         = 163
	MoveSubstitute    = 164
	MoveStruggle      = 165
	MoveSketch        = 166
	MoveTripleKick    = 167
	MoveThief         = 168
	MoveSpiderWeb     = 169
	MoveMindReader    = 170
	MoveNightmare     = 171
	MoveFlameWheel    = 172
	MoveSnore         = 173
	MoveCurse         = 174
	MoveFlail         = 175
	MoveConversion2   = 176
	MoveAeroblast     = 177
	MoveCottonSpore   = 178
	MoveReversal      = 179
	MoveSpite         = 180
	MovePowderSnow    = 181
	MoveProtect       = 182
	MoveMachPunch     = 183
	MoveScaryFace     = 184
	MoveFeintAttack   = 185
	MoveSweetKiss     = 186
	MoveBellyDrum     = 187
	MoveSludgeBomb    = 188
	MoveMudSlap       = 189
	MoveOctazooka     = 190
	MoveSpikes        = 191
	MoveZapCannon     = 192
	MoveForesight     = 193
	MoveDestinyBond   = 194
	MovePerishSong    = 195
	MoveIcyWind       = 196
	MoveDetect        = 197
	MoveBoneRush      = 198
	MoveLockOn        = 199
	MoveOutrage       = 200
	MoveSandstorm     = 201
	MoveGigaDrain     = 202
	MoveEndure        = 203
	MoveCharm         = 204
	MoveRollout       = 205
	MoveFalseSwipe    = 206
	MoveSwagger       = 207
	MoveMilkDrink     = 208
	MoveSpark         = 209
	MoveFuryCutter    = 210
	MoveSteelWing     = 211
	MoveMeanLook      = 212
	MoveAttract       = 213
	MoveSleepTalk     = 214
	MoveHealBell      = 215
	MoveReturn        = 216
	MovePresent       = 217
	MoveFrustration   = 218
	MoveSafeguard     = 219
	MovePainSplit     = 220
	MoveSacredFire    = 221
	MoveMagnitude     = 222
	MoveDynamicPunch  = 223
	MoveMegahorn      = 224
	MoveDragonBreath  = 225
	MoveBatonPass     = 226
	MoveEncore        = 227
	MovePursuit       = 228
	MoveRapidSpin     = 229
	MoveSweetScent    = 230
	MoveIronTail      = 231
	MoveMetalClaw     = 232
	MoveVitalThrow    = 233
	MoveMorningSun    = 234
	MoveSynthesis     = 235
	MoveMoonlight     = 236
	MoveHiddenPower   = 237
	MoveCrossChop     = 238
	MoveTwister       = 239
	MoveRainDance     = 240
	MoveSunnyDay      = 241
	MoveCrunch        = 242
	MoveMirrorCoat    = 243
	MovePsychUp       = 244
	MoveExtremeSpeed  = 245
	MoveAncientPower  = 246
	MoveShadowBall    = 247
	MoveFutureSight   = 248
	MoveRockSmash     = 249
	MoveWhirlpool     = 250
	MoveBeatUp        = 251
	MoveFakeOut       = 252
	MoveUproar        = 253
	MoveStockpile     = 254
	MoveSpitUp        = 255
	MoveSwallow       = 256
	MoveHeatWave      = 257
	MoveHail          = 258
	MoveTorment       = 259
	MoveFlatter       = 260
	MoveWillOWisp     = 261
	MoveMemento       = 262
	MoveFacade        = 263
	MoveFocusPunch    = 264
	MoveSmellingSalts = 265
	MoveFollowMe      = 266
	MoveNaturePower   = 267
	MoveCharge        = 268
	MoveTaunt         = 269
	MoveHelpingHand   = 270
	MoveTrick         = 271
	MoveRolePlay      = 272
	MoveWish          = 273
	MoveAssist        = 274
	MoveIngrain       = 275
	MoveSuperpower    = 276
	MoveMagicCoat     = 277
	MoveRecycle       = 278
	MoveRevenge       = 279
	MoveBrickBreak    = 280
	MoveYawn          = 281
	MoveKnockOff      = 282
	MoveEndeavor      = 283
	MoveEruption      = 284
	MoveSkillSwap     = 285
	MoveImprison      = 286
	MoveRefresh       = 287
	MoveGrudge        = 288
	MoveSnatch        = 289
	MoveSecretPower   = 290
	MoveDive          = 291
	MoveArmThrust     = 292
	MoveCamouflage    = 293
	MoveTailGlow      = 294
	MoveLusterPurge   = 295
	MoveMistBall      = 296
	MoveFeatherDance  = 297
	MoveTeeterDance   = 298
	MoveBlazeKick     = 299
	MoveMudSport      = 300
	MoveIceBall       = 301
	MoveNeedleArm     = 302
	MoveSlackOff      = 303
	MoveHyperVoice    = 304
	MovePoisonFang    = 305
	MoveCrushClaw     = 306
	MoveBlastBurn     = 307
	MoveHydroCannon   = 308
	MoveMeteorMash    = 309
	MoveAstonish      = 310
	MoveWeatherBall   = 311
	MoveAromatherapy  = 312
	MoveFakeTears     = 313
	MoveAirCutter     = 314
	MoveOverheat      = 315
	MoveOdorSleuth    = 316
	MoveRockTomb      = 317
	MoveSilverWind    = 318
	MoveMetalSound    = 319
	MoveGrassWhistle  = 320
	MoveTickle        = 321
	MoveCosmicPower   = 322
	MoveWaterSpout    = 323
	MoveSignalBeam    = 324
	MoveShadowPunch   = 325
	MoveExtrasensory  = 326
	MoveSkyUppercut   = 327
	MoveSandTomb      = 328
	MoveSheerCold     = 329
	MoveMuddyWater    = 330
	MoveBulletSeed    = 331
	MoveAerialAce     = 332
	MoveIcicleSpear   = 333
	MoveIronDefense   = 334
	MoveBlock         = 335
	MoveHowl          = 336
	MoveDragonClaw    = 337
	MoveFrenzyPlant   = 338
	MoveBulkUp        = 339
	MoveBounce        = 340
	MoveMudShot       = 341
	MovePoisonTail    = 342
	MoveCovet         = 343
	MoveVoltTackle    = 344
	MoveMagicalLeaf   = 345
	MoveWaterSport    = 346
	MoveCalmMind      = 347
	MoveLeafBlade     = 348
	MoveDragonDance   = 349
	MoveRockBlast     = 350
	MoveShockWave     = 351
	MoveWaterPulse    = 352
	MoveDoomDesire    = 353
	MovePsychoBoost   = 354
	MoveRoost         = 355
	MoveGravity       = 356
	MoveMiracleEye    = 357
	MoveWakeUpSlap    = 358
	MoveHammerArm     = 359
	MoveGyroBall      = 360
	MoveHealingWish   = 361
	MoveBrine         = 362
	MoveNaturalGift   = 363
	MoveFeint         = 364
	MovePluck         = 365
	MoveTailwind      = 366
	MoveAcupressure   = 367
	MoveMetalBurst    = 368
	MoveUturn         = 369
	MoveCloseCombat   = 370
	MovePayback       = 371
	MoveAssurance     = 372
	MoveEmbargo       = 373
	MoveFling         = 374
	MovePsychoShift   = 375
	MoveTrumpCard     = 376
	MoveHealBlock     = 377
	MoveWringOut      = 378
	MovePowerTrick    = 379
	MoveGastroAcid    = 380
	MoveLuckyChant    = 381
	MoveMeFirst       = 382
	MoveCopycat       = 383
	MovePowerSwap     = 384
	MoveGuardSwap     = 385
	MovePunishment    = 386
	MoveLastResort    = 387
	MoveWorrySeed     = 388
	MoveSuckerPunch   = 389
	MoveToxicSpikes   = 390
	MoveHeartSwap     = 391
	MoveAquaRing      = 392
	MoveMagnetRise    = 393
	MoveFlareBlitz    = 394
	MoveForcePalm     = 395
	MoveAuraSphere    = 396
	MoveRockPolish    = 397
	MovePoisonJab     = 398
	MoveDarkPulse     = 399
	MoveNightSlash    = 400
	MoveAquaTail      = 401
	MoveSeedBomb      = 402
	MoveAirSlash      = 403
	MoveXScissor      = 404
	MoveBugBuzz       = 405
	MoveDragonPulse   = 406
	MoveDragonRush    = 407
	MovePowerGem      = 408
	MoveDrainPunch    = 409
	MoveVacuumWave    = 410
	MoveFocusBlast    = 411
	MoveEnergyBall    = 412
	MoveBraveBird     = 413
	MoveEarthPower    = 414
	MoveSwitcheroo    = 415
	MoveGigaImpact    = 416
	MoveNastyPlot     = 417
	MoveBulletPunch   = 418
	MoveAvalanche     = 419
	MoveIceShard      = 420
	MoveShadowClaw    = 421
	MoveThunderFang   = 422
	MoveIceFang       = 423
	MoveFireFang      = 424
	MoveShadowSneak   = 425
	MoveMudBomb       = 426
	MovePsychoCut     = 427
	MoveZenHeadbutt   = 428
	MoveMirrorShot    = 429
	MoveFlashCannon   = 430
	MoveRockClimb     = 431
	MoveDefog         = 432
	MoveTrickRoom     = 433
	MoveDracoMeteor   = 434
	MoveDischarge     = 435
	MoveLavaPlume     = 436
	MoveLeafStorm     = 437
	MovePowerWhip     = 438
	MoveRockWrecker   = 439
	MoveCrossPoison   = 440
	MoveGunkShot      = 441
	MoveIronHead      = 442
	MoveMagnetBomb    = 443
	MoveStoneEdge     = 444
	MoveCaptivate     = 445
	MoveStealthRock   = 446
	MoveGrassKnot     = 447
	MoveChatter       = 448
	MoveJudgment      = 449
	MoveBugBite       = 450
	MoveChargeBeam    = 451
	MoveWoodHammer    = 452
	MoveAquaJet       = 453
	MoveAttackOrder   = 454
	MoveDefendOrder   = 455
	MoveHealOrder     = 456
	MoveHeadSmash     = 457
	MoveDoubleHit     = 458
	MoveRoarofTime    = 459
	MoveSpacialRend   = 460
	MoveLunarDance    = 461
	MoveCrushGrip     = 462
	MoveMagmaStorm    = 463
	MoveDarkVoid      = 464
	MoveSeedFlare     = 465
	MoveOminousWind   = 466
	MoveShadowForce   = 467
	MoveShadowRush    = 10001
	MoveShadowBlast   = 10002
	MoveShadowBlitz   = 10003
	MoveShadowBolt    = 10004
	MoveShadowBreak   = 10005
	MoveShadowChill   = 10006
	MoveShadowEnd     = 10007
	MoveShadowFire    = 10008
	MoveShadowRave    = 10009
	MoveShadowStorm   = 10010
	MoveShadowWave    = 10011
	MoveShadowDown    = 10012
	MoveShadowHalf    = 10013
	MoveShadowHold    = 10014
	MoveShadowMist    = 10015
	MoveShadowPanic   = 10016
	MoveShadowShed    = 10017
	MoveShadowSky     = 10018
)

// Create item constant enum for quick reference
const (
	ItemMasterBall   = 1
	ItemUltraBall    = 2
	ItemGreatBall    = 3
	ItemPokBall      = 4
	ItemSafariBall   = 5
	ItemNetBall      = 6
	ItemDiveBall     = 7
	ItemNestBall     = 8
	ItemRepeatBall   = 9
	ItemTimerBall    = 10
	ItemLuxuryBall   = 11
	ItemPremierBall  = 12
	ItemDuskBall     = 13
	ItemHealBall     = 14
	ItemQuickBall    = 15
	ItemCherishBall  = 16
	ItemPotion       = 17
	ItemAntidote     = 18
	ItemBurnHeal     = 19
	ItemIceHeal      = 20
	ItemAwakening    = 21
	ItemParalyzeHeal = 22
	ItemFullRestore  = 23
	ItemMaxPotion    = 24
	ItemHyperPotion  = 25
	ItemSuperPotion  = 26
	ItemFullHeal     = 27
	ItemRevive       = 28
	ItemMaxRevive    = 29
	ItemFreshWater   = 30
	ItemSodaPop      = 31
	ItemLemonade     = 32
	ItemMoomooMilk   = 33
	ItemEnergyPowder = 34
	ItemEnergyRoot   = 35
	ItemHealPowder   = 36
	ItemRevivalHerb  = 37
	ItemEther        = 38
	ItemMaxEther     = 39
	ItemElixir       = 40
	ItemMaxElixir    = 41
	ItemLavaCookie   = 42
	ItemBerryJuice   = 43
	ItemSacredAsh    = 44
	ItemHPUp         = 45
	ItemProtein      = 46
	ItemIron         = 47
	ItemCarbos       = 48
	ItemCalcium      = 49
	ItemRareCandy    = 50
	ItemPPUp         = 51
	ItemZinc         = 52
	ItemPPMax        = 53
	ItemOldGateau    = 54
	ItemGuardSpec    = 55
	ItemDireHit      = 56
	ItemXAttack      = 57
	ItemXDefense     = 58
	ItemXSpeed       = 59
	ItemXAccuracy    = 60
	ItemXSpAtk       = 61
	ItemXSpDef       = 62
	ItemPokDoll      = 63
	ItemFluffyTail   = 64
	ItemBlueFlute    = 65
	ItemYellowFlute  = 66
	ItemRedFlute     = 67
	ItemBlackFlute   = 68
	ItemWhiteFlute   = 69
	ItemAdamantOrb   = 112
	ItemLustrousOrb  = 113
	ItemCheriBerry   = 126
	ItemChestoBerry  = 127
	ItemPechaBerry   = 128
	ItemRawstBerry   = 129
	ItemAspearBerry  = 130
	ItemLeppaBerry   = 131
	ItemOranBerry    = 132
	ItemPersimBerry  = 133
	ItemLumBerry     = 134
	ItemSitrusBerry  = 135
	ItemFigyBerry    = 136
	ItemWikiBerry    = 137
	ItemMagoBerry    = 138
	ItemAguavBerry   = 139
	ItemIapapaBerry  = 140
	ItemOccaBerry    = 161
	ItemPasshoBerry  = 162
	ItemWacanBerry   = 163
	ItemRindoBerry   = 164
	ItemYacheBerry   = 165
	ItemChopleBerry  = 166
	ItemKebiaBerry   = 167
	ItemShucaBerry   = 168
	ItemCobaBerry    = 169
	ItemPayapaBerry  = 170
	ItemTangaBerry   = 171
	ItemChartiBerry  = 172
	ItemKasibBerry   = 173
	ItemHabanBerry   = 174
	ItemColburBerry  = 175
	ItemBabiriBerry  = 176
	ItemChilanBerry  = 177
	ItemLiechiBerry  = 178
	ItemGanlonBerry  = 179
	ItemSalacBerry   = 180
	ItemPetayaBerry  = 181
	ItemApicotBerry  = 182
	ItemLansatBerry  = 183
	ItemStarfBerry   = 184
	ItemEnigmaBerry  = 185
	ItemMicleBerry   = 186
	ItemCustapBerry  = 187
	ItemJabocaBerry  = 188
	ItemRowapBerry   = 189
	ItemBrightPowder = 190
	ItemWhiteHerb    = 191
	ItemMachoBrace   = 192
	ItemExpShare     = 193
	ItemQuickClaw    = 194
	ItemSootheBell   = 195
	ItemMentalHerb   = 196
	ItemChoiceBand   = 197
	ItemKingsRock    = 198
	ItemSilverPowder = 199
	ItemAmuletCoin   = 200
	ItemCleanseTag   = 201
	ItemSoulDew      = 202
	ItemDeepSeaTooth = 203
	ItemDeepSeaScale = 204
	ItemSmokeBall    = 205
	ItemEverstone    = 206
	ItemFocusBand    = 207
	ItemLuckyEgg     = 208
	ItemScopeLens    = 209
	ItemMetalCoat    = 210
	ItemLeftovers    = 211
	ItemLightBall    = 213
	ItemSoftSand     = 214
	ItemHardStone    = 215
	ItemMiracleSeed  = 216
	ItemBlackGlasses = 217
	ItemBlackBelt    = 218
	ItemMagnet       = 219
	ItemMysticWater  = 220
	ItemSharpBeak    = 221
	ItemPoisonBarb   = 222
	ItemNeverMeltIce = 223
	ItemSpellTag     = 224
	ItemTwistedSpoon = 225
	ItemCharcoal     = 226
	ItemDragonFang   = 227
	ItemSilkScarf    = 228
	ItemShellBell    = 230
	ItemSeaIncense   = 231
	ItemLaxIncense   = 232
	ItemLuckyPunch   = 233
	ItemMetalPowder  = 234
	ItemThickClub    = 235
	ItemStick        = 236
	ItemRedScarf     = 237
	ItemBlueScarf    = 238
	ItemPinkScarf    = 239
	ItemGreenScarf   = 240
	ItemYellowScarf  = 241
	ItemWideLens     = 242
	ItemMuscleBand   = 243
	ItemWiseGlasses  = 244
	ItemExpertBelt   = 245
	ItemLightClay    = 246
	ItemLifeOrb      = 247
	ItemPowerHerb    = 248
	ItemToxicOrb     = 249
	ItemFlameOrb     = 250
	ItemQuickPowder  = 251
	ItemFocusSash    = 252
	ItemZoomLens     = 253
	ItemMetronome    = 254
	ItemIronBall     = 255
	ItemLaggingTail  = 256
	ItemDestinyKnot  = 257
	ItemBlackSludge  = 258
	ItemIcyRock      = 259
	ItemSmoothRock   = 260
	ItemHeatRock     = 261
	ItemDampRock     = 262
	ItemGripClaw     = 263
	ItemChoiceScarf  = 264
	ItemStickyBarb   = 265
	ItemPowerBracer  = 266
	ItemPowerBelt    = 267
	ItemPowerLens    = 268
	ItemPowerBand    = 269
	ItemPowerAnklet  = 270
	ItemPowerWeight  = 271
	ItemShedShell    = 272
	ItemBigRoot      = 273
	ItemChoiceSpecs  = 274
	ItemFlamePlate   = 275
	ItemSplashPlate  = 276
	ItemZapPlate     = 277
	ItemMeadowPlate  = 278
	ItemIciclePlate  = 279
	ItemFistPlate    = 280
	ItemToxicPlate   = 281
	ItemEarthPlate   = 282
	ItemSkyPlate     = 283
	ItemMindPlate    = 284
	ItemInsectPlate  = 285
	ItemStonePlate   = 286
	ItemSpookyPlate  = 287
	ItemDracoPlate   = 288
	ItemDreadPlate   = 289
	ItemIronPlate    = 290
	ItemOddIncense   = 291
	ItemRockIncense  = 292
	ItemFullIncense  = 293
	ItemWaveIncense  = 294
	ItemRoseIncense  = 295
	ItemLuckIncense  = 296
	ItemPureIncense  = 297
	ItemRazorClaw    = 303
	ItemRazorFang    = 304
)

// A collection of all items in the game
var AllItems = []Item{
	{ID: 1, Name: "Master Ball", Category: 34, FlingPower: 0, FlingEffect: 0, Flags: FlagConsumable | FlagUsableInBattle | FlagHoldable},
	{ID: 2, Name: "Ultra Ball", Category: 34, FlingPower: 0, FlingEffect: 0, Flags: FlagConsumable | FlagUsableInBattle | FlagHoldable},
	{ID: 3, Name: "Great Ball", Category: 34, FlingPower: 0, FlingEffect: 0, Flags: FlagConsumable | FlagUsableInBattle | FlagHoldable},
	{ID: 4, Name: "Poké Ball", Category: 34, FlingPower: 0, FlingEffect: 0, Flags: FlagConsumable | FlagUsableInBattle | FlagHoldable},
	{ID: 5, Name: "Safari Ball", Category: 34, FlingPower: 0, FlingEffect: 0, Flags: FlagConsumable | FlagUsableInBattle | FlagHoldable},
	{ID: 6, Name: "Net Ball", Category: 33, FlingPower: 0, FlingEffect: 0, Flags: FlagConsumable | FlagUsableInBattle | FlagHoldable},
	{ID: 7, Name: "Dive Ball", Category: 33, FlingPower: 0, FlingEffect: 0, Flags: FlagConsumable | FlagUsableInBattle | FlagHoldable},
	{ID: 8, Name: "Nest Ball", Category: 33, FlingPower: 0, FlingEffect: 0, Flags: FlagConsumable | FlagUsableInBattle | FlagHoldable},
	{ID: 9, Name: "Repeat Ball", Category: 33, FlingPower: 0, FlingEffect: 0, Flags: FlagConsumable | FlagUsableInBattle | FlagHoldable},
	{ID: 10, Name: "Timer Ball", Category: 33, FlingPower: 0, FlingEffect: 0, Flags: FlagConsumable | FlagUsableInBattle | FlagHoldable},
	{ID: 11, Name: "Luxury Ball", Category: 33, FlingPower: 0, FlingEffect: 0, Flags: FlagConsumable | FlagUsableInBattle | FlagHoldable},
	{ID: 12, Name: "Premier Ball", Category: 33, FlingPower: 0, FlingEffect: 0, Flags: FlagConsumable | FlagUsableInBattle | FlagHoldable},
	{ID: 13, Name: "Dusk Ball", Category: 33, FlingPower: 0, FlingEffect: 0, Flags: FlagConsumable | FlagUsableInBattle | FlagHoldable},
	{ID: 14, Name: "Heal Ball", Category: 33, FlingPower: 0, FlingEffect: 0, Flags: FlagConsumable | FlagUsableInBattle | FlagHoldable},
	{ID: 15, Name: "Quick Ball", Category: 33, FlingPower: 0, FlingEffect: 0, Flags: FlagConsumable | FlagUsableInBattle | FlagHoldable},
	{ID: 16, Name: "Cherish Ball", Category: 33, FlingPower: 0, FlingEffect: 0, Flags: FlagConsumable | FlagUsableInBattle | FlagHoldable},
	{ID: 17, Name: "Potion", Category: 27, FlingPower: 30, FlingEffect: 0, Flags: FlagConsumable | FlagUsableInBattle | FlagHoldable},
	{ID: 18, Name: "Antidote", Category: 30, FlingPower: 30, FlingEffect: 0, Flags: FlagConsumable | FlagUsableInBattle | FlagHoldable},
	{ID: 19, Name: "Burn Heal", Category: 30, FlingPower: 30, FlingEffect: 0, Flags: FlagConsumable | FlagUsableInBattle | FlagHoldable},
	{ID: 20, Name: "Ice Heal", Category: 30, FlingPower: 30, FlingEffect: 0, Flags: FlagConsumable | FlagUsableInBattle | FlagHoldable},
	{ID: 21, Name: "Awakening", Category: 30, FlingPower: 30, FlingEffect: 0, Flags: FlagConsumable | FlagUsableInBattle | FlagHoldable},
	{ID: 22, Name: "Paralyze Heal", Category: 30, FlingPower: 30, FlingEffect: 0, Flags: FlagConsumable | FlagUsableInBattle | FlagHoldable},
	{ID: 23, Name: "Full Restore", Category: 27, FlingPower: 30, FlingEffect: 0, Flags: FlagConsumable | FlagUsableInBattle | FlagHoldable},
	{ID: 24, Name: "Max Potion", Category: 27, FlingPower: 30, FlingEffect: 0, Flags: FlagConsumable | FlagUsableInBattle | FlagHoldable},
	{ID: 25, Name: "Hyper Potion", Category: 27, FlingPower: 30, FlingEffect: 0, Flags: FlagConsumable | FlagUsableInBattle | FlagHoldable},
	{ID: 26, Name: "Super Potion", Category: 27, FlingPower: 30, FlingEffect: 0, Flags: FlagConsumable | FlagUsableInBattle | FlagHoldable},
	{ID: 27, Name: "Full Heal", Category: 30, FlingPower: 30, FlingEffect: 0, Flags: FlagConsumable | FlagUsableInBattle | FlagHoldable},
	{ID: 28, Name: "Revive", Category: 29, FlingPower: 30, FlingEffect: 0, Flags: FlagConsumable | FlagUsableInBattle | FlagHoldable},
	{ID: 29, Name: "Max Revive", Category: 29, FlingPower: 30, FlingEffect: 0, Flags: FlagConsumable | FlagUsableInBattle | FlagHoldable},
	{ID: 30, Name: "Fresh Water", Category: 27, FlingPower: 30, FlingEffect: 0, Flags: FlagConsumable | FlagUsableInBattle | FlagHoldable},
	{ID: 31, Name: "Soda Pop", Category: 27, FlingPower: 30, FlingEffect: 0, Flags: FlagConsumable | FlagUsableInBattle | FlagHoldable},
	{ID: 32, Name: "Lemonade", Category: 27, FlingPower: 30, FlingEffect: 0, Flags: FlagConsumable | FlagUsableInBattle | FlagHoldable},
	{ID: 33, Name: "Moomoo Milk", Category: 27, FlingPower: 30, FlingEffect: 0, Flags: FlagConsumable | FlagUsableInBattle | FlagHoldable},
	{ID: 34, Name: "Energy Powder", Category: 27, FlingPower: 30, FlingEffect: 0, Flags: FlagConsumable | FlagUsableInBattle | FlagHoldable},
	{ID: 35, Name: "Energy Root", Category: 27, FlingPower: 30, FlingEffect: 0, Flags: FlagConsumable | FlagUsableInBattle | FlagHoldable},
	{ID: 36, Name: "Heal Powder", Category: 30, FlingPower: 30, FlingEffect: 0, Flags: FlagConsumable | FlagUsableInBattle | FlagHoldable},
	{ID: 37, Name: "Revival Herb", Category: 29, FlingPower: 30, FlingEffect: 0, Flags: FlagConsumable | FlagUsableInBattle | FlagHoldable},
	{ID: 38, Name: "Ether", Category: 28, FlingPower: 30, FlingEffect: 0, Flags: FlagConsumable | FlagUsableInBattle | FlagHoldable},
	{ID: 39, Name: "Max Ether", Category: 28, FlingPower: 30, FlingEffect: 0, Flags: FlagConsumable | FlagUsableInBattle | FlagHoldable},
	{ID: 40, Name: "Elixir", Category: 28, FlingPower: 30, FlingEffect: 0, Flags: FlagConsumable | FlagUsableInBattle | FlagHoldable},
	{ID: 41, Name: "Max Elixir", Category: 28, FlingPower: 30, FlingEffect: 0, Flags: FlagConsumable | FlagUsableInBattle | FlagHoldable},
	{ID: 42, Name: "Lava Cookie", Category: 30, FlingPower: 30, FlingEffect: 0, Flags: FlagConsumable | FlagUsableInBattle | FlagHoldable},
	{ID: 43, Name: "Berry Juice", Category: 27, FlingPower: 30, FlingEffect: 0, Flags: FlagConsumable | FlagUsableInBattle | FlagHoldable},
	{ID: 44, Name: "Sacred Ash", Category: 29, FlingPower: 30, FlingEffect: 0, Flags: FlagConsumable | FlagUsableInBattle | FlagHoldable},
	{ID: 45, Name: "HP Up", Category: 26, FlingPower: 30, FlingEffect: 0, Flags: FlagConsumable | FlagUsableInBattle | FlagHoldable},
	{ID: 46, Name: "Protein", Category: 26, FlingPower: 30, FlingEffect: 0, Flags: FlagConsumable | FlagUsableInBattle | FlagHoldable},
	{ID: 47, Name: "Iron", Category: 26, FlingPower: 30, FlingEffect: 0, Flags: FlagConsumable | FlagUsableInBattle | FlagHoldable},
	{ID: 48, Name: "Carbos", Category: 26, FlingPower: 30, FlingEffect: 0, Flags: FlagConsumable | FlagUsableInBattle | FlagHoldable},
	{ID: 49, Name: "Calcium", Category: 26, FlingPower: 30, FlingEffect: 0, Flags: FlagConsumable | FlagUsableInBattle | FlagHoldable},
	{ID: 50, Name: "Rare Candy", Category: 26, FlingPower: 30, FlingEffect: 0, Flags: FlagConsumable | FlagUsableInBattle | FlagHoldable},
	{ID: 51, Name: "PP Up", Category: 26, FlingPower: 30, FlingEffect: 0, Flags: FlagConsumable | FlagUsableInBattle | FlagHoldable},
	{ID: 52, Name: "Zinc", Category: 26, FlingPower: 30, FlingEffect: 0, Flags: FlagConsumable | FlagUsableInBattle | FlagHoldable},
	{ID: 53, Name: "PP Max", Category: 26, FlingPower: 30, FlingEffect: 0, Flags: FlagConsumable | FlagUsableInBattle | FlagHoldable},
	{ID: 54, Name: "Old Gateau", Category: 30, FlingPower: 30, FlingEffect: 0, Flags: FlagConsumable | FlagUsableInBattle | FlagHoldable},
	{ID: 55, Name: "Guard Spec.", Category: 1, FlingPower: 30, FlingEffect: 0, Flags: FlagConsumable | FlagUsableInBattle | FlagHoldable},
	{ID: 56, Name: "Dire Hit", Category: 1, FlingPower: 30, FlingEffect: 0, Flags: FlagConsumable | FlagUsableInBattle | FlagHoldable},
	{ID: 57, Name: "X Attack", Category: 1, FlingPower: 30, FlingEffect: 0, Flags: FlagConsumable | FlagUsableInBattle | FlagHoldable},
	{ID: 58, Name: "X Defense", Category: 1, FlingPower: 30, FlingEffect: 0, Flags: FlagConsumable | FlagUsableInBattle | FlagHoldable},
	{ID: 59, Name: "X Speed", Category: 1, FlingPower: 30, FlingEffect: 0, Flags: FlagConsumable | FlagUsableInBattle | FlagHoldable},
	{ID: 60, Name: "X Accuracy", Category: 1, FlingPower: 30, FlingEffect: 0, Flags: FlagConsumable | FlagUsableInBattle | FlagHoldable},
	{ID: 61, Name: "X Sp. Atk", Category: 1, FlingPower: 30, FlingEffect: 0, Flags: FlagConsumable | FlagUsableInBattle | FlagHoldable},
	{ID: 62, Name: "X Sp. Def", Category: 1, FlingPower: 30, FlingEffect: 0, Flags: FlagConsumable | FlagUsableInBattle | FlagHoldable},
	{ID: 63, Name: "Poké Doll", Category: 11, FlingPower: 30, FlingEffect: 0, Flags: FlagConsumable | FlagUsableInBattle | FlagHoldable},
	{ID: 64, Name: "Fluffy Tail", Category: 11, FlingPower: 30, FlingEffect: 0, Flags: FlagConsumable | FlagUsableInBattle | FlagHoldable},
	{ID: 65, Name: "Blue Flute", Category: 38, FlingPower: 30, FlingEffect: 0, Flags: FlagConsumable | FlagUsableInBattle | FlagHoldable},
	{ID: 66, Name: "Yellow Flute", Category: 38, FlingPower: 30, FlingEffect: 0, Flags: FlagConsumable | FlagUsableInBattle | FlagHoldable},
	{ID: 67, Name: "Red Flute", Category: 38, FlingPower: 30, FlingEffect: 0, Flags: FlagConsumable | FlagUsableInBattle | FlagHoldable},
	{ID: 68, Name: "Black Flute", Category: 11, FlingPower: 30, FlingEffect: 0, Flags: FlagConsumable | FlagHoldable},
	{ID: 69, Name: "White Flute", Category: 11, FlingPower: 30, FlingEffect: 0, Flags: FlagConsumable | FlagHoldable},
	{ID: 112, Name: "Adamant Orb", Category: 18, FlingPower: 60, FlingEffect: 0, Flags: FlagHoldable},
	{ID: 113, Name: "Lustrous Orb", Category: 18, FlingPower: 60, FlingEffect: 0, Flags: FlagHoldable},
	{ID: 126, Name: "Cheri Berry", Category: 3, FlingPower: 10, FlingEffect: 3, Flags: FlagHoldableActive},
	{ID: 127, Name: "Chesto Berry", Category: 3, FlingPower: 10, FlingEffect: 3, Flags: FlagHoldableActive},
	{ID: 128, Name: "Pecha Berry", Category: 3, FlingPower: 10, FlingEffect: 3, Flags: FlagHoldableActive},
	{ID: 129, Name: "Rawst Berry", Category: 3, FlingPower: 10, FlingEffect: 3, Flags: FlagHoldableActive},
	{ID: 130, Name: "Aspear Berry", Category: 3, FlingPower: 10, FlingEffect: 3, Flags: FlagHoldableActive},
	{ID: 131, Name: "Leppa Berry", Category: 3, FlingPower: 10, FlingEffect: 3, Flags: FlagHoldableActive},
	{ID: 132, Name: "Oran Berry", Category: 3, FlingPower: 10, FlingEffect: 3, Flags: FlagHoldableActive},
	{ID: 133, Name: "Persim Berry", Category: 3, FlingPower: 10, FlingEffect: 3, Flags: FlagHoldableActive},
	{ID: 134, Name: "Lum Berry", Category: 3, FlingPower: 10, FlingEffect: 3, Flags: FlagHoldableActive},
	{ID: 135, Name: "Sitrus Berry", Category: 3, FlingPower: 10, FlingEffect: 3, Flags: FlagHoldableActive},
	{ID: 136, Name: "Figy Berry", Category: 6, FlingPower: 10, FlingEffect: 3, Flags: FlagHoldableActive},
	{ID: 137, Name: "Wiki Berry", Category: 6, FlingPower: 10, FlingEffect: 3, Flags: FlagHoldableActive},
	{ID: 138, Name: "Mago Berry", Category: 6, FlingPower: 10, FlingEffect: 3, Flags: FlagHoldableActive},
	{ID: 139, Name: "Aguav Berry", Category: 6, FlingPower: 10, FlingEffect: 3, Flags: FlagHoldableActive},
	{ID: 140, Name: "Iapapa Berry", Category: 6, FlingPower: 10, FlingEffect: 3, Flags: FlagHoldableActive},
	{ID: 161, Name: "Occa Berry", Category: 7, FlingPower: 10, FlingEffect: 0, Flags: FlagHoldableActive},
	{ID: 162, Name: "Passho Berry", Category: 7, FlingPower: 10, FlingEffect: 0, Flags: FlagHoldableActive},
	{ID: 163, Name: "Wacan Berry", Category: 7, FlingPower: 10, FlingEffect: 0, Flags: FlagHoldableActive},
	{ID: 164, Name: "Rindo Berry", Category: 7, FlingPower: 10, FlingEffect: 0, Flags: FlagHoldableActive},
	{ID: 165, Name: "Yache Berry", Category: 7, FlingPower: 10, FlingEffect: 0, Flags: FlagHoldableActive},
	{ID: 166, Name: "Chople Berry", Category: 7, FlingPower: 10, FlingEffect: 0, Flags: FlagHoldableActive},
	{ID: 167, Name: "Kebia Berry", Category: 7, FlingPower: 10, FlingEffect: 0, Flags: FlagHoldableActive},
	{ID: 168, Name: "Shuca Berry", Category: 7, FlingPower: 10, FlingEffect: 0, Flags: FlagHoldableActive},
	{ID: 169, Name: "Coba Berry", Category: 7, FlingPower: 10, FlingEffect: 0, Flags: FlagHoldableActive},
	{ID: 170, Name: "Payapa Berry", Category: 7, FlingPower: 10, FlingEffect: 0, Flags: FlagHoldableActive},
	{ID: 171, Name: "Tanga Berry", Category: 7, FlingPower: 10, FlingEffect: 0, Flags: FlagHoldableActive},
	{ID: 172, Name: "Charti Berry", Category: 7, FlingPower: 10, FlingEffect: 0, Flags: FlagHoldableActive},
	{ID: 173, Name: "Kasib Berry", Category: 7, FlingPower: 10, FlingEffect: 0, Flags: FlagHoldableActive},
	{ID: 174, Name: "Haban Berry", Category: 7, FlingPower: 10, FlingEffect: 0, Flags: FlagHoldableActive},
	{ID: 175, Name: "Colbur Berry", Category: 7, FlingPower: 10, FlingEffect: 0, Flags: FlagHoldableActive},
	{ID: 176, Name: "Babiri Berry", Category: 7, FlingPower: 10, FlingEffect: 0, Flags: FlagHoldableActive},
	{ID: 177, Name: "Chilan Berry", Category: 7, FlingPower: 10, FlingEffect: 0, Flags: FlagHoldableActive},
	{ID: 178, Name: "Liechi Berry", Category: 5, FlingPower: 10, FlingEffect: 3, Flags: FlagHoldableActive},
	{ID: 179, Name: "Ganlon Berry", Category: 5, FlingPower: 10, FlingEffect: 3, Flags: FlagHoldableActive},
	{ID: 180, Name: "Salac Berry", Category: 5, FlingPower: 10, FlingEffect: 3, Flags: FlagHoldableActive},
	{ID: 181, Name: "Petaya Berry", Category: 5, FlingPower: 10, FlingEffect: 3, Flags: FlagHoldableActive},
	{ID: 182, Name: "Apicot Berry", Category: 5, FlingPower: 10, FlingEffect: 3, Flags: FlagHoldableActive},
	{ID: 183, Name: "Lansat Berry", Category: 5, FlingPower: 10, FlingEffect: 3, Flags: FlagHoldableActive},
	{ID: 184, Name: "Starf Berry", Category: 5, FlingPower: 10, FlingEffect: 3, Flags: FlagHoldableActive},
	{ID: 185, Name: "Enigma Berry", Category: 4, FlingPower: 10, FlingEffect: 0, Flags: FlagHoldableActive},
	{ID: 186, Name: "Micle Berry", Category: 5, FlingPower: 10, FlingEffect: 3, Flags: FlagHoldableActive},
	{ID: 187, Name: "Custap Berry", Category: 5, FlingPower: 10, FlingEffect: 0, Flags: FlagHoldableActive},
	{ID: 188, Name: "Jaboca Berry", Category: 4, FlingPower: 10, FlingEffect: 0, Flags: FlagHoldableActive},
	{ID: 189, Name: "Rowap Berry", Category: 4, FlingPower: 10, FlingEffect: 0, Flags: FlagHoldableActive},
	{ID: 190, Name: "Bright Powder", Category: 12, FlingPower: 10, FlingEffect: 0, Flags: FlagHoldable | FlagHoldableActive},
	{ID: 191, Name: "White Herb", Category: 12, FlingPower: 10, FlingEffect: 4, Flags: FlagHoldable | FlagHoldableActive},
	{ID: 192, Name: "Macho Brace", Category: 14, FlingPower: 60, FlingEffect: 0, Flags: FlagHoldable | FlagHoldableActive},
	{ID: 193, Name: "Exp. Share", Category: 16, FlingPower: 0, FlingEffect: 0, Flags: FlagHoldable | FlagHoldableActive},
	{ID: 194, Name: "Quick Claw", Category: 12, FlingPower: 80, FlingEffect: 0, Flags: FlagHoldable | FlagHoldableActive},
	{ID: 195, Name: "Soothe Bell", Category: 16, FlingPower: 10, FlingEffect: 0, Flags: FlagHoldable | FlagHoldableActive},
	{ID: 196, Name: "Mental Herb", Category: 12, FlingPower: 10, FlingEffect: 4, Flags: FlagHoldable | FlagHoldableActive},
	{ID: 197, Name: "Choice Band", Category: 13, FlingPower: 10, FlingEffect: 0, Flags: FlagHoldable | FlagHoldableActive},
	{ID: 198, Name: "King’s Rock", Category: 12, FlingPower: 30, FlingEffect: 7, Flags: FlagHoldable | FlagHoldableActive},
	{ID: 199, Name: "Silver Powder", Category: 19, FlingPower: 10, FlingEffect: 0, Flags: FlagHoldable | FlagHoldableActive},
	{ID: 200, Name: "Amulet Coin", Category: 16, FlingPower: 30, FlingEffect: 0, Flags: FlagHoldable | FlagHoldableActive},
	{ID: 201, Name: "Cleanse Tag", Category: 16, FlingPower: 30, FlingEffect: 0, Flags: FlagHoldable},
	{ID: 202, Name: "Soul Dew", Category: 18, FlingPower: 30, FlingEffect: 0, Flags: FlagHoldable},
	{ID: 203, Name: "Deep Sea Tooth", Category: 18, FlingPower: 90, FlingEffect: 0, Flags: FlagHoldable},
	{ID: 204, Name: "Deep Sea Scale", Category: 18, FlingPower: 30, FlingEffect: 0, Flags: FlagHoldable},
	{ID: 205, Name: "Smoke Ball", Category: 12, FlingPower: 30, FlingEffect: 0, Flags: FlagHoldable | FlagHoldableActive},
	{ID: 206, Name: "Everstone", Category: 16, FlingPower: 30, FlingEffect: 0, Flags: FlagHoldable | FlagHoldableActive},
	{ID: 207, Name: "Focus Band", Category: 12, FlingPower: 10, FlingEffect: 0, Flags: FlagHoldable | FlagHoldableActive},
	{ID: 208, Name: "Lucky Egg", Category: 16, FlingPower: 30, FlingEffect: 0, Flags: FlagHoldable | FlagHoldableActive},
	{ID: 209, Name: "Scope Lens", Category: 12, FlingPower: 30, FlingEffect: 0, Flags: FlagHoldable | FlagHoldableActive},
	{ID: 210, Name: "Metal Coat", Category: 19, FlingPower: 30, FlingEffect: 0, Flags: FlagHoldable | FlagHoldableActive},
	{ID: 211, Name: "Leftovers", Category: 12, FlingPower: 10, FlingEffect: 0, Flags: FlagHoldable | FlagHoldableActive},
	{ID: 213, Name: "Light Ball", Category: 18, FlingPower: 30, FlingEffect: 5, Flags: FlagHoldable},
	{ID: 214, Name: "Soft Sand", Category: 19, FlingPower: 10, FlingEffect: 0, Flags: FlagHoldable | FlagHoldableActive},
	{ID: 215, Name: "Hard Stone", Category: 19, FlingPower: 100, FlingEffect: 0, Flags: FlagHoldable | FlagHoldableActive},
	{ID: 216, Name: "Miracle Seed", Category: 19, FlingPower: 30, FlingEffect: 0, Flags: FlagHoldable | FlagHoldableActive},
	{ID: 217, Name: "Black Glasses", Category: 19, FlingPower: 30, FlingEffect: 0, Flags: FlagHoldable | FlagHoldableActive},
	{ID: 218, Name: "Black Belt", Category: 19, FlingPower: 30, FlingEffect: 0, Flags: FlagHoldable | FlagHoldableActive},
	{ID: 219, Name: "Magnet", Category: 19, FlingPower: 30, FlingEffect: 0, Flags: FlagHoldable | FlagHoldableActive},
	{ID: 220, Name: "Mystic Water", Category: 19, FlingPower: 30, FlingEffect: 0, Flags: FlagHoldable | FlagHoldableActive},
	{ID: 221, Name: "Sharp Beak", Category: 19, FlingPower: 50, FlingEffect: 0, Flags: FlagHoldable | FlagHoldableActive},
	{ID: 222, Name: "Poison Barb", Category: 19, FlingPower: 70, FlingEffect: 6, Flags: FlagHoldable | FlagHoldableActive},
	{ID: 223, Name: "Never-Melt Ice", Category: 19, FlingPower: 30, FlingEffect: 0, Flags: FlagHoldable | FlagHoldableActive},
	{ID: 224, Name: "Spell Tag", Category: 19, FlingPower: 30, FlingEffect: 0, Flags: FlagHoldable | FlagHoldableActive},
	{ID: 225, Name: "Twisted Spoon", Category: 19, FlingPower: 30, FlingEffect: 0, Flags: FlagHoldable | FlagHoldableActive},
	{ID: 226, Name: "Charcoal", Category: 19, FlingPower: 30, FlingEffect: 0, Flags: FlagHoldable | FlagHoldableActive},
	{ID: 227, Name: "Dragon Fang", Category: 19, FlingPower: 70, FlingEffect: 0, Flags: FlagHoldable | FlagHoldableActive},
	{ID: 228, Name: "Silk Scarf", Category: 19, FlingPower: 10, FlingEffect: 0, Flags: FlagHoldable | FlagHoldableActive},
	{ID: 230, Name: "Shell Bell", Category: 12, FlingPower: 30, FlingEffect: 0, Flags: FlagHoldable | FlagHoldableActive},
	{ID: 231, Name: "Sea Incense", Category: 19, FlingPower: 10, FlingEffect: 0, Flags: FlagHoldable | FlagHoldableActive},
	{ID: 232, Name: "Lax Incense", Category: 12, FlingPower: 10, FlingEffect: 0, Flags: FlagHoldable | FlagHoldableActive},
	{ID: 233, Name: "Lucky Punch", Category: 18, FlingPower: 40, FlingEffect: 0, Flags: FlagHoldable},
	{ID: 234, Name: "Metal Powder", Category: 18, FlingPower: 10, FlingEffect: 0, Flags: FlagHoldable},
	{ID: 235, Name: "Thick Club", Category: 18, FlingPower: 90, FlingEffect: 0, Flags: FlagHoldable},
	{ID: 236, Name: "Stick", Category: 18, FlingPower: 60, FlingEffect: 0, Flags: FlagHoldable},
	{ID: 237, Name: "Red Scarf", Category: 36, FlingPower: 10, FlingEffect: 0, Flags: FlagHoldableActive},
	{ID: 238, Name: "Blue Scarf", Category: 36, FlingPower: 10, FlingEffect: 0, Flags: FlagHoldableActive},
	{ID: 239, Name: "Pink Scarf", Category: 36, FlingPower: 10, FlingEffect: 0, Flags: FlagHoldableActive},
	{ID: 240, Name: "Green Scarf", Category: 36, FlingPower: 10, FlingEffect: 0, Flags: FlagHoldableActive},
	{ID: 241, Name: "Yellow Scarf", Category: 36, FlingPower: 10, FlingEffect: 0, Flags: FlagHoldableActive},
	{ID: 242, Name: "Wide Lens", Category: 12, FlingPower: 10, FlingEffect: 0, Flags: FlagHoldable | FlagHoldableActive},
	{ID: 243, Name: "Muscle Band", Category: 12, FlingPower: 10, FlingEffect: 0, Flags: FlagHoldable | FlagHoldableActive},
	{ID: 244, Name: "Wise Glasses", Category: 12, FlingPower: 10, FlingEffect: 0, Flags: FlagHoldable | FlagHoldableActive},
	{ID: 245, Name: "Expert Belt", Category: 12, FlingPower: 10, FlingEffect: 0, Flags: FlagHoldable | FlagHoldableActive},
	{ID: 246, Name: "Light Clay", Category: 12, FlingPower: 30, FlingEffect: 0, Flags: FlagHoldable | FlagHoldableActive},
	{ID: 247, Name: "Life Orb", Category: 12, FlingPower: 30, FlingEffect: 0, Flags: FlagHoldable | FlagHoldableActive},
	{ID: 248, Name: "Power Herb", Category: 12, FlingPower: 10, FlingEffect: 0, Flags: FlagHoldable | FlagHoldableActive},
	{ID: 249, Name: "Toxic Orb", Category: 15, FlingPower: 30, FlingEffect: 1, Flags: FlagHoldable | FlagHoldableActive},
	{ID: 250, Name: "Flame Orb", Category: 15, FlingPower: 30, FlingEffect: 2, Flags: FlagHoldable | FlagHoldableActive},
	{ID: 251, Name: "Quick Powder", Category: 18, FlingPower: 10, FlingEffect: 0, Flags: FlagHoldable},
	{ID: 252, Name: "Focus Sash", Category: 12, FlingPower: 10, FlingEffect: 0, Flags: FlagHoldable | FlagHoldableActive},
	{ID: 253, Name: "Zoom Lens", Category: 12, FlingPower: 10, FlingEffect: 0, Flags: FlagHoldable | FlagHoldableActive},
	{ID: 254, Name: "Metronome", Category: 12, FlingPower: 30, FlingEffect: 0, Flags: FlagHoldable | FlagHoldableActive},
	{ID: 255, Name: "Iron Ball", Category: 15, FlingPower: 130, FlingEffect: 0, Flags: FlagHoldable | FlagHoldableActive},
	{ID: 256, Name: "Lagging Tail", Category: 15, FlingPower: 10, FlingEffect: 0, Flags: FlagHoldable | FlagHoldableActive},
	{ID: 257, Name: "Destiny Knot", Category: 12, FlingPower: 10, FlingEffect: 0, Flags: FlagHoldable | FlagHoldableActive},
	{ID: 258, Name: "Black Sludge", Category: 12, FlingPower: 30, FlingEffect: 0, Flags: FlagHoldable | FlagHoldableActive},
	{ID: 259, Name: "Icy Rock", Category: 12, FlingPower: 40, FlingEffect: 0, Flags: FlagHoldable | FlagHoldableActive},
	{ID: 260, Name: "Smooth Rock", Category: 12, FlingPower: 10, FlingEffect: 0, Flags: FlagHoldable | FlagHoldableActive},
	{ID: 261, Name: "Heat Rock", Category: 12, FlingPower: 60, FlingEffect: 0, Flags: FlagHoldable | FlagHoldableActive},
	{ID: 262, Name: "Damp Rock", Category: 12, FlingPower: 60, FlingEffect: 0, Flags: FlagHoldable | FlagHoldableActive},
	{ID: 263, Name: "Grip Claw", Category: 12, FlingPower: 90, FlingEffect: 0, Flags: FlagHoldable | FlagHoldableActive},
	{ID: 264, Name: "Choice Scarf", Category: 13, FlingPower: 10, FlingEffect: 0, Flags: FlagHoldable | FlagHoldableActive},
	{ID: 265, Name: "Sticky Barb", Category: 15, FlingPower: 80, FlingEffect: 0, Flags: FlagHoldable | FlagHoldableActive},
	{ID: 266, Name: "Power Bracer", Category: 14, FlingPower: 70, FlingEffect: 0, Flags: FlagHoldable | FlagHoldableActive},
	{ID: 267, Name: "Power Belt", Category: 14, FlingPower: 70, FlingEffect: 0, Flags: FlagHoldable | FlagHoldableActive},
	{ID: 268, Name: "Power Lens", Category: 14, FlingPower: 70, FlingEffect: 0, Flags: FlagHoldable | FlagHoldableActive},
	{ID: 269, Name: "Power Band", Category: 14, FlingPower: 70, FlingEffect: 0, Flags: FlagHoldable | FlagHoldableActive},
	{ID: 270, Name: "Power Anklet", Category: 14, FlingPower: 70, FlingEffect: 0, Flags: FlagHoldable | FlagHoldableActive},
	{ID: 271, Name: "Power Weight", Category: 14, FlingPower: 70, FlingEffect: 0, Flags: FlagHoldable | FlagHoldableActive},
	{ID: 272, Name: "Shed Shell", Category: 12, FlingPower: 10, FlingEffect: 0, Flags: FlagHoldable | FlagHoldableActive},
	{ID: 273, Name: "Big Root", Category: 12, FlingPower: 10, FlingEffect: 0, Flags: FlagHoldable | FlagHoldableActive},
	{ID: 274, Name: "Choice Specs", Category: 13, FlingPower: 10, FlingEffect: 0, Flags: FlagHoldable | FlagHoldableActive},
	{ID: 275, Name: "Flame Plate", Category: 17, FlingPower: 90, FlingEffect: 0, Flags: FlagHoldable | FlagHoldableActive},
	{ID: 276, Name: "Splash Plate", Category: 17, FlingPower: 90, FlingEffect: 0, Flags: FlagHoldable | FlagHoldableActive},
	{ID: 277, Name: "Zap Plate", Category: 17, FlingPower: 90, FlingEffect: 0, Flags: FlagHoldable | FlagHoldableActive},
	{ID: 278, Name: "Meadow Plate", Category: 17, FlingPower: 90, FlingEffect: 0, Flags: FlagHoldable | FlagHoldableActive},
	{ID: 279, Name: "Icicle Plate", Category: 17, FlingPower: 90, FlingEffect: 0, Flags: FlagHoldable | FlagHoldableActive},
	{ID: 280, Name: "Fist Plate", Category: 17, FlingPower: 90, FlingEffect: 0, Flags: FlagHoldable | FlagHoldableActive},
	{ID: 281, Name: "Toxic Plate", Category: 17, FlingPower: 90, FlingEffect: 0, Flags: FlagHoldable | FlagHoldableActive},
	{ID: 282, Name: "Earth Plate", Category: 17, FlingPower: 90, FlingEffect: 0, Flags: FlagHoldable | FlagHoldableActive},
	{ID: 283, Name: "Sky Plate", Category: 17, FlingPower: 90, FlingEffect: 0, Flags: FlagHoldable | FlagHoldableActive},
	{ID: 284, Name: "Mind Plate", Category: 17, FlingPower: 90, FlingEffect: 0, Flags: FlagHoldable | FlagHoldableActive},
	{ID: 285, Name: "Insect Plate", Category: 17, FlingPower: 90, FlingEffect: 0, Flags: FlagHoldable | FlagHoldableActive},
	{ID: 286, Name: "Stone Plate", Category: 17, FlingPower: 90, FlingEffect: 0, Flags: FlagHoldable | FlagHoldableActive},
	{ID: 287, Name: "Spooky Plate", Category: 17, FlingPower: 90, FlingEffect: 0, Flags: FlagHoldable | FlagHoldableActive},
	{ID: 288, Name: "Draco Plate", Category: 17, FlingPower: 90, FlingEffect: 0, Flags: FlagHoldable | FlagHoldableActive},
	{ID: 289, Name: "Dread Plate", Category: 17, FlingPower: 90, FlingEffect: 0, Flags: FlagHoldable | FlagHoldableActive},
	{ID: 290, Name: "Iron Plate", Category: 17, FlingPower: 90, FlingEffect: 0, Flags: FlagHoldable | FlagHoldableActive},
	{ID: 291, Name: "Odd Incense", Category: 19, FlingPower: 10, FlingEffect: 0, Flags: FlagHoldable | FlagHoldableActive},
	{ID: 292, Name: "Rock Incense", Category: 19, FlingPower: 10, FlingEffect: 0, Flags: FlagHoldable | FlagHoldableActive},
	{ID: 293, Name: "Full Incense", Category: 15, FlingPower: 10, FlingEffect: 0, Flags: FlagHoldable | FlagHoldableActive},
	{ID: 294, Name: "Wave Incense", Category: 19, FlingPower: 10, FlingEffect: 0, Flags: FlagHoldable | FlagHoldableActive},
	{ID: 295, Name: "Rose Incense", Category: 19, FlingPower: 10, FlingEffect: 0, Flags: FlagHoldable | FlagHoldableActive},
	{ID: 296, Name: "Luck Incense", Category: 16, FlingPower: 10, FlingEffect: 0, Flags: FlagHoldable | FlagHoldableActive},
	{ID: 297, Name: "Pure Incense", Category: 16, FlingPower: 10, FlingEffect: 0, Flags: FlagHoldable},
	{ID: 303, Name: "Razor Claw", Category: 12, FlingPower: 80, FlingEffect: 0, Flags: FlagHoldable | FlagHoldableActive},
	{ID: 304, Name: "Razor Fang", Category: 12, FlingPower: 30, FlingEffect: 7, Flags: FlagHoldable | FlagHoldableActive},
}

//A table of levels mapped to the total experience at that level for each growth rate
var ExpTable = map[int]map[int]int{
	GrowthSlow: {
		0:   0,
		1:   0,
		2:   10,
		3:   33,
		4:   80,
		5:   156,
		6:   270,
		7:   428,
		8:   640,
		9:   911,
		10:  1250,
		11:  1663,
		12:  2160,
		13:  2746,
		14:  3430,
		15:  4218,
		16:  5120,
		17:  6141,
		18:  7290,
		19:  8573,
		20:  10000,
		21:  11576,
		22:  13310,
		23:  15208,
		24:  17280,
		25:  19531,
		26:  21970,
		27:  24603,
		28:  27440,
		29:  30486,
		30:  33750,
		31:  37238,
		32:  40960,
		33:  44921,
		34:  49130,
		35:  53593,
		36:  58320,
		37:  63316,
		38:  68590,
		39:  74148,
		40:  80000,
		41:  86151,
		42:  92610,
		43:  99383,
		44:  106480,
		45:  113906,
		46:  121670,
		47:  129778,
		48:  138240,
		49:  147061,
		50:  156250,
		51:  165813,
		52:  175760,
		53:  186096,
		54:  196830,
		55:  207968,
		56:  219520,
		57:  231491,
		58:  243890,
		59:  256723,
		60:  270000,
		61:  283726,
		62:  297910,
		63:  312558,
		64:  327680,
		65:  343281,
		66:  359370,
		67:  375953,
		68:  393040,
		69:  410636,
		70:  428750,
		71:  447388,
		72:  466560,
		73:  486271,
		74:  506530,
		75:  527343,
		76:  548720,
		77:  570666,
		78:  593190,
		79:  616298,
		80:  640000,
		81:  664301,
		82:  689210,
		83:  714733,
		84:  740880,
		85:  767656,
		86:  795070,
		87:  823128,
		88:  851840,
		89:  881211,
		90:  911250,
		91:  941963,
		92:  973360,
		93:  1005446,
		94:  1038230,
		95:  1071718,
		96:  1105920,
		97:  1140841,
		98:  1176490,
		99:  1212873,
		100: 1250000,
	}, GrowthMediumFast: {
		0:   0,
		1:   0,
		2:   8,
		3:   27,
		4:   64,
		5:   125,
		6:   216,
		7:   343,
		8:   512,
		9:   729,
		10:  1000,
		11:  1331,
		12:  1728,
		13:  2197,
		14:  2744,
		15:  3375,
		16:  4096,
		17:  4913,
		18:  5832,
		19:  6859,
		20:  8000,
		21:  9261,
		22:  10648,
		23:  12167,
		24:  13824,
		25:  15625,
		26:  17576,
		27:  19683,
		28:  21952,
		29:  24389,
		30:  27000,
		31:  29791,
		32:  32768,
		33:  35937,
		34:  39304,
		35:  42875,
		36:  46656,
		37:  50653,
		38:  54872,
		39:  59319,
		40:  64000,
		41:  68921,
		42:  74088,
		43:  79507,
		44:  85184,
		45:  91125,
		46:  97336,
		47:  103823,
		48:  110592,
		49:  117649,
		50:  125000,
		51:  132651,
		52:  140608,
		53:  148877,
		54:  157464,
		55:  166375,
		56:  175616,
		57:  185193,
		58:  195112,
		59:  205379,
		60:  216000,
		61:  226981,
		62:  238328,
		63:  250047,
		64:  262144,
		65:  274625,
		66:  287496,
		67:  300763,
		68:  314432,
		69:  328509,
		70:  343000,
		71:  357911,
		72:  373248,
		73:  389017,
		74:  405224,
		75:  421875,
		76:  438976,
		77:  456533,
		78:  474552,
		79:  493039,
		80:  512000,
		81:  531441,
		82:  551368,
		83:  571787,
		84:  592704,
		85:  614125,
		86:  636056,
		87:  658503,
		88:  681472,
		89:  704969,
		90:  729000,
		91:  753571,
		92:  778688,
		93:  804357,
		94:  830584,
		95:  857375,
		96:  884736,
		97:  912673,
		98:  941192,
		99:  970299,
		100: 1000000,
	}, GrowthFast: {
		0:   0,
		1:   0,
		2:   6,
		3:   21,
		4:   51,
		5:   100,
		6:   172,
		7:   274,
		8:   409,
		9:   583,
		10:  800,
		11:  1064,
		12:  1382,
		13:  1757,
		14:  2195,
		15:  2700,
		16:  3276,
		17:  3930,
		18:  4665,
		19:  5487,
		20:  6400,
		21:  7408,
		22:  8518,
		23:  9733,
		24:  11059,
		25:  12500,
		26:  14060,
		27:  15746,
		28:  17561,
		29:  19511,
		30:  21600,
		31:  23832,
		32:  26214,
		33:  28749,
		34:  31443,
		35:  34300,
		36:  37324,
		37:  40522,
		38:  43897,
		39:  47455,
		40:  51200,
		41:  55136,
		42:  59270,
		43:  63605,
		44:  68147,
		45:  72900,
		46:  77868,
		47:  83058,
		48:  88473,
		49:  94119,
		50:  100000,
		51:  106120,
		52:  112486,
		53:  119101,
		54:  125971,
		55:  133100,
		56:  140492,
		57:  148154,
		58:  156089,
		59:  164303,
		60:  172800,
		61:  181584,
		62:  190662,
		63:  200037,
		64:  209715,
		65:  219700,
		66:  229996,
		67:  240610,
		68:  251545,
		69:  262807,
		70:  274400,
		71:  286328,
		72:  298598,
		73:  311213,
		74:  324179,
		75:  337500,
		76:  351180,
		77:  365226,
		78:  379641,
		79:  394431,
		80:  409600,
		81:  425152,
		82:  441094,
		83:  457429,
		84:  474163,
		85:  491300,
		86:  508844,
		87:  526802,
		88:  545177,
		89:  563975,
		90:  583200,
		91:  602856,
		92:  622950,
		93:  643485,
		94:  664467,
		95:  685900,
		96:  707788,
		97:  730138,
		98:  752953,
		99:  776239,
		100: 800000,
	}, GrowthMediumSlow: {
		0:   0,
		1:   0,
		2:   9,
		3:   57,
		4:   96,
		5:   135,
		6:   179,
		7:   236,
		8:   314,
		9:   419,
		10:  560,
		11:  742,
		12:  973,
		13:  1261,
		14:  1612,
		15:  2035,
		16:  2535,
		17:  3120,
		18:  3798,
		19:  4575,
		20:  5460,
		21:  6458,
		22:  7577,
		23:  8825,
		24:  10208,
		25:  11735,
		26:  13411,
		27:  15244,
		28:  17242,
		29:  19411,
		30:  21760,
		31:  24294,
		32:  27021,
		33:  29949,
		34:  33084,
		35:  36435,
		36:  40007,
		37:  43808,
		38:  47846,
		39:  52127,
		40:  56660,
		41:  61450,
		42:  66505,
		43:  71833,
		44:  77440,
		45:  83335,
		46:  89523,
		47:  96012,
		48:  102810,
		49:  109923,
		50:  117360,
		51:  125126,
		52:  133229,
		53:  141677,
		54:  150476,
		55:  159635,
		56:  169159,
		57:  179056,
		58:  189334,
		59:  199999,
		60:  211060,
		61:  222522,
		62:  234393,
		63:  246681,
		64:  259392,
		65:  272535,
		66:  286115,
		67:  300140,
		68:  314618,
		69:  329555,
		70:  344960,
		71:  360838,
		72:  377197,
		73:  394045,
		74:  411388,
		75:  429235,
		76:  447591,
		77:  466464,
		78:  485862,
		79:  505791,
		80:  526260,
		81:  547274,
		82:  568841,
		83:  590969,
		84:  613664,
		85:  636935,
		86:  660787,
		87:  685228,
		88:  710266,
		89:  735907,
		90:  762160,
		91:  789030,
		92:  816525,
		93:  844653,
		94:  873420,
		95:  902835,
		96:  932903,
		97:  963632,
		98:  995030,
		99:  1027103,
		100: 1059860,
	}, GrowthErratic: {
		0:   0,
		1:   0,
		2:   15,
		3:   52,
		4:   122,
		5:   237,
		6:   406,
		7:   637,
		8:   942,
		9:   1326,
		10:  1800,
		11:  2369,
		12:  3041,
		13:  3822,
		14:  4719,
		15:  5737,
		16:  6881,
		17:  8155,
		18:  9564,
		19:  11111,
		20:  12800,
		21:  14632,
		22:  16610,
		23:  18737,
		24:  21012,
		25:  23437,
		26:  26012,
		27:  28737,
		28:  31610,
		29:  34632,
		30:  37800,
		31:  41111,
		32:  44564,
		33:  48155,
		34:  51881,
		35:  55737,
		36:  59719,
		37:  63822,
		38:  68041,
		39:  72369,
		40:  76800,
		41:  81326,
		42:  85942,
		43:  90637,
		44:  95406,
		45:  100237,
		46:  105122,
		47:  110052,
		48:  115015,
		49:  120001,
		50:  125000,
		51:  131324,
		52:  137795,
		53:  144410,
		54:  151165,
		55:  158056,
		56:  165079,
		57:  172229,
		58:  179503,
		59:  186894,
		60:  194400,
		61:  202013,
		62:  209728,
		63:  217540,
		64:  225443,
		65:  233431,
		66:  241496,
		67:  249633,
		68:  257834,
		69:  267406,
		70:  276458,
		71:  286328,
		72:  296358,
		73:  305767,
		74:  316074,
		75:  326531,
		76:  336255,
		77:  346965,
		78:  357812,
		79:  367807,
		80:  378880,
		81:  390077,
		82:  400293,
		83:  411686,
		84:  423190,
		85:  433572,
		86:  445239,
		87:  457001,
		88:  467489,
		89:  479378,
		90:  491346,
		91:  501878,
		92:  513934,
		93:  526049,
		94:  536557,
		95:  548720,
		96:  560922,
		97:  571333,
		98:  583539,
		99:  591882,
		100: 600000,
	}, GrowthFluctuating: {
		0:   0,
		1:   0,
		2:   4,
		3:   13,
		4:   32,
		5:   65,
		6:   112,
		7:   178,
		8:   276,
		9:   393,
		10:  540,
		11:  745,
		12:  967,
		13:  1230,
		14:  1591,
		15:  1957,
		16:  2457,
		17:  3046,
		18:  3732,
		19:  4526,
		20:  5440,
		21:  6482,
		22:  7666,
		23:  9003,
		24:  10506,
		25:  12187,
		26:  14060,
		27:  16140,
		28:  18439,
		29:  20974,
		30:  23760,
		31:  26811,
		32:  30146,
		33:  33780,
		34:  37731,
		35:  42017,
		36:  46656,
		37:  50653,
		38:  55969,
		39:  60505,
		40:  66560,
		41:  71677,
		42:  78533,
		43:  84277,
		44:  91998,
		45:  98415,
		46:  107069,
		47:  114205,
		48:  123863,
		49:  131766,
		50:  142500,
		51:  151222,
		52:  163105,
		53:  172697,
		54:  185807,
		55:  196322,
		56:  210739,
		57:  222231,
		58:  238036,
		59:  250562,
		60:  267840,
		61:  281456,
		62:  300293,
		63:  315059,
		64:  335544,
		65:  351520,
		66:  373744,
		67:  390991,
		68:  415050,
		69:  433631,
		70:  459620,
		71:  479600,
		72:  507617,
		73:  529063,
		74:  559209,
		75:  582187,
		76:  614566,
		77:  639146,
		78:  673863,
		79:  700115,
		80:  737280,
		81:  765275,
		82:  804997,
		83:  834809,
		84:  877201,
		85:  908905,
		86:  954084,
		87:  987754,
		88:  1035837,
		89:  1071552,
		90:  1122660,
		91:  1160499,
		92:  1214753,
		93:  1254796,
		94:  1312322,
		95:  1354652,
		96:  1415577,
		97:  1460276,
		98:  1524731,
		99:  1571884,
		100: 1640000,
	}}

// A map of national pokedex numbers to Pokemon growth rates
var pokemonGrowthRates = map[int]int{
	1:   GrowthMediumSlow,
	2:   GrowthMediumSlow,
	3:   GrowthMediumSlow,
	4:   GrowthMediumSlow,
	5:   GrowthMediumSlow,
	6:   GrowthMediumSlow,
	7:   GrowthMediumSlow,
	8:   GrowthMediumSlow,
	9:   GrowthMediumSlow,
	10:  GrowthMediumFast,
	11:  GrowthMediumFast,
	12:  GrowthMediumFast,
	13:  GrowthMediumFast,
	14:  GrowthMediumFast,
	15:  GrowthMediumFast,
	16:  GrowthMediumSlow,
	17:  GrowthMediumSlow,
	18:  GrowthMediumSlow,
	19:  GrowthMediumFast,
	20:  GrowthMediumFast,
	21:  GrowthMediumFast,
	22:  GrowthMediumFast,
	23:  GrowthMediumFast,
	24:  GrowthMediumFast,
	25:  GrowthMediumFast,
	26:  GrowthMediumFast,
	27:  GrowthMediumFast,
	28:  GrowthMediumFast,
	29:  GrowthMediumSlow,
	30:  GrowthMediumSlow,
	31:  GrowthMediumSlow,
	32:  GrowthMediumSlow,
	33:  GrowthMediumSlow,
	34:  GrowthMediumSlow,
	35:  GrowthFast,
	36:  GrowthFast,
	37:  GrowthMediumFast,
	38:  GrowthMediumFast,
	39:  GrowthFast,
	40:  GrowthFast,
	41:  GrowthMediumFast,
	42:  GrowthMediumFast,
	43:  GrowthMediumSlow,
	44:  GrowthMediumSlow,
	45:  GrowthMediumSlow,
	46:  GrowthMediumFast,
	47:  GrowthMediumFast,
	48:  GrowthMediumFast,
	49:  GrowthMediumFast,
	50:  GrowthMediumFast,
	51:  GrowthMediumFast,
	52:  GrowthMediumFast,
	53:  GrowthMediumFast,
	54:  GrowthMediumFast,
	55:  GrowthMediumFast,
	56:  GrowthMediumFast,
	57:  GrowthMediumFast,
	58:  GrowthSlow,
	59:  GrowthSlow,
	60:  GrowthMediumSlow,
	61:  GrowthMediumSlow,
	62:  GrowthMediumSlow,
	63:  GrowthMediumSlow,
	64:  GrowthMediumSlow,
	65:  GrowthMediumSlow,
	66:  GrowthMediumSlow,
	67:  GrowthMediumSlow,
	68:  GrowthMediumSlow,
	69:  GrowthMediumSlow,
	70:  GrowthMediumSlow,
	71:  GrowthMediumSlow,
	72:  GrowthSlow,
	73:  GrowthSlow,
	74:  GrowthMediumSlow,
	75:  GrowthMediumSlow,
	76:  GrowthMediumSlow,
	77:  GrowthMediumFast,
	78:  GrowthMediumFast,
	79:  GrowthMediumFast,
	80:  GrowthMediumFast,
	81:  GrowthMediumFast,
	82:  GrowthMediumFast,
	83:  GrowthMediumFast,
	84:  GrowthMediumFast,
	85:  GrowthMediumFast,
	86:  GrowthMediumFast,
	87:  GrowthMediumFast,
	88:  GrowthMediumFast,
	89:  GrowthMediumFast,
	90:  GrowthSlow,
	91:  GrowthSlow,
	92:  GrowthMediumSlow,
	93:  GrowthMediumSlow,
	94:  GrowthMediumSlow,
	95:  GrowthMediumFast,
	96:  GrowthMediumFast,
	97:  GrowthMediumFast,
	98:  GrowthMediumFast,
	99:  GrowthMediumFast,
	100: GrowthMediumFast,
	101: GrowthMediumFast,
	102: GrowthSlow,
	103: GrowthSlow,
	104: GrowthMediumFast,
	105: GrowthMediumFast,
	106: GrowthMediumFast,
	107: GrowthMediumFast,
	108: GrowthMediumFast,
	109: GrowthMediumFast,
	110: GrowthMediumFast,
	111: GrowthSlow,
	112: GrowthSlow,
	113: GrowthFast,
	114: GrowthMediumFast,
	115: GrowthMediumFast,
	116: GrowthMediumFast,
	117: GrowthMediumFast,
	118: GrowthMediumFast,
	119: GrowthMediumFast,
	120: GrowthSlow,
	121: GrowthSlow,
	122: GrowthMediumFast,
	123: GrowthMediumFast,
	124: GrowthMediumFast,
	125: GrowthMediumFast,
	126: GrowthMediumFast,
	127: GrowthSlow,
	128: GrowthSlow,
	129: GrowthSlow,
	130: GrowthSlow,
	131: GrowthSlow,
	132: GrowthMediumFast,
	133: GrowthMediumFast,
	134: GrowthMediumFast,
	135: GrowthMediumFast,
	136: GrowthMediumFast,
	137: GrowthMediumFast,
	138: GrowthMediumFast,
	139: GrowthMediumFast,
	140: GrowthMediumFast,
	141: GrowthMediumFast,
	142: GrowthSlow,
	143: GrowthSlow,
	144: GrowthSlow,
	145: GrowthSlow,
	146: GrowthSlow,
	147: GrowthSlow,
	148: GrowthSlow,
	149: GrowthSlow,
	150: GrowthSlow,
	151: GrowthMediumSlow,
	152: GrowthMediumSlow,
	153: GrowthMediumSlow,
	154: GrowthMediumSlow,
	155: GrowthMediumSlow,
	156: GrowthMediumSlow,
	157: GrowthMediumSlow,
	158: GrowthMediumSlow,
	159: GrowthMediumSlow,
	160: GrowthMediumSlow,
	161: GrowthMediumFast,
	162: GrowthMediumFast,
	163: GrowthMediumFast,
	164: GrowthMediumFast,
	165: GrowthFast,
	166: GrowthFast,
	167: GrowthFast,
	168: GrowthFast,
	169: GrowthMediumFast,
	170: GrowthSlow,
	171: GrowthSlow,
	172: GrowthMediumFast,
	173: GrowthFast,
	174: GrowthFast,
	175: GrowthFast,
	176: GrowthFast,
	177: GrowthMediumFast,
	178: GrowthMediumFast,
	179: GrowthMediumSlow,
	180: GrowthMediumSlow,
	181: GrowthMediumSlow,
	182: GrowthMediumSlow,
	183: GrowthFast,
	184: GrowthFast,
	185: GrowthMediumFast,
	186: GrowthMediumSlow,
	187: GrowthMediumSlow,
	188: GrowthMediumSlow,
	189: GrowthMediumSlow,
	190: GrowthFast,
	191: GrowthMediumSlow,
	192: GrowthMediumSlow,
	193: GrowthMediumFast,
	194: GrowthMediumFast,
	195: GrowthMediumFast,
	196: GrowthMediumFast,
	197: GrowthMediumFast,
	198: GrowthMediumSlow,
	199: GrowthMediumFast,
	200: GrowthFast,
	201: GrowthMediumFast,
	202: GrowthMediumFast,
	203: GrowthMediumFast,
	204: GrowthMediumFast,
	205: GrowthMediumFast,
	206: GrowthMediumFast,
	207: GrowthMediumSlow,
	208: GrowthMediumFast,
	209: GrowthFast,
	210: GrowthFast,
	211: GrowthMediumFast,
	212: GrowthMediumFast,
	213: GrowthMediumSlow,
	214: GrowthSlow,
	215: GrowthMediumSlow,
	216: GrowthMediumFast,
	217: GrowthMediumFast,
	218: GrowthMediumFast,
	219: GrowthMediumFast,
	220: GrowthSlow,
	221: GrowthSlow,
	222: GrowthFast,
	223: GrowthMediumFast,
	224: GrowthMediumFast,
	225: GrowthFast,
	226: GrowthSlow,
	227: GrowthSlow,
	228: GrowthSlow,
	229: GrowthSlow,
	230: GrowthMediumFast,
	231: GrowthMediumFast,
	232: GrowthMediumFast,
	233: GrowthMediumFast,
	234: GrowthSlow,
	235: GrowthFast,
	236: GrowthMediumFast,
	237: GrowthMediumFast,
	238: GrowthMediumFast,
	239: GrowthMediumFast,
	240: GrowthMediumFast,
	241: GrowthSlow,
	242: GrowthFast,
	243: GrowthSlow,
	244: GrowthSlow,
	245: GrowthSlow,
	246: GrowthSlow,
	247: GrowthSlow,
	248: GrowthSlow,
	249: GrowthSlow,
	250: GrowthSlow,
	251: GrowthMediumSlow,
	252: GrowthMediumSlow,
	253: GrowthMediumSlow,
	254: GrowthMediumSlow,
	255: GrowthMediumSlow,
	256: GrowthMediumSlow,
	257: GrowthMediumSlow,
	258: GrowthMediumSlow,
	259: GrowthMediumSlow,
	260: GrowthMediumSlow,
	261: GrowthMediumFast,
	262: GrowthMediumFast,
	263: GrowthMediumFast,
	264: GrowthMediumFast,
	265: GrowthMediumFast,
	266: GrowthMediumFast,
	267: GrowthMediumFast,
	268: GrowthMediumFast,
	269: GrowthMediumFast,
	270: GrowthMediumSlow,
	271: GrowthMediumSlow,
	272: GrowthMediumSlow,
	273: GrowthMediumSlow,
	274: GrowthMediumSlow,
	275: GrowthMediumSlow,
	276: GrowthMediumSlow,
	277: GrowthMediumSlow,
	278: GrowthMediumFast,
	279: GrowthMediumFast,
	280: GrowthSlow,
	281: GrowthSlow,
	282: GrowthSlow,
	283: GrowthMediumFast,
	284: GrowthMediumFast,
	285: GrowthFluctuating,
	286: GrowthFluctuating,
	287: GrowthSlow,
	288: GrowthSlow,
	289: GrowthSlow,
	290: GrowthErratic,
	291: GrowthErratic,
	292: GrowthErratic,
	293: GrowthMediumSlow,
	294: GrowthMediumSlow,
	295: GrowthMediumSlow,
	296: GrowthFluctuating,
	297: GrowthFluctuating,
	298: GrowthFast,
	299: GrowthMediumFast,
	300: GrowthFast,
	301: GrowthFast,
	302: GrowthMediumSlow,
	303: GrowthFast,
	304: GrowthSlow,
	305: GrowthSlow,
	306: GrowthSlow,
	307: GrowthMediumFast,
	308: GrowthMediumFast,
	309: GrowthSlow,
	310: GrowthSlow,
	311: GrowthMediumFast,
	312: GrowthMediumFast,
	313: GrowthErratic,
	314: GrowthFluctuating,
	315: GrowthMediumSlow,
	316: GrowthFluctuating,
	317: GrowthFluctuating,
	318: GrowthSlow,
	319: GrowthSlow,
	320: GrowthFluctuating,
	321: GrowthFluctuating,
	322: GrowthMediumFast,
	323: GrowthMediumFast,
	324: GrowthMediumFast,
	325: GrowthFast,
	326: GrowthFast,
	327: GrowthFast,
	328: GrowthMediumSlow,
	329: GrowthMediumSlow,
	330: GrowthMediumSlow,
	331: GrowthMediumSlow,
	332: GrowthMediumSlow,
	333: GrowthErratic,
	334: GrowthErratic,
	335: GrowthErratic,
	336: GrowthFluctuating,
	337: GrowthFast,
	338: GrowthFast,
	339: GrowthMediumFast,
	340: GrowthMediumFast,
	341: GrowthFluctuating,
	342: GrowthFluctuating,
	343: GrowthMediumFast,
	344: GrowthMediumFast,
	345: GrowthErratic,
	346: GrowthErratic,
	347: GrowthErratic,
	348: GrowthErratic,
	349: GrowthErratic,
	350: GrowthErratic,
	351: GrowthMediumFast,
	352: GrowthMediumSlow,
	353: GrowthFast,
	354: GrowthFast,
	355: GrowthFast,
	356: GrowthFast,
	357: GrowthSlow,
	358: GrowthFast,
	359: GrowthMediumSlow,
	360: GrowthMediumFast,
	361: GrowthMediumFast,
	362: GrowthMediumFast,
	363: GrowthMediumSlow,
	364: GrowthMediumSlow,
	365: GrowthMediumSlow,
	366: GrowthErratic,
	367: GrowthErratic,
	368: GrowthErratic,
	369: GrowthSlow,
	370: GrowthFast,
	371: GrowthSlow,
	372: GrowthSlow,
	373: GrowthSlow,
	374: GrowthSlow,
	375: GrowthSlow,
	376: GrowthSlow,
	377: GrowthSlow,
	378: GrowthSlow,
	379: GrowthSlow,
	380: GrowthSlow,
	381: GrowthSlow,
	382: GrowthSlow,
	383: GrowthSlow,
	384: GrowthSlow,
	385: GrowthSlow,
	386: GrowthSlow,
	387: GrowthMediumSlow,
	388: GrowthMediumSlow,
	389: GrowthMediumSlow,
	390: GrowthMediumSlow,
	391: GrowthMediumSlow,
	392: GrowthMediumSlow,
	393: GrowthMediumSlow,
	394: GrowthMediumSlow,
	395: GrowthMediumSlow,
	396: GrowthMediumSlow,
	397: GrowthMediumSlow,
	398: GrowthMediumSlow,
	399: GrowthMediumFast,
	400: GrowthMediumFast,
	401: GrowthMediumSlow,
	402: GrowthMediumSlow,
	403: GrowthMediumSlow,
	404: GrowthMediumSlow,
	405: GrowthMediumSlow,
	406: GrowthMediumSlow,
	407: GrowthMediumSlow,
	408: GrowthErratic,
	409: GrowthErratic,
	410: GrowthErratic,
	411: GrowthErratic,
	412: GrowthMediumFast,
	413: GrowthMediumFast,
	414: GrowthMediumFast,
	415: GrowthMediumSlow,
	416: GrowthMediumSlow,
	417: GrowthMediumFast,
	418: GrowthMediumFast,
	419: GrowthMediumFast,
	420: GrowthMediumFast,
	421: GrowthMediumFast,
	422: GrowthMediumFast,
	423: GrowthMediumFast,
	424: GrowthFast,
	425: GrowthFluctuating,
	426: GrowthFluctuating,
	427: GrowthMediumFast,
	428: GrowthMediumFast,
	429: GrowthFast,
	430: GrowthMediumSlow,
	431: GrowthFast,
	432: GrowthFast,
	433: GrowthFast,
	434: GrowthMediumFast,
	435: GrowthMediumFast,
	436: GrowthMediumFast,
	437: GrowthMediumFast,
	438: GrowthMediumFast,
	439: GrowthMediumFast,
	440: GrowthFast,
	441: GrowthMediumSlow,
	442: GrowthMediumFast,
	443: GrowthSlow,
	444: GrowthSlow,
	445: GrowthSlow,
	446: GrowthSlow,
	447: GrowthMediumSlow,
	448: GrowthMediumSlow,
	449: GrowthSlow,
	450: GrowthSlow,
	451: GrowthSlow,
	452: GrowthSlow,
	453: GrowthMediumFast,
	454: GrowthMediumFast,
	455: GrowthSlow,
	456: GrowthErratic,
	457: GrowthErratic,
	458: GrowthSlow,
	459: GrowthSlow,
	460: GrowthSlow,
	461: GrowthMediumSlow,
	462: GrowthMediumFast,
	463: GrowthMediumFast,
	464: GrowthSlow,
	465: GrowthMediumFast,
	466: GrowthMediumFast,
	467: GrowthMediumFast,
	468: GrowthFast,
	469: GrowthMediumFast,
	470: GrowthMediumFast,
	471: GrowthMediumFast,
	472: GrowthMediumSlow,
	473: GrowthSlow,
	474: GrowthMediumFast,
	475: GrowthSlow,
	476: GrowthMediumFast,
	477: GrowthFast,
	478: GrowthMediumFast,
	479: GrowthMediumFast,
	480: GrowthSlow,
	481: GrowthSlow,
	482: GrowthSlow,
	483: GrowthSlow,
	484: GrowthSlow,
	485: GrowthSlow,
	486: GrowthSlow,
	487: GrowthSlow,
	488: GrowthSlow,
	489: GrowthSlow,
	490: GrowthSlow,
	491: GrowthSlow,
	492: GrowthMediumSlow,
	493: GrowthSlow,
}

// A map of national pokedex numbers to Pokemon base stats
var pokemonBaseStats = map[int][6]int{
	1:   {45, 49, 49, 65, 65, 45},
	2:   {60, 62, 63, 80, 80, 60},
	3:   {80, 82, 83, 100, 100, 80},
	4:   {39, 52, 43, 60, 50, 65},
	5:   {58, 64, 58, 80, 65, 80},
	6:   {78, 84, 78, 109, 85, 100},
	7:   {44, 48, 65, 50, 64, 43},
	8:   {59, 63, 80, 65, 80, 58},
	9:   {79, 83, 100, 85, 105, 78},
	10:  {45, 30, 35, 20, 20, 45},
	11:  {50, 20, 55, 25, 25, 30},
	12:  {60, 45, 50, 90, 80, 70},
	13:  {40, 35, 30, 20, 20, 50},
	14:  {45, 25, 50, 25, 25, 35},
	15:  {65, 90, 40, 45, 80, 75},
	16:  {40, 45, 40, 35, 35, 56},
	17:  {63, 60, 55, 50, 50, 71},
	18:  {83, 80, 75, 70, 70, 101},
	19:  {30, 56, 35, 25, 35, 72},
	20:  {55, 81, 60, 50, 70, 97},
	21:  {40, 60, 30, 31, 31, 70},
	22:  {65, 90, 65, 61, 61, 100},
	23:  {35, 60, 44, 40, 54, 55},
	24:  {60, 95, 69, 65, 79, 80},
	25:  {35, 55, 40, 50, 50, 90},
	26:  {60, 90, 55, 90, 80, 110},
	27:  {50, 75, 85, 20, 30, 40},
	28:  {75, 100, 110, 45, 55, 65},
	29:  {55, 47, 52, 40, 40, 41},
	30:  {70, 62, 67, 55, 55, 56},
	31:  {90, 92, 87, 75, 85, 76},
	32:  {46, 57, 40, 40, 40, 50},
	33:  {61, 72, 57, 55, 55, 65},
	34:  {81, 102, 77, 85, 75, 85},
	35:  {70, 45, 48, 60, 65, 35},
	36:  {95, 70, 73, 95, 90, 60},
	37:  {38, 41, 40, 50, 65, 65},
	38:  {73, 76, 75, 81, 100, 100},
	39:  {115, 45, 20, 45, 25, 20},
	40:  {140, 70, 45, 85, 50, 45},
	41:  {40, 45, 35, 30, 40, 55},
	42:  {75, 80, 70, 65, 75, 90},
	43:  {45, 50, 55, 75, 65, 30},
	44:  {60, 65, 70, 85, 75, 40},
	45:  {75, 80, 85, 110, 90, 50},
	46:  {35, 70, 55, 45, 55, 25},
	47:  {60, 95, 80, 60, 80, 30},
	48:  {60, 55, 50, 40, 55, 45},
	49:  {70, 65, 60, 90, 75, 90},
	50:  {10, 55, 25, 35, 45, 95},
	51:  {35, 100, 50, 50, 70, 120},
	52:  {40, 45, 35, 40, 40, 90},
	53:  {65, 70, 60, 65, 65, 115},
	54:  {50, 52, 48, 65, 50, 55},
	55:  {80, 82, 78, 95, 80, 85},
	56:  {40, 80, 35, 35, 45, 70},
	57:  {65, 105, 60, 60, 70, 95},
	58:  {55, 70, 45, 70, 50, 60},
	59:  {90, 110, 80, 100, 80, 95},
	60:  {40, 50, 40, 40, 40, 90},
	61:  {65, 65, 65, 50, 50, 90},
	62:  {90, 95, 95, 70, 90, 70},
	63:  {25, 20, 15, 105, 55, 90},
	64:  {40, 35, 30, 120, 70, 105},
	65:  {55, 50, 45, 135, 95, 120},
	66:  {70, 80, 50, 35, 35, 35},
	67:  {80, 100, 70, 50, 60, 45},
	68:  {90, 130, 80, 65, 85, 55},
	69:  {50, 75, 35, 70, 30, 40},
	70:  {65, 90, 50, 85, 45, 55},
	71:  {80, 105, 65, 100, 70, 70},
	72:  {40, 40, 35, 50, 100, 70},
	73:  {80, 70, 65, 80, 120, 100},
	74:  {40, 80, 100, 30, 30, 20},
	75:  {55, 95, 115, 45, 45, 35},
	76:  {80, 120, 130, 55, 65, 45},
	77:  {50, 85, 55, 65, 65, 90},
	78:  {65, 100, 70, 80, 80, 105},
	79:  {90, 65, 65, 40, 40, 15},
	80:  {95, 75, 110, 100, 80, 30},
	81:  {25, 35, 70, 95, 55, 45},
	82:  {50, 60, 95, 120, 70, 70},
	83:  {52, 90, 55, 58, 62, 60},
	84:  {35, 85, 45, 35, 35, 75},
	85:  {60, 110, 70, 60, 60, 110},
	86:  {65, 45, 55, 45, 70, 45},
	87:  {90, 70, 80, 70, 95, 70},
	88:  {80, 80, 50, 40, 50, 25},
	89:  {105, 105, 75, 65, 100, 50},
	90:  {30, 65, 100, 45, 25, 40},
	91:  {50, 95, 180, 85, 45, 70},
	92:  {30, 35, 30, 100, 35, 80},
	93:  {45, 50, 45, 115, 55, 95},
	94:  {60, 65, 60, 130, 75, 110},
	95:  {35, 45, 160, 30, 45, 70},
	96:  {60, 48, 45, 43, 90, 42},
	97:  {85, 73, 70, 73, 115, 67},
	98:  {30, 105, 90, 25, 25, 50},
	99:  {55, 130, 115, 50, 50, 75},
	100: {40, 30, 50, 55, 55, 100},
	101: {60, 50, 70, 80, 80, 150},
	102: {60, 40, 80, 60, 45, 40},
	103: {95, 95, 85, 125, 75, 55},
	104: {50, 50, 95, 40, 50, 35},
	105: {60, 80, 110, 50, 80, 45},
	106: {50, 120, 53, 35, 110, 87},
	107: {50, 105, 79, 35, 110, 76},
	108: {90, 55, 75, 60, 75, 30},
	109: {40, 65, 95, 60, 45, 35},
	110: {65, 90, 120, 85, 70, 60},
	111: {80, 85, 95, 30, 30, 25},
	112: {105, 130, 120, 45, 45, 40},
	113: {250, 5, 5, 35, 105, 50},
	114: {65, 55, 115, 100, 40, 60},
	115: {105, 95, 80, 40, 80, 90},
	116: {30, 40, 70, 70, 25, 60},
	117: {55, 65, 95, 95, 45, 85},
	118: {45, 67, 60, 35, 50, 63},
	119: {80, 92, 65, 65, 80, 68},
	120: {30, 45, 55, 70, 55, 85},
	121: {60, 75, 85, 100, 85, 115},
	122: {40, 45, 65, 100, 120, 90},
	123: {70, 110, 80, 55, 80, 105},
	124: {65, 50, 35, 115, 95, 95},
	125: {65, 83, 57, 95, 85, 105},
	126: {65, 95, 57, 100, 85, 93},
	127: {65, 125, 100, 55, 70, 85},
	128: {75, 100, 95, 40, 70, 110},
	129: {20, 10, 55, 15, 20, 80},
	130: {95, 125, 79, 60, 100, 81},
	131: {130, 85, 80, 85, 95, 60},
	132: {48, 48, 48, 48, 48, 48},
	133: {55, 55, 50, 45, 65, 55},
	134: {130, 65, 60, 110, 95, 65},
	135: {65, 65, 60, 110, 95, 130},
	136: {65, 130, 60, 95, 110, 65},
	137: {65, 60, 70, 85, 75, 40},
	138: {35, 40, 100, 90, 55, 35},
	139: {70, 60, 125, 115, 70, 55},
	140: {30, 80, 90, 55, 45, 55},
	141: {60, 115, 105, 65, 70, 80},
	142: {80, 105, 65, 60, 75, 130},
	143: {160, 110, 65, 65, 110, 30},
	144: {90, 85, 100, 95, 125, 85},
	145: {90, 90, 85, 125, 90, 100},
	146: {90, 100, 90, 125, 85, 90},
	147: {41, 64, 45, 50, 50, 50},
	148: {61, 84, 65, 70, 70, 70},
	149: {91, 134, 95, 100, 100, 80},
	150: {106, 110, 90, 154, 90, 130},
	151: {100, 100, 100, 100, 100, 100},
	152: {45, 49, 65, 49, 65, 45},
	153: {60, 62, 80, 63, 80, 60},
	154: {80, 82, 100, 83, 100, 80},
	155: {39, 52, 43, 60, 50, 65},
	156: {58, 64, 58, 80, 65, 80},
	157: {78, 84, 78, 109, 85, 100},
	158: {50, 65, 64, 44, 48, 43},
	159: {65, 80, 80, 59, 63, 58},
	160: {85, 105, 100, 79, 83, 78},
	161: {35, 46, 34, 35, 45, 20},
	162: {85, 76, 64, 45, 55, 90},
	163: {60, 30, 30, 36, 56, 50},
	164: {100, 50, 50, 86, 96, 70},
	165: {40, 20, 30, 40, 80, 55},
	166: {55, 35, 50, 55, 110, 85},
	167: {40, 60, 40, 40, 40, 30},
	168: {70, 90, 70, 60, 70, 40},
	169: {85, 90, 80, 70, 80, 130},
	170: {75, 38, 38, 56, 56, 67},
	171: {125, 58, 58, 76, 76, 67},
	172: {20, 40, 15, 35, 35, 60},
	173: {50, 25, 28, 45, 55, 15},
	174: {90, 30, 15, 40, 20, 15},
	175: {35, 20, 65, 40, 65, 20},
	176: {55, 40, 85, 80, 105, 40},
	177: {40, 50, 45, 70, 45, 70},
	178: {65, 75, 70, 95, 70, 95},
	179: {55, 40, 40, 65, 45, 35},
	180: {70, 55, 55, 80, 60, 45},
	181: {90, 75, 85, 115, 90, 55},
	182: {75, 80, 95, 90, 100, 50},
	183: {70, 20, 50, 20, 50, 40},
	184: {100, 50, 80, 60, 80, 50},
	185: {70, 100, 115, 30, 65, 30},
	186: {90, 75, 75, 90, 100, 70},
	187: {35, 35, 40, 35, 55, 50},
	188: {55, 45, 50, 45, 65, 80},
	189: {75, 55, 70, 55, 95, 110},
	190: {55, 70, 55, 40, 55, 85},
	191: {30, 30, 30, 30, 30, 30},
	192: {75, 75, 55, 105, 85, 30},
	193: {65, 65, 45, 75, 45, 95},
	194: {55, 45, 45, 25, 25, 15},
	195: {95, 85, 85, 65, 65, 35},
	196: {65, 65, 60, 130, 95, 110},
	197: {95, 65, 110, 60, 130, 65},
	198: {60, 85, 42, 85, 42, 91},
	199: {95, 75, 80, 100, 110, 30},
	200: {60, 60, 60, 85, 85, 85},
	201: {48, 72, 48, 72, 48, 48},
	202: {190, 33, 58, 33, 58, 33},
	203: {70, 80, 65, 90, 65, 85},
	204: {50, 65, 90, 35, 35, 15},
	205: {75, 90, 140, 60, 60, 40},
	206: {100, 70, 70, 65, 65, 45},
	207: {65, 75, 105, 35, 65, 85},
	208: {75, 85, 200, 55, 65, 30},
	209: {60, 80, 50, 40, 40, 30},
	210: {90, 120, 75, 60, 60, 45},
	211: {65, 95, 85, 55, 55, 85},
	212: {70, 130, 100, 55, 80, 65},
	213: {20, 10, 230, 10, 230, 5},
	214: {80, 125, 75, 40, 95, 85},
	215: {55, 95, 55, 35, 75, 115},
	216: {60, 80, 50, 50, 50, 40},
	217: {90, 130, 75, 75, 75, 55},
	218: {40, 40, 40, 70, 40, 20},
	219: {60, 50, 120, 90, 80, 30},
	220: {50, 50, 40, 30, 30, 50},
	221: {100, 100, 80, 60, 60, 50},
	222: {65, 55, 95, 65, 95, 35},
	223: {35, 65, 35, 65, 35, 65},
	224: {75, 105, 75, 105, 75, 45},
	225: {45, 55, 45, 65, 45, 75},
	226: {85, 40, 70, 80, 140, 70},
	227: {65, 80, 140, 40, 70, 70},
	228: {45, 60, 30, 80, 50, 65},
	229: {75, 90, 50, 110, 80, 95},
	230: {75, 95, 95, 95, 95, 85},
	231: {90, 60, 60, 40, 40, 40},
	232: {90, 120, 120, 60, 60, 50},
	233: {85, 80, 90, 105, 95, 60},
	234: {73, 95, 62, 85, 65, 85},
	235: {55, 20, 35, 20, 45, 75},
	236: {35, 35, 35, 35, 35, 35},
	237: {50, 95, 95, 35, 110, 70},
	238: {45, 30, 15, 85, 65, 65},
	239: {45, 63, 37, 65, 55, 95},
	240: {45, 75, 37, 70, 55, 83},
	241: {95, 80, 105, 40, 70, 100},
	242: {255, 10, 10, 75, 135, 55},
	243: {90, 85, 75, 115, 100, 115},
	244: {115, 115, 85, 90, 75, 100},
	245: {100, 75, 115, 90, 115, 85},
	246: {50, 64, 50, 45, 50, 41},
	247: {70, 84, 70, 65, 70, 51},
	248: {100, 134, 110, 95, 100, 61},
	249: {106, 90, 130, 90, 154, 110},
	250: {106, 130, 90, 110, 154, 90},
	251: {100, 100, 100, 100, 100, 100},
	252: {40, 45, 35, 65, 55, 70},
	253: {50, 65, 45, 85, 65, 95},
	254: {70, 85, 65, 105, 85, 120},
	255: {45, 60, 40, 70, 50, 45},
	256: {60, 85, 60, 85, 60, 55},
	257: {80, 120, 70, 110, 70, 80},
	258: {50, 70, 50, 50, 50, 40},
	259: {70, 85, 70, 60, 70, 50},
	260: {100, 110, 90, 85, 90, 60},
	261: {35, 55, 35, 30, 30, 35},
	262: {70, 90, 70, 60, 60, 70},
	263: {38, 30, 41, 30, 41, 60},
	264: {78, 70, 61, 50, 61, 100},
	265: {45, 45, 35, 20, 30, 20},
	266: {50, 35, 55, 25, 25, 15},
	267: {60, 70, 50, 100, 50, 65},
	268: {50, 35, 55, 25, 25, 15},
	269: {60, 50, 70, 50, 90, 65},
	270: {40, 30, 30, 40, 50, 30},
	271: {60, 50, 50, 60, 70, 50},
	272: {80, 70, 70, 90, 100, 70},
	273: {40, 40, 50, 30, 30, 30},
	274: {70, 70, 40, 60, 40, 60},
	275: {90, 100, 60, 90, 60, 80},
	276: {40, 55, 30, 30, 30, 85},
	277: {60, 85, 60, 75, 50, 125},
	278: {40, 30, 30, 55, 30, 85},
	279: {60, 50, 100, 95, 70, 65},
	280: {28, 25, 25, 45, 35, 40},
	281: {38, 35, 35, 65, 55, 50},
	282: {68, 65, 65, 125, 115, 80},
	283: {40, 30, 32, 50, 52, 65},
	284: {70, 60, 62, 100, 82, 80},
	285: {60, 40, 60, 40, 60, 35},
	286: {60, 130, 80, 60, 60, 70},
	287: {60, 60, 60, 35, 35, 30},
	288: {80, 80, 80, 55, 55, 90},
	289: {150, 160, 100, 95, 65, 100},
	290: {31, 45, 90, 30, 30, 40},
	291: {61, 90, 45, 50, 50, 160},
	292: {1, 90, 45, 30, 30, 40},
	293: {64, 51, 23, 51, 23, 28},
	294: {84, 71, 43, 71, 43, 48},
	295: {104, 91, 63, 91, 73, 68},
	296: {72, 60, 30, 20, 30, 25},
	297: {144, 120, 60, 40, 60, 50},
	298: {50, 20, 40, 20, 40, 20},
	299: {30, 45, 135, 45, 90, 30},
	300: {50, 45, 45, 35, 35, 50},
	301: {70, 65, 65, 55, 55, 90},
	302: {50, 75, 75, 65, 65, 50},
	303: {50, 85, 85, 55, 55, 50},
	304: {50, 70, 100, 40, 40, 30},
	305: {60, 90, 140, 50, 50, 40},
	306: {70, 110, 180, 60, 60, 50},
	307: {30, 40, 55, 40, 55, 60},
	308: {60, 60, 75, 60, 75, 80},
	309: {40, 45, 40, 65, 40, 65},
	310: {70, 75, 60, 105, 60, 105},
	311: {60, 50, 40, 85, 75, 95},
	312: {60, 40, 50, 75, 85, 95},
	313: {65, 73, 75, 47, 85, 85},
	314: {65, 47, 75, 73, 85, 85},
	315: {50, 60, 45, 100, 80, 65},
	316: {70, 43, 53, 43, 53, 40},
	317: {100, 73, 83, 73, 83, 55},
	318: {45, 90, 20, 65, 20, 65},
	319: {70, 120, 40, 95, 40, 95},
	320: {130, 70, 35, 70, 35, 60},
	321: {170, 90, 45, 90, 45, 60},
	322: {60, 60, 40, 65, 45, 35},
	323: {70, 100, 70, 105, 75, 40},
	324: {70, 85, 140, 85, 70, 20},
	325: {60, 25, 35, 70, 80, 60},
	326: {80, 45, 65, 90, 110, 80},
	327: {60, 60, 60, 60, 60, 60},
	328: {45, 100, 45, 45, 45, 10},
	329: {50, 70, 50, 50, 50, 70},
	330: {80, 100, 80, 80, 80, 100},
	331: {50, 85, 40, 85, 40, 35},
	332: {70, 115, 60, 115, 60, 55},
	333: {45, 40, 60, 40, 75, 50},
	334: {75, 70, 90, 70, 105, 80},
	335: {73, 115, 60, 60, 60, 90},
	336: {73, 100, 60, 100, 60, 65},
	337: {90, 55, 65, 95, 85, 70},
	338: {90, 95, 85, 55, 65, 70},
	339: {50, 48, 43, 46, 41, 60},
	340: {110, 78, 73, 76, 71, 60},
	341: {43, 80, 65, 50, 35, 35},
	342: {63, 120, 85, 90, 55, 55},
	343: {40, 40, 55, 40, 70, 55},
	344: {60, 70, 105, 70, 120, 75},
	345: {66, 41, 77, 61, 87, 23},
	346: {86, 81, 97, 81, 107, 43},
	347: {45, 95, 50, 40, 50, 75},
	348: {75, 125, 100, 70, 80, 45},
	349: {20, 15, 20, 10, 55, 80},
	350: {95, 60, 79, 100, 125, 81},
	351: {70, 70, 70, 70, 70, 70},
	352: {60, 90, 70, 60, 120, 40},
	353: {44, 75, 35, 63, 33, 45},
	354: {64, 115, 65, 83, 63, 65},
	355: {20, 40, 90, 30, 90, 25},
	356: {40, 70, 130, 60, 130, 25},
	357: {99, 68, 83, 72, 87, 51},
	358: {75, 50, 80, 95, 90, 65},
	359: {65, 130, 60, 75, 60, 75},
	360: {95, 23, 48, 23, 48, 23},
	361: {50, 50, 50, 50, 50, 50},
	362: {80, 80, 80, 80, 80, 80},
	363: {70, 40, 50, 55, 50, 25},
	364: {90, 60, 70, 75, 70, 45},
	365: {110, 80, 90, 95, 90, 65},
	366: {35, 64, 85, 74, 55, 32},
	367: {55, 104, 105, 94, 75, 52},
	368: {55, 84, 105, 114, 75, 52},
	369: {100, 90, 130, 45, 65, 55},
	370: {43, 30, 55, 40, 65, 97},
	371: {45, 75, 60, 40, 30, 50},
	372: {65, 95, 100, 60, 50, 50},
	373: {95, 135, 80, 110, 80, 100},
	374: {40, 55, 80, 35, 60, 30},
	375: {60, 75, 100, 55, 80, 50},
	376: {80, 135, 130, 95, 90, 70},
	377: {80, 100, 200, 50, 100, 50},
	378: {80, 50, 100, 100, 200, 50},
	379: {80, 75, 150, 75, 150, 50},
	380: {80, 80, 90, 110, 130, 110},
	381: {80, 90, 80, 130, 110, 110},
	382: {100, 100, 90, 150, 140, 90},
	383: {100, 150, 140, 100, 90, 90},
	384: {105, 150, 90, 150, 90, 95},
	385: {100, 100, 100, 100, 100, 100},
	386: {50, 150, 50, 150, 50, 150},
	387: {55, 68, 64, 45, 55, 31},
	388: {75, 89, 85, 55, 65, 36},
	389: {95, 109, 105, 75, 85, 56},
	390: {44, 58, 44, 58, 44, 61},
	391: {64, 78, 52, 78, 52, 81},
	392: {76, 104, 71, 104, 71, 108},
	393: {53, 51, 53, 61, 56, 40},
	394: {64, 66, 68, 81, 76, 50},
	395: {84, 86, 88, 111, 101, 60},
	396: {40, 55, 30, 30, 30, 60},
	397: {55, 75, 50, 40, 40, 80},
	398: {85, 120, 70, 50, 60, 100},
	399: {59, 45, 40, 35, 40, 31},
	400: {79, 85, 60, 55, 60, 71},
	401: {37, 25, 41, 25, 41, 25},
	402: {77, 85, 51, 55, 51, 65},
	403: {45, 65, 34, 40, 34, 45},
	404: {60, 85, 49, 60, 49, 60},
	405: {80, 120, 79, 95, 79, 70},
	406: {40, 30, 35, 50, 70, 55},
	407: {60, 70, 65, 125, 105, 90},
	408: {67, 125, 40, 30, 30, 58},
	409: {97, 165, 60, 65, 50, 58},
	410: {30, 42, 118, 42, 88, 30},
	411: {60, 52, 168, 47, 138, 30},
	412: {40, 29, 45, 29, 45, 36},
	413: {60, 59, 85, 79, 105, 36},
	414: {70, 94, 50, 94, 50, 66},
	415: {30, 30, 42, 30, 42, 70},
	416: {70, 80, 102, 80, 102, 40},
	417: {60, 45, 70, 45, 90, 95},
	418: {55, 65, 35, 60, 30, 85},
	419: {85, 105, 55, 85, 50, 115},
	420: {45, 35, 45, 62, 53, 35},
	421: {70, 60, 70, 87, 78, 85},
	422: {76, 48, 48, 57, 62, 34},
	423: {111, 83, 68, 92, 82, 39},
	424: {75, 100, 66, 60, 66, 115},
	425: {90, 50, 34, 60, 44, 70},
	426: {150, 80, 44, 90, 54, 80},
	427: {55, 66, 44, 44, 56, 85},
	428: {65, 76, 84, 54, 96, 105},
	429: {60, 60, 60, 105, 105, 105},
	430: {100, 125, 52, 105, 52, 71},
	431: {49, 55, 42, 42, 37, 85},
	432: {71, 82, 64, 64, 59, 112},
	433: {45, 30, 50, 65, 50, 45},
	434: {63, 63, 47, 41, 41, 74},
	435: {103, 93, 67, 71, 61, 84},
	436: {57, 24, 86, 24, 86, 23},
	437: {67, 89, 116, 79, 116, 33},
	438: {50, 80, 95, 10, 45, 10},
	439: {20, 25, 45, 70, 90, 60},
	440: {100, 5, 5, 15, 65, 30},
	441: {76, 65, 45, 92, 42, 91},
	442: {50, 92, 108, 92, 108, 35},
	443: {58, 70, 45, 40, 45, 42},
	444: {68, 90, 65, 50, 55, 82},
	445: {108, 130, 95, 80, 85, 102},
	446: {135, 85, 40, 40, 85, 5},
	447: {40, 70, 40, 35, 40, 60},
	448: {70, 110, 70, 115, 70, 90},
	449: {68, 72, 78, 38, 42, 32},
	450: {108, 112, 118, 68, 72, 47},
	451: {40, 50, 90, 30, 55, 65},
	452: {70, 90, 110, 60, 75, 95},
	453: {48, 61, 40, 61, 40, 50},
	454: {83, 106, 65, 86, 65, 85},
	455: {74, 100, 72, 90, 72, 46},
	456: {49, 49, 56, 49, 61, 66},
	457: {69, 69, 76, 69, 86, 91},
	458: {45, 20, 50, 60, 120, 50},
	459: {60, 62, 50, 62, 60, 40},
	460: {90, 92, 75, 92, 85, 60},
	461: {70, 120, 65, 45, 85, 125},
	462: {70, 70, 115, 130, 90, 60},
	463: {110, 85, 95, 80, 95, 50},
	464: {115, 140, 130, 55, 55, 40},
	465: {100, 100, 125, 110, 50, 50},
	466: {75, 123, 67, 95, 85, 95},
	467: {75, 95, 67, 125, 95, 83},
	468: {85, 50, 95, 120, 115, 80},
	469: {86, 76, 86, 116, 56, 95},
	470: {65, 110, 130, 60, 65, 95},
	471: {65, 60, 110, 130, 95, 65},
	472: {75, 95, 125, 45, 75, 95},
	473: {110, 130, 80, 70, 60, 80},
	474: {85, 80, 70, 135, 75, 90},
	475: {68, 125, 65, 65, 115, 80},
	476: {60, 55, 145, 75, 150, 40},
	477: {45, 100, 135, 65, 135, 45},
	478: {70, 80, 70, 80, 70, 110},
	479: {50, 50, 77, 95, 77, 91},
	480: {75, 75, 130, 75, 130, 95},
	481: {80, 105, 105, 105, 105, 80},
	482: {75, 125, 70, 125, 70, 115},
	483: {100, 120, 120, 150, 100, 90},
	484: {90, 120, 100, 150, 120, 100},
	485: {91, 90, 106, 130, 106, 77},
	486: {110, 160, 110, 80, 110, 100},
	487: {150, 100, 120, 100, 120, 90},
	488: {120, 70, 120, 75, 130, 85},
	489: {80, 80, 80, 80, 80, 80},
	490: {100, 100, 100, 100, 100, 100},
	491: {70, 90, 90, 135, 90, 125},
	492: {100, 100, 100, 100, 100, 100},
	493: {120, 120, 120, 120, 120, 120},
}<|MERGE_RESOLUTION|>--- conflicted
+++ resolved
@@ -500,991 +500,503 @@
 	493: "Arceus",
 }
 
-<<<<<<< HEAD
 // Pokemon const enum for quick lookup
 const (
-	PkmnBULBASAUR  = 1
-	PkmnIVYSAUR    = 2
-	PkmnVENUSAUR   = 3
-	PkmnCHARMANDER = 4
-	PkmnCHARMELEON = 5
-	PkmnCHARIZARD  = 6
-	PkmnSQUIRTLE   = 7
-	PkmnWARTORTLE  = 8
-	PkmnBLASTOISE  = 9
-	PkmnCATERPIE   = 10
-	PkmnMETAPOD    = 11
-	PkmnBUTTERFREE = 12
-	PkmnWEEDLE     = 13
-	PkmnKAKUNA     = 14
-	PkmnBEEDRILL   = 15
-	PkmnPIDGEY     = 16
-	PkmnPIDGEOTTO  = 17
-	PkmnPIDGEOT    = 18
-	PkmnRATTATA    = 19
-	PkmnRATICATE   = 20
-	PkmnSPEAROW    = 21
-	PkmnFEAROW     = 22
-	PkmnEKANS      = 23
-	PkmnARBOK      = 24
-	PkmnPIKACHU    = 25
-	PkmnRAICHU     = 26
-	PkmnSANDSHREW  = 27
-	PkmnSANDSLASH  = 28
-	PkmnNIDORANF   = 29
-	PkmnNIDORINA   = 30
-	PkmnNIDOQUEEN  = 31
-	PkmnNIDORANM   = 32
-	PkmnNIDORINO   = 33
-	PkmnNIDOKING   = 34
-	PkmnCLEFAIRY   = 35
-	PkmnCLEFABLE   = 36
-	PkmnVULPIX     = 37
-	PkmnNINETALES  = 38
-	PkmnJIGGLYPUFF = 39
-	PkmnWIGGLYTUFF = 40
-	PkmnZUBAT      = 41
-	PkmnGOLBAT     = 42
-	PkmnODDISH     = 43
-	PkmnGLOOM      = 44
-	PkmnVILEPLUME  = 45
-	PkmnPARAS      = 46
-	PkmnPARASECT   = 47
-	PkmnVENONAT    = 48
-	PkmnVENOMOTH   = 49
-	PkmnDIGLETT    = 50
-	PkmnDUGTRIO    = 51
-	PkmnMEOWTH     = 52
-	PkmnPERSIAN    = 53
-	PkmnPSYDUCK    = 54
-	PkmnGOLDUCK    = 55
-	PkmnMANKEY     = 56
-	PkmnPRIMEAPE   = 57
-	PkmnGROWLITHE  = 58
-	PkmnARCANINE   = 59
-	PkmnPOLIWAG    = 60
-	PkmnPOLIWHIRL  = 61
-	PkmnPOLIWRATH  = 62
-	PkmnABRA       = 63
-	PkmnKADABRA    = 64
-	PkmnALAKAZAM   = 65
-	PkmnMACHOP     = 66
-	PkmnMACHOKE    = 67
-	PkmnMACHAMP    = 68
-	PkmnBELLSPROUT = 69
-	PkmnWEEPINBELL = 70
-	PkmnVICTREEBEL = 71
-	PkmnTENTACOOL  = 72
-	PkmnTENTACRUEL = 73
-	PkmnGEODUDE    = 74
-	PkmnGRAVELER   = 75
-	PkmnGOLEM      = 76
-	PkmnPONYTA     = 77
-	PkmnRAPIDASH   = 78
-	PkmnSLOWPOKE   = 79
-	PkmnSLOWBRO    = 80
-	PkmnMAGNEMITE  = 81
-	PkmnMAGNETON   = 82
-	PkmnFARFETCHD  = 83
-	PkmnDODUO      = 84
-	PkmnDODRIO     = 85
-	PkmnSEEL       = 86
-	PkmnDEWGONG    = 87
-	PkmnGRIMER     = 88
-	PkmnMUK        = 89
-	PkmnSHELLDER   = 90
-	PkmnCLOYSTER   = 91
-	PkmnGASTLY     = 92
-	PkmnHAUNTER    = 93
-	PkmnGENGAR     = 94
-	PkmnONIX       = 95
-	PkmnDROWZEE    = 96
-	PkmnHYPNO      = 97
-	PkmnKRABBY     = 98
-	PkmnKINGLER    = 99
-	PkmnVOLTORB    = 100
-	PkmnELECTRODE  = 101
-	PkmnEXEGGCUTE  = 102
-	PkmnEXEGGUTOR  = 103
-	PkmnCUBONE     = 104
-	PkmnMAROWAK    = 105
-	PkmnHITMONLEE  = 106
-	PkmnHITMONCHAN = 107
-	PkmnLICKITUNG  = 108
-	PkmnKOFFING    = 109
-	PkmnWEEZING    = 110
-	PkmnRHYHORN    = 111
-	PkmnRHYDON     = 112
-	PkmnCHANSEY    = 113
-	PkmnTANGELA    = 114
-	PkmnKANGASKHAN = 115
-	PkmnHORSEA     = 116
-	PkmnSEADRA     = 117
-	PkmnGOLDEEN    = 118
-	PkmnSEAKING    = 119
-	PkmnSTARYU     = 120
-	PkmnSTARMIE    = 121
-	PkmnMR_MIME    = 122
-	PkmnSCYTHER    = 123
-	PkmnJYNX       = 124
-	PkmnELECTABUZZ = 125
-	PkmnMAGMAR     = 126
-	PkmnPINSIR     = 127
-	PkmnTAUROS     = 128
-	PkmnMAGIKARP   = 129
-	PkmnGYARADOS   = 130
-	PkmnLAPRAS     = 131
-	PkmnDITTO      = 132
-	PkmnEEVEE      = 133
-	PkmnVAPOREON   = 134
-	PkmnJOLTEON    = 135
-	PkmnFLAREON    = 136
-	PkmnPORYGON    = 137
-	PkmnOMANYTE    = 138
-	PkmnOMASTAR    = 139
-	PkmnKABUTO     = 140
-	PkmnKABUTOPS   = 141
-	PkmnAERODACTYL = 142
-	PkmnSNORLAX    = 143
-	PkmnARTICUNO   = 144
-	PkmnZAPDOS     = 145
-	PkmnMOLTRES    = 146
-	PkmnDRATINI    = 147
-	PkmnDRAGONAIR  = 148
-	PkmnDRAGONITE  = 149
-	PkmnMEWTWO     = 150
-	PkmnMEW        = 151
-	PkmnCHIKORITA  = 152
-	PkmnBAYLEEF    = 153
-	PkmnMEGANIUM   = 154
-	PkmnCYNDAQUIL  = 155
-	PkmnQUILAVA    = 156
-	PkmnTYPHLOSION = 157
-	PkmnTOTODILE   = 158
-	PkmnCROCONAW   = 159
-	PkmnFERALIGATR = 160
-	PkmnSENTRET    = 161
-	PkmnFURRET     = 162
-	PkmnHOOTHOOT   = 163
-	PkmnNOCTOWL    = 164
-	PkmnLEDYBA     = 165
-	PkmnLEDIAN     = 166
-	PkmnSPINARAK   = 167
-	PkmnARIADOS    = 168
-	PkmnCROBAT     = 169
-	PkmnCHINCHOU   = 170
-	PkmnLANTURN    = 171
-	PkmnPICHU      = 172
-	PkmnCLEFFA     = 173
-	PkmnIGGLYBUFF  = 174
-	PkmnTOGEPI     = 175
-	PkmnTOGETIC    = 176
-	PkmnNATU       = 177
-	PkmnXATU       = 178
-	PkmnMAREEP     = 179
-	PkmnFLAAFFY    = 180
-	PkmnAMPHAROS   = 181
-	PkmnBELLOSSOM  = 182
-	PkmnMARILL     = 183
-	PkmnAZUMARILL  = 184
-	PkmnSUDOWOODO  = 185
-	PkmnPOLITOED   = 186
-	PkmnHOPPIP     = 187
-	PkmnSKIPLOOM   = 188
-	PkmnJUMPLUFF   = 189
-	PkmnAIPOM      = 190
-	PkmnSUNKERN    = 191
-	PkmnSUNFLORA   = 192
-	PkmnYANMA      = 193
-	PkmnWOOPER     = 194
-	PkmnQUAGSIRE   = 195
-	PkmnESPEON     = 196
-	PkmnUMBREON    = 197
-	PkmnMURKROW    = 198
-	PkmnSLOWKING   = 199
-	PkmnMISDREAVUS = 200
-	PkmnUNOWN      = 201
-	PkmnWOBBUFFET  = 202
-	PkmnGIRAFARIG  = 203
-	PkmnPINECO     = 204
-	PkmnFORRETRESS = 205
-	PkmnDUNSPARCE  = 206
-	PkmnGLIGAR     = 207
-	PkmnSTEELIX    = 208
-	PkmnSNUBBULL   = 209
-	PkmnGRANBULL   = 210
-	PkmnQWILFISH   = 211
-	PkmnSCIZOR     = 212
-	PkmnSHUCKLE    = 213
-	PkmnHERACROSS  = 214
-	PkmnSNEASEL    = 215
-	PkmnTEDDIURSA  = 216
-	PkmnURSARING   = 217
-	PkmnSLUGMA     = 218
-	PkmnMAGCARGO   = 219
-	PkmnSWINUB     = 220
-	PkmnPILOSWINE  = 221
-	PkmnCORSOLA    = 222
-	PkmnREMORAID   = 223
-	PkmnOCTILLERY  = 224
-	PkmnDELIBIRD   = 225
-	PkmnMANTINE    = 226
-	PkmnSKARMORY   = 227
-	PkmnHOUNDOUR   = 228
-	PkmnHOUNDOOM   = 229
-	PkmnKINGDRA    = 230
-	PkmnPHANPY     = 231
-	PkmnDONPHAN    = 232
-	PkmnPORYGON2   = 233
-	PkmnSTANTLER   = 234
-	PkmnSMEARGLE   = 235
-	PkmnTYROGUE    = 236
-	PkmnHITMONTOP  = 237
-	PkmnSMOOCHUM   = 238
-	PkmnELEKID     = 239
-	PkmnMAGBY      = 240
-	PkmnMILTANK    = 241
-	PkmnBLISSEY    = 242
-	PkmnRAIKOU     = 243
-	PkmnENTEI      = 244
-	PkmnSUICUNE    = 245
-	PkmnLARVITAR   = 246
-	PkmnPUPITAR    = 247
-	PkmnTYRANITAR  = 248
-	PkmnLUGIA      = 249
-	PkmnHOOH       = 250
-	PkmnCELEBI     = 251
-	PkmnTREECKO    = 252
-	PkmnGROVYLE    = 253
-	PkmnSCEPTILE   = 254
-	PkmnTORCHIC    = 255
-	PkmnCOMBUSKEN  = 256
-	PkmnBLAZIKEN   = 257
-	PkmnMUDKIP     = 258
-	PkmnMARSHTOMP  = 259
-	PkmnSWAMPERT   = 260
-	PkmnPOOCHYENA  = 261
-	PkmnMIGHTYENA  = 262
-	PkmnZIGZAGOON  = 263
-	PkmnLINOONE    = 264
-	PkmnWURMPLE    = 265
-	PkmnSILCOON    = 266
-	PkmnBEAUTIFLY  = 267
-	PkmnCASCOON    = 268
-	PkmnDUSTOX     = 269
-	PkmnLOTAD      = 270
-	PkmnLOMBRE     = 271
-	PkmnLUDICOLO   = 272
-	PkmnSEEDOT     = 273
-	PkmnNUZLEAF    = 274
-	PkmnSHIFTRY    = 275
-	PkmnTAILLOW    = 276
-	PkmnSWELLOW    = 277
-	PkmnWINGULL    = 278
-	PkmnPELIPPER   = 279
-	PkmnRALTS      = 280
-	PkmnKIRLIA     = 281
-	PkmnGARDEVOIR  = 282
-	PkmnSURSKIT    = 283
-	PkmnMASQUERAIN = 284
-	PkmnSHROOMISH  = 285
-	PkmnBRELOOM    = 286
-	PkmnSLAKOTH    = 287
-	PkmnVIGOROTH   = 288
-	PkmnSLAKING    = 289
-	PkmnNINCADA    = 290
-	PkmnNINJASK    = 291
-	PkmnSHEDINJA   = 292
-	PkmnWHISMUR    = 293
-	PkmnLOUDRED    = 294
-	PkmnEXPLOUD    = 295
-	PkmnMAKUHITA   = 296
-	PkmnHARIYAMA   = 297
-	PkmnAZURILL    = 298
-	PkmnNOSEPASS   = 299
-	PkmnSKITTY     = 300
-	PkmnDELCATTY   = 301
-	PkmnSABLEYE    = 302
-	PkmnMAWILE     = 303
-	PkmnARON       = 304
-	PkmnLAIRON     = 305
-	PkmnAGGRON     = 306
-	PkmnMEDITITE   = 307
-	PkmnMEDICHAM   = 308
-	PkmnELECTRIKE  = 309
-	PkmnMANECTRIC  = 310
-	PkmnPLUSLE     = 311
-	PkmnMINUN      = 312
-	PkmnVOLBEAT    = 313
-	PkmnILLUMISE   = 314
-	PkmnROSELIA    = 315
-	PkmnGULPIN     = 316
-	PkmnSWALOT     = 317
-	PkmnCARVANHA   = 318
-	PkmnSHARPEDO   = 319
-	PkmnWAILMER    = 320
-	PkmnWAILORD    = 321
-	PkmnNUMEL      = 322
-	PkmnCAMERUPT   = 323
-	PkmnTORKOAL    = 324
-	PkmnSPOINK     = 325
-	PkmnGRUMPIG    = 326
-	PkmnSPINDA     = 327
-	PkmnTRAPINCH   = 328
-	PkmnVIBRAVA    = 329
-	PkmnFLYGON     = 330
-	PkmnCACNEA     = 331
-	PkmnCACTURNE   = 332
-	PkmnSWABLU     = 333
-	PkmnALTARIA    = 334
-	PkmnZANGOOSE   = 335
-	PkmnSEVIPER    = 336
-	PkmnLUNATONE   = 337
-	PkmnSOLROCK    = 338
-	PkmnBARBOACH   = 339
-	PkmnWHISCASH   = 340
-	PkmnCORPHISH   = 341
-	PkmnCRAWDAUNT  = 342
-	PkmnBALTOY     = 343
-	PkmnCLAYDOL    = 344
-	PkmnLILEEP     = 345
-	PkmnCRADILY    = 346
-	PkmnANORITH    = 347
-	PkmnARMALDO    = 348
-	PkmnFEEBAS     = 349
-	PkmnMILOTIC    = 350
-	PkmnCASTFORM   = 351
-	PkmnKECLEON    = 352
-	PkmnSHUPPET    = 353
-	PkmnBANETTE    = 354
-	PkmnDUSKULL    = 355
-	PkmnDUSCLOPS   = 356
-	PkmnTROPIUS    = 357
-	PkmnCHIMECHO   = 358
-	PkmnABSOL      = 359
-	PkmnWYNAUT     = 360
-	PkmnSNORUNT    = 361
-	PkmnGLALIE     = 362
-	PkmnSPHEAL     = 363
-	PkmnSEALEO     = 364
-	PkmnWALREIN    = 365
-	PkmnCLAMPERL   = 366
-	PkmnHUNTAIL    = 367
-	PkmnGOREBYSS   = 368
-	PkmnRELICANTH  = 369
-	PkmnLUVDISC    = 370
-	PkmnBAGON      = 371
-	PkmnSHELGON    = 372
-	PkmnSALAMENCE  = 373
-	PkmnBELDUM     = 374
-	PkmnMETANG     = 375
-	PkmnMETAGROSS  = 376
-	PkmnREGIROCK   = 377
-	PkmnREGICE     = 378
-	PkmnREGISTEEL  = 379
-	PkmnLATIAS     = 380
-	PkmnLATIOS     = 381
-	PkmnKYOGRE     = 382
-	PkmnGROUDON    = 383
-	PkmnRAYQUAZA   = 384
-	PkmnJIRACHI    = 385
-	PkmnDEOXYS     = 386
-	PkmnTURTWIG    = 387
-	PkmnGROTLE     = 388
-	PkmnTORTERRA   = 389
-	PkmnCHIMCHAR   = 390
-	PkmnMONFERNO   = 391
-	PkmnINFERNAPE  = 392
-	PkmnPIPLUP     = 393
-	PkmnPRINPLUP   = 394
-	PkmnEMPOLEON   = 395
-	PkmnSTARLY     = 396
-	PkmnSTARAVIA   = 397
-	PkmnSTARAPTOR  = 398
-	PkmnBIDOOF     = 399
-	PkmnBIBAREL    = 400
-	PkmnKRICKETOT  = 401
-	PkmnKRICKETUNE = 402
-	PkmnSHINX      = 403
-	PkmnLUXIO      = 404
-	PkmnLUXRAY     = 405
-	PkmnBUDEW      = 406
-	PkmnROSERADE   = 407
-	PkmnCRANIDOS   = 408
-	PkmnRAMPARDOS  = 409
-	PkmnSHIELDON   = 410
-	PkmnBASTIODON  = 411
-	PkmnBURMY      = 412
-	PkmnWORMADAM   = 413
-	PkmnMOTHIM     = 414
-	PkmnCOMBEE     = 415
-	PkmnVESPIQUEN  = 416
-	PkmnPACHIRISU  = 417
-	PkmnBUIZEL     = 418
-	PkmnFLOATZEL   = 419
-	PkmnCHERUBI    = 420
-	PkmnCHERRIM    = 421
-	PkmnSHELLOS    = 422
-	PkmnGASTRODON  = 423
-	PkmnAMBIPOM    = 424
-	PkmnDRIFLOON   = 425
-	PkmnDRIFBLIM   = 426
-	PkmnBUNEARY    = 427
-	PkmnLOPUNNY    = 428
-	PkmnMISMAGIUS  = 429
-	PkmnHONCHKROW  = 430
-	PkmnGLAMEOW    = 431
-	PkmnPURUGLY    = 432
-	PkmnCHINGLING  = 433
-	PkmnSTUNKY     = 434
-	PkmnSKUNTANK   = 435
-	PkmnBRONZOR    = 436
-	PkmnBRONZONG   = 437
-	PkmnBONSLY     = 438
-	PkmnMIME_JR    = 439
-	PkmnHAPPINY    = 440
-	PkmnCHATOT     = 441
-	PkmnSPIRITOMB  = 442
-	PkmnGIBLE      = 443
-	PkmnGABITE     = 444
-	PkmnGARCHOMP   = 445
-	PkmnMUNCHLAX   = 446
-	PkmnRIOLU      = 447
-	PkmnLUCARIO    = 448
-	PkmnHIPPOPOTAS = 449
-	PkmnHIPPOWDON  = 450
-	PkmnSKORUPI    = 451
-	PkmnDRAPION    = 452
-	PkmnCROAGUNK   = 453
-	PkmnTOXICROAK  = 454
-	PkmnCARNIVINE  = 455
-	PkmnFINNEON    = 456
-	PkmnLUMINEON   = 457
-	PkmnMANTYKE    = 458
-	PkmnSNOVER     = 459
-	PkmnABOMASNOW  = 460
-	PkmnWEAVILE    = 461
-	PkmnMAGNEZONE  = 462
-	PkmnLICKILICKY = 463
-	PkmnRHYPERIOR  = 464
-	PkmnTANGROWTH  = 465
-	PkmnELECTIVIRE = 466
-	PkmnMAGMORTAR  = 467
-	PkmnTOGEKISS   = 468
-	PkmnYANMEGA    = 469
-	PkmnLEAFEON    = 470
-	PkmnGLACEON    = 471
-	PkmnGLISCOR    = 472
-	PkmnMAMOSWINE  = 473
-	PkmnPORYGONZ   = 474
-	PkmnGALLADE    = 475
-	PkmnPROBOPASS  = 476
-	PkmnDUSKNOIR   = 477
-	PkmnFROSLASS   = 478
-	PkmnROTOM      = 479
-	PkmnUXIE       = 480
-	PkmnMESPRIT    = 481
-	PkmnAZELF      = 482
-	PkmnDIALGA     = 483
-	PkmnPALKIA     = 484
-	PkmnHEATRAN    = 485
-	PkmnREGIGIGAS  = 486
-	PkmnGIRATINA   = 487
-	PkmnCRESSELIA  = 488
-	PkmnPHIONE     = 489
-	PkmnMANAPHY    = 490
-	PkmnDARKRAI    = 491
-	PkmnSHAYMIN    = 492
-	PkmnARCEUS     = 493
+	PkmnBulbasaur  = 1
+	PkmnIvysaur    = 2
+	PkmnVenusaur   = 3
+	PkmnCharmander = 4
+	PkmnCharmeleon = 5
+	PkmnCharizard  = 6
+	PkmnSquirtle   = 7
+	PkmnWartortle  = 8
+	PkmnBlastoise  = 9
+	PkmnCaterpie   = 10
+	PkmnMetapod    = 11
+	PkmnButterfree = 12
+	PkmnWeedle     = 13
+	PkmnKakuna     = 14
+	PkmnBeedrill   = 15
+	PkmnPidgey     = 16
+	PkmnPidgeotto  = 17
+	PkmnPidgeot    = 18
+	PkmnRattata    = 19
+	PkmnRaticate   = 20
+	PkmnSpearow    = 21
+	PkmnFearow     = 22
+	PkmnEkans      = 23
+	PkmnArbok      = 24
+	PkmnPikachu    = 25
+	PkmnRaichu     = 26
+	PkmnSandshrew  = 27
+	PkmnSandslash  = 28
+	PkmnNidoranF   = 29
+	PkmnNidorina   = 30
+	PkmnNidoqueen  = 31
+	PkmnNidoranM   = 32
+	PkmnNidorino   = 33
+	PkmnNidoking   = 34
+	PkmnClefairy   = 35
+	PkmnClefable   = 36
+	PkmnVulpix     = 37
+	PkmnNinetales  = 38
+	PkmnJigglypuff = 39
+	PkmnWigglytuff = 40
+	PkmnZubat      = 41
+	PkmnGolbat     = 42
+	PkmnOddish     = 43
+	PkmnGloom      = 44
+	PkmnVileplume  = 45
+	PkmnParas      = 46
+	PkmnParasect   = 47
+	PkmnVenonat    = 48
+	PkmnVenomoth   = 49
+	PkmnDiglett    = 50
+	PkmnDugtrio    = 51
+	PkmnMeowth     = 52
+	PkmnPersian    = 53
+	PkmnPsyduck    = 54
+	PkmnGolduck    = 55
+	PkmnMankey     = 56
+	PkmnPrimeape   = 57
+	PkmnGrowlithe  = 58
+	PkmnArcanine   = 59
+	PkmnPoliwag    = 60
+	PkmnPoliwhirl  = 61
+	PkmnPoliwrath  = 62
+	PkmnAbra       = 63
+	PkmnKadabra    = 64
+	PkmnAlakazam   = 65
+	PkmnMachop     = 66
+	PkmnMachoke    = 67
+	PkmnMachamp    = 68
+	PkmnBellsprout = 69
+	PkmnWeepinbell = 70
+	PkmnVictreebel = 71
+	PkmnTentacool  = 72
+	PkmnTentacruel = 73
+	PkmnGeodude    = 74
+	PkmnGraveler   = 75
+	PkmnGolem      = 76
+	PkmnPonyta     = 77
+	PkmnRapidash   = 78
+	PkmnSlowpoke   = 79
+	PkmnSlowbro    = 80
+	PkmnMagnemite  = 81
+	PkmnMagneton   = 82
+	PkmnFarfetchd  = 83
+	PkmnDoduo      = 84
+	PkmnDodrio     = 85
+	PkmnSeel       = 86
+	PkmnDewgong    = 87
+	PkmnGrimer     = 88
+	PkmnMuk        = 89
+	PkmnShellder   = 90
+	PkmnCloyster   = 91
+	PkmnGastly     = 92
+	PkmnHaunter    = 93
+	PkmnGengar     = 94
+	PkmnOnix       = 95
+	PkmnDrowzee    = 96
+	PkmnHypno      = 97
+	PkmnKrabby     = 98
+	PkmnKingler    = 99
+	PkmnVoltorb    = 100
+	PkmnElectrode  = 101
+	PkmnExeggcute  = 102
+	PkmnExeggutor  = 103
+	PkmnCubone     = 104
+	PkmnMarowak    = 105
+	PkmnHitmonlee  = 106
+	PkmnHitmonchan = 107
+	PkmnLickitung  = 108
+	PkmnKoffing    = 109
+	PkmnWeezing    = 110
+	PkmnRhyhorn    = 111
+	PkmnRhydon     = 112
+	PkmnChansey    = 113
+	PkmnTangela    = 114
+	PkmnKangaskhan = 115
+	PkmnHorsea     = 116
+	PkmnSeadra     = 117
+	PkmnGoldeen    = 118
+	PkmnSeaking    = 119
+	PkmnStaryu     = 120
+	PkmnStarmie    = 121
+	PkmnMrMime     = 122
+	PkmnScyther    = 123
+	PkmnJynx       = 124
+	PkmnElectabuzz = 125
+	PkmnMagmar     = 126
+	PkmnPinsir     = 127
+	PkmnTauros     = 128
+	PkmnMagikarp   = 129
+	PkmnGyarados   = 130
+	PkmnLapras     = 131
+	PkmnDitto      = 132
+	PkmnEevee      = 133
+	PkmnVaporeon   = 134
+	PkmnJolteon    = 135
+	PkmnFlareon    = 136
+	PkmnPorygon    = 137
+	PkmnOmanyte    = 138
+	PkmnOmastar    = 139
+	PkmnKabuto     = 140
+	PkmnKabutops   = 141
+	PkmnAerodactyl = 142
+	PkmnSnorlax    = 143
+	PkmnArticuno   = 144
+	PkmnZapdos     = 145
+	PkmnMoltres    = 146
+	PkmnDratini    = 147
+	PkmnDragonair  = 148
+	PkmnDragonite  = 149
+	PkmnMewtwo     = 150
+	PkmnMew        = 151
+	PkmnChikorita  = 152
+	PkmnBayleef    = 153
+	PkmnMeganium   = 154
+	PkmnCyndaquil  = 155
+	PkmnQuilava    = 156
+	PkmnTyphlosion = 157
+	PkmnTotodile   = 158
+	PkmnCroconaw   = 159
+	PkmnFeraligatr = 160
+	PkmnSentret    = 161
+	PkmnFurret     = 162
+	PkmnHoothoot   = 163
+	PkmnNoctowl    = 164
+	PkmnLedyba     = 165
+	PkmnLedian     = 166
+	PkmnSpinarak   = 167
+	PkmnAriados    = 168
+	PkmnCrobat     = 169
+	PkmnChinchou   = 170
+	PkmnLanturn    = 171
+	PkmnPichu      = 172
+	PkmnCleffa     = 173
+	PkmnIgglybuff  = 174
+	PkmnTogepi     = 175
+	PkmnTogetic    = 176
+	PkmnNatu       = 177
+	PkmnXatu       = 178
+	PkmnMareep     = 179
+	PkmnFlaaffy    = 180
+	PkmnAmpharos   = 181
+	PkmnBellossom  = 182
+	PkmnMarill     = 183
+	PkmnAzumarill  = 184
+	PkmnSudowoodo  = 185
+	PkmnPolitoed   = 186
+	PkmnHoppip     = 187
+	PkmnSkiploom   = 188
+	PkmnJumpluff   = 189
+	PkmnAipom      = 190
+	PkmnSunkern    = 191
+	PkmnSunflora   = 192
+	PkmnYanma      = 193
+	PkmnWooper     = 194
+	PkmnQuagsire   = 195
+	PkmnEspeon     = 196
+	PkmnUmbreon    = 197
+	PkmnMurkrow    = 198
+	PkmnSlowking   = 199
+	PkmnMisdreavus = 200
+	PkmnUnown      = 201
+	PkmnWobbuffet  = 202
+	PkmnGirafarig  = 203
+	PkmnPineco     = 204
+	PkmnForretress = 205
+	PkmnDunsparce  = 206
+	PkmnGligar     = 207
+	PkmnSteelix    = 208
+	PkmnSnubbull   = 209
+	PkmnGranbull   = 210
+	PkmnQwilfish   = 211
+	PkmnScizor     = 212
+	PkmnShuckle    = 213
+	PkmnHeracross  = 214
+	PkmnSneasel    = 215
+	PkmnTeddiursa  = 216
+	PkmnUrsaring   = 217
+	PkmnSlugma     = 218
+	PkmnMagcargo   = 219
+	PkmnSwinub     = 220
+	PkmnPiloswine  = 221
+	PkmnCorsola    = 222
+	PkmnRemoraid   = 223
+	PkmnOctillery  = 224
+	PkmnDelibird   = 225
+	PkmnMantine    = 226
+	PkmnSkarmory   = 227
+	PkmnHoundour   = 228
+	PkmnHoundoom   = 229
+	PkmnKingdra    = 230
+	PkmnPhanpy     = 231
+	PkmnDonphan    = 232
+	PkmnPorygon2   = 233
+	PkmnStantler   = 234
+	PkmnSmeargle   = 235
+	PkmnTyrogue    = 236
+	PkmnHitmontop  = 237
+	PkmnSmoochum   = 238
+	PkmnElekid     = 239
+	PkmnMagby      = 240
+	PkmnMiltank    = 241
+	PkmnBlissey    = 242
+	PkmnRaikou     = 243
+	PkmnEntei      = 244
+	PkmnSuicune    = 245
+	PkmnLarvitar   = 246
+	PkmnPupitar    = 247
+	PkmnTyranitar  = 248
+	PkmnLugia      = 249
+	PkmnHoOh       = 250
+	PkmnCelebi     = 251
+	PkmnTreecko    = 252
+	PkmnGrovyle    = 253
+	PkmnSceptile   = 254
+	PkmnTorchic    = 255
+	PkmnCombusken  = 256
+	PkmnBlaziken   = 257
+	PkmnMudkip     = 258
+	PkmnMarshtomp  = 259
+	PkmnSwampert   = 260
+	PkmnPoochyena  = 261
+	PkmnMightyena  = 262
+	PkmnZigzagoon  = 263
+	PkmnLinoone    = 264
+	PkmnWurmple    = 265
+	PkmnSilcoon    = 266
+	PkmnBeautifly  = 267
+	PkmnCascoon    = 268
+	PkmnDustox     = 269
+	PkmnLotad      = 270
+	PkmnLombre     = 271
+	PkmnLudicolo   = 272
+	PkmnSeedot     = 273
+	PkmnNuzleaf    = 274
+	PkmnShiftry    = 275
+	PkmnTaillow    = 276
+	PkmnSwellow    = 277
+	PkmnWingull    = 278
+	PkmnPelipper   = 279
+	PkmnRalts      = 280
+	PkmnKirlia     = 281
+	PkmnGardevoir  = 282
+	PkmnSurskit    = 283
+	PkmnMasquerain = 284
+	PkmnShroomish  = 285
+	PkmnBreloom    = 286
+	PkmnSlakoth    = 287
+	PkmnVigoroth   = 288
+	PkmnSlaking    = 289
+	PkmnNincada    = 290
+	PkmnNinjask    = 291
+	PkmnShedinja   = 292
+	PkmnWhismur    = 293
+	PkmnLoudred    = 294
+	PkmnExploud    = 295
+	PkmnMakuhita   = 296
+	PkmnHariyama   = 297
+	PkmnAzurill    = 298
+	PkmnNosepass   = 299
+	PkmnSkitty     = 300
+	PkmnDelcatty   = 301
+	PkmnSableye    = 302
+	PkmnMawile     = 303
+	PkmnAron       = 304
+	PkmnLairon     = 305
+	PkmnAggron     = 306
+	PkmnMeditite   = 307
+	PkmnMedicham   = 308
+	PkmnElectrike  = 309
+	PkmnManectric  = 310
+	PkmnPlusle     = 311
+	PkmnMinun      = 312
+	PkmnVolbeat    = 313
+	PkmnIllumise   = 314
+	PkmnRoselia    = 315
+	PkmnGulpin     = 316
+	PkmnSwalot     = 317
+	PkmnCarvanha   = 318
+	PkmnSharpedo   = 319
+	PkmnWailmer    = 320
+	PkmnWailord    = 321
+	PkmnNumel      = 322
+	PkmnCamerupt   = 323
+	PkmnTorkoal    = 324
+	PkmnSpoink     = 325
+	PkmnGrumpig    = 326
+	PkmnSpinda     = 327
+	PkmnTrapinch   = 328
+	PkmnVibrava    = 329
+	PkmnFlygon     = 330
+	PkmnCacnea     = 331
+	PkmnCacturne   = 332
+	PkmnSwablu     = 333
+	PkmnAltaria    = 334
+	PkmnZangoose   = 335
+	PkmnSeviper    = 336
+	PkmnLunatone   = 337
+	PkmnSolrock    = 338
+	PkmnBarboach   = 339
+	PkmnWhiscash   = 340
+	PkmnCorphish   = 341
+	PkmnCrawdaunt  = 342
+	PkmnBaltoy     = 343
+	PkmnClaydol    = 344
+	PkmnLileep     = 345
+	PkmnCradily    = 346
+	PkmnAnorith    = 347
+	PkmnArmaldo    = 348
+	PkmnFeebas     = 349
+	PkmnMilotic    = 350
+	PkmnCastform   = 351
+	PkmnKecleon    = 352
+	PkmnShuppet    = 353
+	PkmnBanette    = 354
+	PkmnDuskull    = 355
+	PkmnDusclops   = 356
+	PkmnTropius    = 357
+	PkmnChimecho   = 358
+	PkmnAbsol      = 359
+	PkmnWynaut     = 360
+	PkmnSnorunt    = 361
+	PkmnGlalie     = 362
+	PkmnSpheal     = 363
+	PkmnSealeo     = 364
+	PkmnWalrein    = 365
+	PkmnClamperl   = 366
+	PkmnHuntail    = 367
+	PkmnGorebyss   = 368
+	PkmnRelicanth  = 369
+	PkmnLuvdisc    = 370
+	PkmnBagon      = 371
+	PkmnShelgon    = 372
+	PkmnSalamence  = 373
+	PkmnBeldum     = 374
+	PkmnMetang     = 375
+	PkmnMetagross  = 376
+	PkmnRegirock   = 377
+	PkmnRegice     = 378
+	PkmnRegisteel  = 379
+	PkmnLatias     = 380
+	PkmnLatios     = 381
+	PkmnKyogre     = 382
+	PkmnGroudon    = 383
+	PkmnRayquaza   = 384
+	PkmnJirachi    = 385
+	PkmnDeoxys     = 386
+	PkmnTurtwig    = 387
+	PkmnGrotle     = 388
+	PkmnTorterra   = 389
+	PkmnChimchar   = 390
+	PkmnMonferno   = 391
+	PkmnInfernape  = 392
+	PkmnPiplup     = 393
+	PkmnPrinplup   = 394
+	PkmnEmpoleon   = 395
+	PkmnStarly     = 396
+	PkmnStaravia   = 397
+	PkmnStaraptor  = 398
+	PkmnBidoof     = 399
+	PkmnBibarel    = 400
+	PkmnKricketot  = 401
+	PkmnKricketune = 402
+	PkmnShinx      = 403
+	PkmnLuxio      = 404
+	PkmnLuxray     = 405
+	PkmnBudew      = 406
+	PkmnRoserade   = 407
+	PkmnCranidos   = 408
+	PkmnRampardos  = 409
+	PkmnShieldon   = 410
+	PkmnBastiodon  = 411
+	PkmnBurmy      = 412
+	PkmnWormadam   = 413
+	PkmnMothim     = 414
+	PkmnCombee     = 415
+	PkmnVespiquen  = 416
+	PkmnPachirisu  = 417
+	PkmnBuizel     = 418
+	PkmnFloatzel   = 419
+	PkmnCherubi    = 420
+	PkmnCherrim    = 421
+	PkmnShellos    = 422
+	PkmnGastrodon  = 423
+	PkmnAmbipom    = 424
+	PkmnDrifloon   = 425
+	PkmnDrifblim   = 426
+	PkmnBuneary    = 427
+	PkmnLopunny    = 428
+	PkmnMismagius  = 429
+	PkmnHonchkrow  = 430
+	PkmnGlameow    = 431
+	PkmnPurugly    = 432
+	PkmnChingling  = 433
+	PkmnStunky     = 434
+	PkmnSkuntank   = 435
+	PkmnBronzor    = 436
+	PkmnBronzong   = 437
+	PkmnBonsly     = 438
+	PkmnMimeJr     = 439
+	PkmnHappiny    = 440
+	PkmnChatot     = 441
+	PkmnSpiritomb  = 442
+	PkmnGible      = 443
+	PkmnGabite     = 444
+	PkmnGarchomp   = 445
+	PkmnMunchlax   = 446
+	PkmnRiolu      = 447
+	PkmnLucario    = 448
+	PkmnHippopotas = 449
+	PkmnHippowdon  = 450
+	PkmnSkorupi    = 451
+	PkmnDrapion    = 452
+	PkmnCroagunk   = 453
+	PkmnToxicroak  = 454
+	PkmnCarnivine  = 455
+	PkmnFinneon    = 456
+	PkmnLumineon   = 457
+	PkmnMantyke    = 458
+	PkmnSnover     = 459
+	PkmnAbomasnow  = 460
+	PkmnWeavile    = 461
+	PkmnMagnezone  = 462
+	PkmnLickilicky = 463
+	PkmnRhyperior  = 464
+	PkmnTangrowth  = 465
+	PkmnElectivire = 466
+	PkmnMagmortar  = 467
+	PkmnTogekiss   = 468
+	PkmnYanmega    = 469
+	PkmnLeafeon    = 470
+	PkmnGlaceon    = 471
+	PkmnGliscor    = 472
+	PkmnMamoswine  = 473
+	PkmnPorygonZ   = 474
+	PkmnGallade    = 475
+	PkmnProbopass  = 476
+	PkmnDusknoir   = 477
+	PkmnFroslass   = 478
+	PkmnRotom      = 479
+	PkmnUxie       = 480
+	PkmnMesprit    = 481
+	PkmnAzelf      = 482
+	PkmnDialga     = 483
+	PkmnPalkia     = 484
+	PkmnHeatran    = 485
+	PkmnRegigigas  = 486
+	PkmnGiratina   = 487
+	PkmnCresselia  = 488
+	PkmnPhione     = 489
+	PkmnManaphy    = 490
+	PkmnDarkrai    = 491
+	PkmnShaymin    = 492
+	PkmnArceus     = 493
 )
 
-var ALL_MOVES = []Move{
-	{ID: 1, Name: "Pound", Type: 1, Category: Physical, CurrentPP: 35, MaxPP: 35, Targets: 10, Priority: 0, Power: 40, Accuracy: 100},
-	{ID: 2, Name: "Karate Chop", Type: 2, Category: Physical, CurrentPP: 25, MaxPP: 25, Targets: 10, Priority: 0, Power: 50, Accuracy: 100},
-	{ID: 3, Name: "Double Slap", Type: 1, Category: Physical, CurrentPP: 10, MaxPP: 10, Targets: 10, Priority: 0, Power: 15, Accuracy: 85},
-	{ID: 4, Name: "Comet Punch", Type: 1, Category: Physical, CurrentPP: 15, MaxPP: 15, Targets: 10, Priority: 0, Power: 18, Accuracy: 85},
-	{ID: 5, Name: "Mega Punch", Type: 1, Category: Physical, CurrentPP: 20, MaxPP: 20, Targets: 10, Priority: 0, Power: 80, Accuracy: 85},
-	{ID: 6, Name: "Pay Day", Type: 1, Category: Physical, CurrentPP: 20, MaxPP: 20, Targets: 10, Priority: 0, Power: 40, Accuracy: 100},
-	{ID: 7, Name: "Fire Punch", Type: 512, Category: Physical, CurrentPP: 15, MaxPP: 15, Targets: 10, Priority: 0, Power: 75, Accuracy: 100},
-	{ID: 8, Name: "Ice Punch", Type: 16384, Category: Physical, CurrentPP: 15, MaxPP: 15, Targets: 10, Priority: 0, Power: 75, Accuracy: 100},
-	{ID: 9, Name: "Thunder Punch", Type: 4096, Category: Physical, CurrentPP: 15, MaxPP: 15, Targets: 10, Priority: 0, Power: 75, Accuracy: 100},
-	{ID: 10, Name: "Scratch", Type: 1, Category: Physical, CurrentPP: 35, MaxPP: 35, Targets: 10, Priority: 0, Power: 40, Accuracy: 100},
-	{ID: 11, Name: "Vice Grip", Type: 1, Category: Physical, CurrentPP: 30, MaxPP: 30, Targets: 10, Priority: 0, Power: 55, Accuracy: 100},
-	{ID: 12, Name: "Guillotine", Type: 1, Category: Physical, CurrentPP: 5, MaxPP: 5, Targets: 10, Priority: 0, Power: 0, Accuracy: 30},
-	{ID: 13, Name: "Razor Wind", Type: 1, Category: Special, CurrentPP: 10, MaxPP: 10, Targets: 11, Priority: 0, Power: 80, Accuracy: 100},
-	{ID: 14, Name: "Swords Dance", Type: 1, Category: Status, CurrentPP: 20, MaxPP: 20, Targets: 7, Priority: 0, Power: 0, Accuracy: 0},
-	{ID: 15, Name: "Cut", Type: 1, Category: Physical, CurrentPP: 30, MaxPP: 30, Targets: 10, Priority: 0, Power: 50, Accuracy: 95},
-	{ID: 16, Name: "Gust", Type: 4, Category: Special, CurrentPP: 35, MaxPP: 35, Targets: 10, Priority: 0, Power: 40, Accuracy: 100},
-	{ID: 17, Name: "Wing Attack", Type: 4, Category: Physical, CurrentPP: 35, MaxPP: 35, Targets: 10, Priority: 0, Power: 60, Accuracy: 100},
-	{ID: 18, Name: "Whirlwind", Type: 1, Category: Status, CurrentPP: 20, MaxPP: 20, Targets: 10, Priority: -6, Power: 0, Accuracy: 0},
-	{ID: 19, Name: "Fly", Type: 4, Category: Physical, CurrentPP: 15, MaxPP: 15, Targets: 10, Priority: 0, Power: 90, Accuracy: 95},
-	{ID: 20, Name: "Bind", Type: 1, Category: Physical, CurrentPP: 20, MaxPP: 20, Targets: 10, Priority: 0, Power: 15, Accuracy: 85},
-	{ID: 21, Name: "Slam", Type: 1, Category: Physical, CurrentPP: 20, MaxPP: 20, Targets: 10, Priority: 0, Power: 80, Accuracy: 75},
-	{ID: 22, Name: "Vine Whip", Type: 2048, Category: Physical, CurrentPP: 25, MaxPP: 25, Targets: 10, Priority: 0, Power: 45, Accuracy: 100},
-	{ID: 23, Name: "Stomp", Type: 1, Category: Physical, CurrentPP: 20, MaxPP: 20, Targets: 10, Priority: 0, Power: 65, Accuracy: 100},
-	{ID: 24, Name: "Double Kick", Type: 2, Category: Physical, CurrentPP: 30, MaxPP: 30, Targets: 10, Priority: 0, Power: 30, Accuracy: 100},
-	{ID: 25, Name: "Mega Kick", Type: 1, Category: Physical, CurrentPP: 5, MaxPP: 5, Targets: 10, Priority: 0, Power: 120, Accuracy: 75},
-	{ID: 26, Name: "Jump Kick", Type: 2, Category: Physical, CurrentPP: 10, MaxPP: 10, Targets: 10, Priority: 0, Power: 100, Accuracy: 95},
-	{ID: 27, Name: "Rolling Kick", Type: 2, Category: Physical, CurrentPP: 15, MaxPP: 15, Targets: 10, Priority: 0, Power: 60, Accuracy: 85},
-	{ID: 28, Name: "Sand Attack", Type: 16, Category: Status, CurrentPP: 15, MaxPP: 15, Targets: 10, Priority: 0, Power: 0, Accuracy: 100},
-	{ID: 29, Name: "Headbutt", Type: 1, Category: Physical, CurrentPP: 15, MaxPP: 15, Targets: 10, Priority: 0, Power: 70, Accuracy: 100},
-	{ID: 30, Name: "Horn Attack", Type: 1, Category: Physical, CurrentPP: 25, MaxPP: 25, Targets: 10, Priority: 0, Power: 65, Accuracy: 100},
-	{ID: 31, Name: "Fury Attack", Type: 1, Category: Physical, CurrentPP: 20, MaxPP: 20, Targets: 10, Priority: 0, Power: 15, Accuracy: 85},
-	{ID: 32, Name: "Horn Drill", Type: 1, Category: Physical, CurrentPP: 5, MaxPP: 5, Targets: 10, Priority: 0, Power: 0, Accuracy: 30},
-	{ID: 33, Name: "Tackle", Type: 1, Category: Physical, CurrentPP: 35, MaxPP: 35, Targets: 10, Priority: 0, Power: 40, Accuracy: 100},
-	{ID: 34, Name: "Body Slam", Type: 1, Category: Physical, CurrentPP: 15, MaxPP: 15, Targets: 10, Priority: 0, Power: 85, Accuracy: 100},
-	{ID: 35, Name: "Wrap", Type: 1, Category: Physical, CurrentPP: 20, MaxPP: 20, Targets: 10, Priority: 0, Power: 15, Accuracy: 90},
-	{ID: 36, Name: "Take Down", Type: 1, Category: Physical, CurrentPP: 20, MaxPP: 20, Targets: 10, Priority: 0, Power: 90, Accuracy: 85},
-	{ID: 37, Name: "Thrash", Type: 1, Category: Physical, CurrentPP: 10, MaxPP: 10, Targets: 8, Priority: 0, Power: 120, Accuracy: 100},
-	{ID: 38, Name: "Double-Edge", Type: 1, Category: Physical, CurrentPP: 15, MaxPP: 15, Targets: 10, Priority: 0, Power: 120, Accuracy: 100},
-	{ID: 39, Name: "Tail Whip", Type: 1, Category: Status, CurrentPP: 30, MaxPP: 30, Targets: 11, Priority: 0, Power: 0, Accuracy: 100},
-	{ID: 40, Name: "Poison Sting", Type: 8, Category: Physical, CurrentPP: 35, MaxPP: 35, Targets: 10, Priority: 0, Power: 15, Accuracy: 100},
-	{ID: 41, Name: "Twineedle", Type: 64, Category: Physical, CurrentPP: 20, MaxPP: 20, Targets: 10, Priority: 0, Power: 25, Accuracy: 100},
-	{ID: 42, Name: "Pin Missile", Type: 64, Category: Physical, CurrentPP: 20, MaxPP: 20, Targets: 10, Priority: 0, Power: 25, Accuracy: 95},
-	{ID: 43, Name: "Leer", Type: 1, Category: Status, CurrentPP: 30, MaxPP: 30, Targets: 11, Priority: 0, Power: 0, Accuracy: 100},
-	{ID: 44, Name: "Bite", Type: 65536, Category: Physical, CurrentPP: 25, MaxPP: 25, Targets: 10, Priority: 0, Power: 60, Accuracy: 100},
-	{ID: 45, Name: "Growl", Type: 1, Category: Status, CurrentPP: 40, MaxPP: 40, Targets: 11, Priority: 0, Power: 0, Accuracy: 100},
-	{ID: 46, Name: "Roar", Type: 1, Category: Status, CurrentPP: 20, MaxPP: 20, Targets: 10, Priority: -6, Power: 0, Accuracy: 0},
-	{ID: 47, Name: "Sing", Type: 1, Category: Status, CurrentPP: 15, MaxPP: 15, Targets: 10, Priority: 0, Power: 0, Accuracy: 55},
-	{ID: 48, Name: "Supersonic", Type: 1, Category: Status, CurrentPP: 20, MaxPP: 20, Targets: 10, Priority: 0, Power: 0, Accuracy: 55},
-	{ID: 49, Name: "Sonic Boom", Type: 1, Category: Special, CurrentPP: 20, MaxPP: 20, Targets: 10, Priority: 0, Power: 0, Accuracy: 90},
-	{ID: 50, Name: "Disable", Type: 1, Category: Status, CurrentPP: 20, MaxPP: 20, Targets: 10, Priority: 0, Power: 0, Accuracy: 100},
-	{ID: 51, Name: "Acid", Type: 8, Category: Special, CurrentPP: 30, MaxPP: 30, Targets: 11, Priority: 0, Power: 40, Accuracy: 100},
-	{ID: 52, Name: "Ember", Type: 512, Category: Special, CurrentPP: 25, MaxPP: 25, Targets: 10, Priority: 0, Power: 40, Accuracy: 100},
-	{ID: 53, Name: "Flamethrower", Type: 512, Category: Special, CurrentPP: 15, MaxPP: 15, Targets: 10, Priority: 0, Power: 90, Accuracy: 100},
-	{ID: 54, Name: "Mist", Type: 16384, Category: Status, CurrentPP: 30, MaxPP: 30, Targets: 4, Priority: 0, Power: 0, Accuracy: 0},
-	{ID: 55, Name: "Water Gun", Type: 1024, Category: Special, CurrentPP: 25, MaxPP: 25, Targets: 10, Priority: 0, Power: 40, Accuracy: 100},
-	{ID: 56, Name: "Hydro Pump", Type: 1024, Category: Special, CurrentPP: 5, MaxPP: 5, Targets: 10, Priority: 0, Power: 110, Accuracy: 80},
-	{ID: 57, Name: "Surf", Type: 1024, Category: Special, CurrentPP: 15, MaxPP: 15, Targets: 9, Priority: 0, Power: 90, Accuracy: 100},
-	{ID: 58, Name: "Ice Beam", Type: 16384, Category: Special, CurrentPP: 10, MaxPP: 10, Targets: 10, Priority: 0, Power: 90, Accuracy: 100},
-	{ID: 59, Name: "Blizzard", Type: 16384, Category: Special, CurrentPP: 5, MaxPP: 5, Targets: 11, Priority: 0, Power: 110, Accuracy: 70},
-	{ID: 60, Name: "Psybeam", Type: 8192, Category: Special, CurrentPP: 20, MaxPP: 20, Targets: 10, Priority: 0, Power: 65, Accuracy: 100},
-	{ID: 61, Name: "Bubble Beam", Type: 1024, Category: Special, CurrentPP: 20, MaxPP: 20, Targets: 10, Priority: 0, Power: 65, Accuracy: 100},
-	{ID: 62, Name: "Aurora Beam", Type: 16384, Category: Special, CurrentPP: 20, MaxPP: 20, Targets: 10, Priority: 0, Power: 65, Accuracy: 100},
-	{ID: 63, Name: "Hyper Beam", Type: 1, Category: Special, CurrentPP: 5, MaxPP: 5, Targets: 10, Priority: 0, Power: 150, Accuracy: 90},
-	{ID: 64, Name: "Peck", Type: 4, Category: Physical, CurrentPP: 35, MaxPP: 35, Targets: 10, Priority: 0, Power: 35, Accuracy: 100},
-	{ID: 65, Name: "Drill Peck", Type: 4, Category: Physical, CurrentPP: 20, MaxPP: 20, Targets: 10, Priority: 0, Power: 80, Accuracy: 100},
-	{ID: 66, Name: "Submission", Type: 2, Category: Physical, CurrentPP: 20, MaxPP: 20, Targets: 10, Priority: 0, Power: 80, Accuracy: 80},
-	{ID: 67, Name: "Low Kick", Type: 2, Category: Physical, CurrentPP: 20, MaxPP: 20, Targets: 10, Priority: 0, Power: 0, Accuracy: 100},
-	{ID: 68, Name: "Counter", Type: 2, Category: Physical, CurrentPP: 20, MaxPP: 20, Targets: 1, Priority: -5, Power: 0, Accuracy: 100},
-	{ID: 69, Name: "Seismic Toss", Type: 2, Category: Physical, CurrentPP: 20, MaxPP: 20, Targets: 10, Priority: 0, Power: 0, Accuracy: 100},
-	{ID: 70, Name: "Strength", Type: 1, Category: Physical, CurrentPP: 15, MaxPP: 15, Targets: 10, Priority: 0, Power: 80, Accuracy: 100},
-	{ID: 71, Name: "Absorb", Type: 2048, Category: Special, CurrentPP: 25, MaxPP: 25, Targets: 10, Priority: 0, Power: 20, Accuracy: 100},
-	{ID: 72, Name: "Mega Drain", Type: 2048, Category: Special, CurrentPP: 15, MaxPP: 15, Targets: 10, Priority: 0, Power: 40, Accuracy: 100},
-	{ID: 73, Name: "Leech Seed", Type: 2048, Category: Status, CurrentPP: 10, MaxPP: 10, Targets: 10, Priority: 0, Power: 0, Accuracy: 90},
-	{ID: 74, Name: "Growth", Type: 1, Category: Status, CurrentPP: 20, MaxPP: 20, Targets: 7, Priority: 0, Power: 0, Accuracy: 0},
-	{ID: 75, Name: "Razor Leaf", Type: 2048, Category: Physical, CurrentPP: 25, MaxPP: 25, Targets: 11, Priority: 0, Power: 55, Accuracy: 95},
-	{ID: 76, Name: "Solar Beam", Type: 2048, Category: Special, CurrentPP: 10, MaxPP: 10, Targets: 10, Priority: 0, Power: 120, Accuracy: 100},
-	{ID: 77, Name: "Poison Powder", Type: 8, Category: Status, CurrentPP: 35, MaxPP: 35, Targets: 10, Priority: 0, Power: 0, Accuracy: 75},
-	{ID: 78, Name: "Stun Spore", Type: 2048, Category: Status, CurrentPP: 30, MaxPP: 30, Targets: 10, Priority: 0, Power: 0, Accuracy: 75},
-	{ID: 79, Name: "Sleep Powder", Type: 2048, Category: Status, CurrentPP: 15, MaxPP: 15, Targets: 10, Priority: 0, Power: 0, Accuracy: 75},
-	{ID: 80, Name: "Petal Dance", Type: 2048, Category: Special, CurrentPP: 10, MaxPP: 10, Targets: 8, Priority: 0, Power: 120, Accuracy: 100},
-	{ID: 81, Name: "String Shot", Type: 64, Category: Status, CurrentPP: 40, MaxPP: 40, Targets: 11, Priority: 0, Power: 0, Accuracy: 95},
-	{ID: 82, Name: "Dragon Rage", Type: 32768, Category: Special, CurrentPP: 10, MaxPP: 10, Targets: 10, Priority: 0, Power: 0, Accuracy: 100},
-	{ID: 83, Name: "Fire Spin", Type: 512, Category: Special, CurrentPP: 15, MaxPP: 15, Targets: 10, Priority: 0, Power: 35, Accuracy: 85},
-	{ID: 84, Name: "Thunder Shock", Type: 4096, Category: Special, CurrentPP: 30, MaxPP: 30, Targets: 10, Priority: 0, Power: 40, Accuracy: 100},
-	{ID: 85, Name: "Thunderbolt", Type: 4096, Category: Special, CurrentPP: 15, MaxPP: 15, Targets: 10, Priority: 0, Power: 90, Accuracy: 100},
-	{ID: 86, Name: "Thunder Wave", Type: 4096, Category: Status, CurrentPP: 20, MaxPP: 20, Targets: 10, Priority: 0, Power: 0, Accuracy: 90},
-	{ID: 87, Name: "Thunder", Type: 4096, Category: Special, CurrentPP: 10, MaxPP: 10, Targets: 10, Priority: 0, Power: 110, Accuracy: 70},
-	{ID: 88, Name: "Rock Throw", Type: 32, Category: Physical, CurrentPP: 15, MaxPP: 15, Targets: 10, Priority: 0, Power: 50, Accuracy: 90},
-	{ID: 89, Name: "Earthquake", Type: 16, Category: Physical, CurrentPP: 10, MaxPP: 10, Targets: 9, Priority: 0, Power: 100, Accuracy: 100},
-	{ID: 90, Name: "Fissure", Type: 16, Category: Physical, CurrentPP: 5, MaxPP: 5, Targets: 10, Priority: 0, Power: 0, Accuracy: 30},
-	{ID: 91, Name: "Dig", Type: 16, Category: Physical, CurrentPP: 10, MaxPP: 10, Targets: 10, Priority: 0, Power: 80, Accuracy: 100},
-	{ID: 92, Name: "Toxic", Type: 8, Category: Status, CurrentPP: 10, MaxPP: 10, Targets: 10, Priority: 0, Power: 0, Accuracy: 90},
-	{ID: 93, Name: "Confusion", Type: 8192, Category: Special, CurrentPP: 25, MaxPP: 25, Targets: 10, Priority: 0, Power: 50, Accuracy: 100},
-	{ID: 94, Name: "Psychic", Type: 8192, Category: Special, CurrentPP: 10, MaxPP: 10, Targets: 10, Priority: 0, Power: 90, Accuracy: 100},
-	{ID: 95, Name: "Hypnosis", Type: 8192, Category: Status, CurrentPP: 20, MaxPP: 20, Targets: 10, Priority: 0, Power: 0, Accuracy: 60},
-	{ID: 96, Name: "Meditate", Type: 8192, Category: Status, CurrentPP: 40, MaxPP: 40, Targets: 7, Priority: 0, Power: 0, Accuracy: 0},
-	{ID: 97, Name: "Agility", Type: 8192, Category: Status, CurrentPP: 30, MaxPP: 30, Targets: 7, Priority: 0, Power: 0, Accuracy: 0},
-	{ID: 98, Name: "Quick Attack", Type: 1, Category: Physical, CurrentPP: 30, MaxPP: 30, Targets: 10, Priority: 1, Power: 40, Accuracy: 100},
-	{ID: 99, Name: "Rage", Type: 1, Category: Physical, CurrentPP: 20, MaxPP: 20, Targets: 10, Priority: 0, Power: 20, Accuracy: 100},
-	{ID: 100, Name: "Teleport", Type: 8192, Category: Status, CurrentPP: 20, MaxPP: 20, Targets: 7, Priority: 0, Power: 0, Accuracy: 0},
-	{ID: 101, Name: "Night Shade", Type: 128, Category: Special, CurrentPP: 15, MaxPP: 15, Targets: 10, Priority: 0, Power: 0, Accuracy: 100},
-	{ID: 102, Name: "Mimic", Type: 1, Category: Status, CurrentPP: 10, MaxPP: 10, Targets: 10, Priority: 0, Power: 0, Accuracy: 0},
-	{ID: 103, Name: "Screech", Type: 1, Category: Status, CurrentPP: 40, MaxPP: 40, Targets: 10, Priority: 0, Power: 0, Accuracy: 85},
-	{ID: 104, Name: "Double Team", Type: 1, Category: Status, CurrentPP: 15, MaxPP: 15, Targets: 7, Priority: 0, Power: 0, Accuracy: 0},
-	{ID: 105, Name: "Recover", Type: 1, Category: Status, CurrentPP: 10, MaxPP: 10, Targets: 7, Priority: 0, Power: 0, Accuracy: 0},
-	{ID: 106, Name: "Harden", Type: 1, Category: Status, CurrentPP: 30, MaxPP: 30, Targets: 7, Priority: 0, Power: 0, Accuracy: 0},
-	{ID: 107, Name: "Minimize", Type: 1, Category: Status, CurrentPP: 10, MaxPP: 10, Targets: 7, Priority: 0, Power: 0, Accuracy: 0},
-	{ID: 108, Name: "Smokescreen", Type: 1, Category: Status, CurrentPP: 20, MaxPP: 20, Targets: 10, Priority: 0, Power: 0, Accuracy: 100},
-	{ID: 109, Name: "Confuse Ray", Type: 128, Category: Status, CurrentPP: 10, MaxPP: 10, Targets: 10, Priority: 0, Power: 0, Accuracy: 100},
-	{ID: 110, Name: "Withdraw", Type: 1024, Category: Status, CurrentPP: 40, MaxPP: 40, Targets: 7, Priority: 0, Power: 0, Accuracy: 0},
-	{ID: 111, Name: "Defense Curl", Type: 1, Category: Status, CurrentPP: 40, MaxPP: 40, Targets: 7, Priority: 0, Power: 0, Accuracy: 0},
-	{ID: 112, Name: "Barrier", Type: 8192, Category: Status, CurrentPP: 20, MaxPP: 20, Targets: 7, Priority: 0, Power: 0, Accuracy: 0},
-	{ID: 113, Name: "Light Screen", Type: 8192, Category: Status, CurrentPP: 30, MaxPP: 30, Targets: 4, Priority: 0, Power: 0, Accuracy: 0},
-	{ID: 114, Name: "Haze", Type: 16384, Category: Status, CurrentPP: 30, MaxPP: 30, Targets: 12, Priority: 0, Power: 0, Accuracy: 0},
-	{ID: 115, Name: "Reflect", Type: 8192, Category: Status, CurrentPP: 20, MaxPP: 20, Targets: 4, Priority: 0, Power: 0, Accuracy: 0},
-	{ID: 116, Name: "Focus Energy", Type: 1, Category: Status, CurrentPP: 30, MaxPP: 30, Targets: 7, Priority: 0, Power: 0, Accuracy: 0},
-	{ID: 117, Name: "Bide", Type: 1, Category: Physical, CurrentPP: 10, MaxPP: 10, Targets: 7, Priority: 1, Power: 0, Accuracy: 0},
-	{ID: 118, Name: "Metronome", Type: 1, Category: Status, CurrentPP: 10, MaxPP: 10, Targets: 7, Priority: 0, Power: 0, Accuracy: 0},
-	{ID: 119, Name: "Mirror Move", Type: 4, Category: Status, CurrentPP: 20, MaxPP: 20, Targets: 10, Priority: 0, Power: 0, Accuracy: 0},
-	{ID: 120, Name: "Self-Destruct", Type: 1, Category: Physical, CurrentPP: 5, MaxPP: 5, Targets: 9, Priority: 0, Power: 200, Accuracy: 100},
-	{ID: 121, Name: "Egg Bomb", Type: 1, Category: Physical, CurrentPP: 10, MaxPP: 10, Targets: 10, Priority: 0, Power: 100, Accuracy: 75},
-	{ID: 122, Name: "Lick", Type: 128, Category: Physical, CurrentPP: 30, MaxPP: 30, Targets: 10, Priority: 0, Power: 30, Accuracy: 100},
-	{ID: 123, Name: "Smog", Type: 8, Category: Special, CurrentPP: 20, MaxPP: 20, Targets: 10, Priority: 0, Power: 30, Accuracy: 70},
-	{ID: 124, Name: "Sludge", Type: 8, Category: Special, CurrentPP: 20, MaxPP: 20, Targets: 10, Priority: 0, Power: 65, Accuracy: 100},
-	{ID: 125, Name: "Bone Club", Type: 16, Category: Physical, CurrentPP: 20, MaxPP: 20, Targets: 10, Priority: 0, Power: 65, Accuracy: 85},
-	{ID: 126, Name: "Fire Blast", Type: 512, Category: Special, CurrentPP: 5, MaxPP: 5, Targets: 10, Priority: 0, Power: 110, Accuracy: 85},
-	{ID: 127, Name: "Waterfall", Type: 1024, Category: Physical, CurrentPP: 15, MaxPP: 15, Targets: 10, Priority: 0, Power: 80, Accuracy: 100},
-	{ID: 128, Name: "Clamp", Type: 1024, Category: Physical, CurrentPP: 15, MaxPP: 15, Targets: 10, Priority: 0, Power: 35, Accuracy: 85},
-	{ID: 129, Name: "Swift", Type: 1, Category: Special, CurrentPP: 20, MaxPP: 20, Targets: 11, Priority: 0, Power: 60, Accuracy: 0},
-	{ID: 130, Name: "Skull Bash", Type: 1, Category: Physical, CurrentPP: 10, MaxPP: 10, Targets: 10, Priority: 0, Power: 130, Accuracy: 100},
-	{ID: 131, Name: "Spike Cannon", Type: 1, Category: Physical, CurrentPP: 15, MaxPP: 15, Targets: 10, Priority: 0, Power: 20, Accuracy: 100},
-	{ID: 132, Name: "Constrict", Type: 1, Category: Physical, CurrentPP: 35, MaxPP: 35, Targets: 10, Priority: 0, Power: 10, Accuracy: 100},
-	{ID: 133, Name: "Amnesia", Type: 8192, Category: Status, CurrentPP: 20, MaxPP: 20, Targets: 7, Priority: 0, Power: 0, Accuracy: 0},
-	{ID: 134, Name: "Kinesis", Type: 8192, Category: Status, CurrentPP: 15, MaxPP: 15, Targets: 10, Priority: 0, Power: 0, Accuracy: 80},
-	{ID: 135, Name: "Soft-Boiled", Type: 1, Category: Status, CurrentPP: 10, MaxPP: 10, Targets: 7, Priority: 0, Power: 0, Accuracy: 0},
-	{ID: 136, Name: "High Jump Kick", Type: 2, Category: Physical, CurrentPP: 10, MaxPP: 10, Targets: 10, Priority: 0, Power: 130, Accuracy: 90},
-	{ID: 137, Name: "Glare", Type: 1, Category: Status, CurrentPP: 30, MaxPP: 30, Targets: 10, Priority: 0, Power: 0, Accuracy: 100},
-	{ID: 138, Name: "Dream Eater", Type: 8192, Category: Special, CurrentPP: 15, MaxPP: 15, Targets: 10, Priority: 0, Power: 100, Accuracy: 100},
-	{ID: 139, Name: "Poison Gas", Type: 8, Category: Status, CurrentPP: 40, MaxPP: 40, Targets: 11, Priority: 0, Power: 0, Accuracy: 90},
-	{ID: 140, Name: "Barrage", Type: 1, Category: Physical, CurrentPP: 20, MaxPP: 20, Targets: 10, Priority: 0, Power: 15, Accuracy: 85},
-	{ID: 141, Name: "Leech Life", Type: 64, Category: Physical, CurrentPP: 10, MaxPP: 10, Targets: 10, Priority: 0, Power: 80, Accuracy: 100},
-	{ID: 142, Name: "Lovely Kiss", Type: 1, Category: Status, CurrentPP: 10, MaxPP: 10, Targets: 10, Priority: 0, Power: 0, Accuracy: 75},
-	{ID: 143, Name: "Sky Attack", Type: 4, Category: Physical, CurrentPP: 5, MaxPP: 5, Targets: 10, Priority: 0, Power: 140, Accuracy: 90},
-	{ID: 144, Name: "Transform", Type: 1, Category: Status, CurrentPP: 10, MaxPP: 10, Targets: 10, Priority: 0, Power: 0, Accuracy: 0},
-	{ID: 145, Name: "Bubble", Type: 1024, Category: Special, CurrentPP: 30, MaxPP: 30, Targets: 11, Priority: 0, Power: 40, Accuracy: 100},
-	{ID: 146, Name: "Dizzy Punch", Type: 1, Category: Physical, CurrentPP: 10, MaxPP: 10, Targets: 10, Priority: 0, Power: 70, Accuracy: 100},
-	{ID: 147, Name: "Spore", Type: 2048, Category: Status, CurrentPP: 15, MaxPP: 15, Targets: 10, Priority: 0, Power: 0, Accuracy: 100},
-	{ID: 148, Name: "Flash", Type: 1, Category: Status, CurrentPP: 20, MaxPP: 20, Targets: 10, Priority: 0, Power: 0, Accuracy: 100},
-	{ID: 149, Name: "Psywave", Type: 8192, Category: Special, CurrentPP: 15, MaxPP: 15, Targets: 10, Priority: 0, Power: 0, Accuracy: 100},
-	{ID: 150, Name: "Splash", Type: 1, Category: Status, CurrentPP: 40, MaxPP: 40, Targets: 7, Priority: 0, Power: 0, Accuracy: 0},
-	{ID: 151, Name: "Acid Armor", Type: 8, Category: Status, CurrentPP: 20, MaxPP: 20, Targets: 7, Priority: 0, Power: 0, Accuracy: 0},
-	{ID: 152, Name: "Crabhammer", Type: 1024, Category: Physical, CurrentPP: 10, MaxPP: 10, Targets: 10, Priority: 0, Power: 100, Accuracy: 90},
-	{ID: 153, Name: "Explosion", Type: 1, Category: Physical, CurrentPP: 5, MaxPP: 5, Targets: 9, Priority: 0, Power: 250, Accuracy: 100},
-	{ID: 154, Name: "Fury Swipes", Type: 1, Category: Physical, CurrentPP: 15, MaxPP: 15, Targets: 10, Priority: 0, Power: 18, Accuracy: 80},
-	{ID: 155, Name: "Bonemerang", Type: 16, Category: Physical, CurrentPP: 10, MaxPP: 10, Targets: 10, Priority: 0, Power: 50, Accuracy: 90},
-	{ID: 156, Name: "Rest", Type: 8192, Category: Status, CurrentPP: 10, MaxPP: 10, Targets: 7, Priority: 0, Power: 0, Accuracy: 0},
-	{ID: 157, Name: "Rock Slide", Type: 32, Category: Physical, CurrentPP: 10, MaxPP: 10, Targets: 11, Priority: 0, Power: 75, Accuracy: 90},
-	{ID: 158, Name: "Hyper Fang", Type: 1, Category: Physical, CurrentPP: 15, MaxPP: 15, Targets: 10, Priority: 0, Power: 80, Accuracy: 90},
-	{ID: 159, Name: "Sharpen", Type: 1, Category: Status, CurrentPP: 30, MaxPP: 30, Targets: 7, Priority: 0, Power: 0, Accuracy: 0},
-	{ID: 160, Name: "Conversion", Type: 1, Category: Status, CurrentPP: 30, MaxPP: 30, Targets: 7, Priority: 0, Power: 0, Accuracy: 0},
-	{ID: 161, Name: "Tri Attack", Type: 1, Category: Special, CurrentPP: 10, MaxPP: 10, Targets: 10, Priority: 0, Power: 80, Accuracy: 100},
-	{ID: 162, Name: "Super Fang", Type: 1, Category: Physical, CurrentPP: 10, MaxPP: 10, Targets: 10, Priority: 0, Power: 0, Accuracy: 90},
-	{ID: 163, Name: "Slash", Type: 1, Category: Physical, CurrentPP: 20, MaxPP: 20, Targets: 10, Priority: 0, Power: 70, Accuracy: 100},
-	{ID: 164, Name: "Substitute", Type: 1, Category: Status, CurrentPP: 10, MaxPP: 10, Targets: 7, Priority: 0, Power: 0, Accuracy: 0},
-	{ID: 165, Name: "Struggle", Type: 1, Category: Physical, CurrentPP: 1, MaxPP: 1, Targets: 8, Priority: 0, Power: 50, Accuracy: 0},
-	{ID: 166, Name: "Sketch", Type: 1, Category: Status, CurrentPP: 1, MaxPP: 1, Targets: 10, Priority: 0, Power: 0, Accuracy: 0},
-	{ID: 167, Name: "Triple Kick", Type: 2, Category: Physical, CurrentPP: 10, MaxPP: 10, Targets: 10, Priority: 0, Power: 10, Accuracy: 90},
-	{ID: 168, Name: "Thief", Type: 65536, Category: Physical, CurrentPP: 25, MaxPP: 25, Targets: 10, Priority: 0, Power: 60, Accuracy: 100},
-	{ID: 169, Name: "Spider Web", Type: 64, Category: Status, CurrentPP: 10, MaxPP: 10, Targets: 10, Priority: 0, Power: 0, Accuracy: 0},
-	{ID: 170, Name: "Mind Reader", Type: 1, Category: Status, CurrentPP: 5, MaxPP: 5, Targets: 10, Priority: 0, Power: 0, Accuracy: 0},
-	{ID: 171, Name: "Nightmare", Type: 128, Category: Status, CurrentPP: 15, MaxPP: 15, Targets: 10, Priority: 0, Power: 0, Accuracy: 100},
-	{ID: 172, Name: "Flame Wheel", Type: 512, Category: Physical, CurrentPP: 25, MaxPP: 25, Targets: 10, Priority: 0, Power: 60, Accuracy: 100},
-	{ID: 173, Name: "Snore", Type: 1, Category: Special, CurrentPP: 15, MaxPP: 15, Targets: 10, Priority: 0, Power: 50, Accuracy: 100},
-	{ID: 174, Name: "Curse", Type: 128, Category: Status, CurrentPP: 10, MaxPP: 10, Targets: 1, Priority: 0, Power: 0, Accuracy: 0},
-	{ID: 175, Name: "Flail", Type: 1, Category: Physical, CurrentPP: 15, MaxPP: 15, Targets: 10, Priority: 0, Power: 0, Accuracy: 100},
-	{ID: 176, Name: "Conversion 2", Type: 1, Category: Status, CurrentPP: 30, MaxPP: 30, Targets: 10, Priority: 0, Power: 0, Accuracy: 0},
-	{ID: 177, Name: "Aeroblast", Type: 4, Category: Special, CurrentPP: 5, MaxPP: 5, Targets: 10, Priority: 0, Power: 100, Accuracy: 95},
-	{ID: 178, Name: "Cotton Spore", Type: 2048, Category: Status, CurrentPP: 40, MaxPP: 40, Targets: 11, Priority: 0, Power: 0, Accuracy: 100},
-	{ID: 179, Name: "Reversal", Type: 2, Category: Physical, CurrentPP: 15, MaxPP: 15, Targets: 10, Priority: 0, Power: 0, Accuracy: 100},
-	{ID: 180, Name: "Spite", Type: 128, Category: Status, CurrentPP: 10, MaxPP: 10, Targets: 10, Priority: 0, Power: 0, Accuracy: 100},
-	{ID: 181, Name: "Powder Snow", Type: 16384, Category: Special, CurrentPP: 25, MaxPP: 25, Targets: 11, Priority: 0, Power: 40, Accuracy: 100},
-	{ID: 182, Name: "Protect", Type: 1, Category: Status, CurrentPP: 10, MaxPP: 10, Targets: 7, Priority: 4, Power: 0, Accuracy: 0},
-	{ID: 183, Name: "Mach Punch", Type: 2, Category: Physical, CurrentPP: 30, MaxPP: 30, Targets: 10, Priority: 1, Power: 40, Accuracy: 100},
-	{ID: 184, Name: "Scary Face", Type: 1, Category: Status, CurrentPP: 10, MaxPP: 10, Targets: 10, Priority: 0, Power: 0, Accuracy: 100},
-	{ID: 185, Name: "Feint Attack", Type: 65536, Category: Physical, CurrentPP: 20, MaxPP: 20, Targets: 10, Priority: 0, Power: 60, Accuracy: 0},
-	{ID: 186, Name: "Sweet Kiss", Type: 131072, Category: Status, CurrentPP: 10, MaxPP: 10, Targets: 10, Priority: 0, Power: 0, Accuracy: 75},
-	{ID: 187, Name: "Belly Drum", Type: 1, Category: Status, CurrentPP: 10, MaxPP: 10, Targets: 7, Priority: 0, Power: 0, Accuracy: 0},
-	{ID: 188, Name: "Sludge Bomb", Type: 8, Category: Special, CurrentPP: 10, MaxPP: 10, Targets: 10, Priority: 0, Power: 90, Accuracy: 100},
-	{ID: 189, Name: "Mud-Slap", Type: 16, Category: Special, CurrentPP: 10, MaxPP: 10, Targets: 10, Priority: 0, Power: 20, Accuracy: 100},
-	{ID: 190, Name: "Octazooka", Type: 1024, Category: Special, CurrentPP: 10, MaxPP: 10, Targets: 10, Priority: 0, Power: 65, Accuracy: 85},
-	{ID: 191, Name: "Spikes", Type: 16, Category: Status, CurrentPP: 20, MaxPP: 20, Targets: 6, Priority: 0, Power: 0, Accuracy: 0},
-	{ID: 192, Name: "Zap Cannon", Type: 4096, Category: Special, CurrentPP: 5, MaxPP: 5, Targets: 10, Priority: 0, Power: 120, Accuracy: 50},
-	{ID: 193, Name: "Foresight", Type: 1, Category: Status, CurrentPP: 40, MaxPP: 40, Targets: 10, Priority: 0, Power: 0, Accuracy: 0},
-	{ID: 194, Name: "Destiny Bond", Type: 128, Category: Status, CurrentPP: 5, MaxPP: 5, Targets: 7, Priority: 0, Power: 0, Accuracy: 0},
-	{ID: 195, Name: "Perish Song", Type: 1, Category: Status, CurrentPP: 5, MaxPP: 5, Targets: 14, Priority: 0, Power: 0, Accuracy: 0},
-	{ID: 196, Name: "Icy Wind", Type: 16384, Category: Special, CurrentPP: 15, MaxPP: 15, Targets: 11, Priority: 0, Power: 55, Accuracy: 95},
-	{ID: 197, Name: "Detect", Type: 2, Category: Status, CurrentPP: 5, MaxPP: 5, Targets: 7, Priority: 4, Power: 0, Accuracy: 0},
-	{ID: 198, Name: "Bone Rush", Type: 16, Category: Physical, CurrentPP: 10, MaxPP: 10, Targets: 10, Priority: 0, Power: 25, Accuracy: 90},
-	{ID: 199, Name: "Lock-On", Type: 1, Category: Status, CurrentPP: 5, MaxPP: 5, Targets: 10, Priority: 0, Power: 0, Accuracy: 0},
-	{ID: 200, Name: "Outrage", Type: 32768, Category: Physical, CurrentPP: 10, MaxPP: 10, Targets: 8, Priority: 0, Power: 120, Accuracy: 100},
-	{ID: 201, Name: "Sandstorm", Type: 32, Category: Status, CurrentPP: 10, MaxPP: 10, Targets: 12, Priority: 0, Power: 0, Accuracy: 0},
-	{ID: 202, Name: "Giga Drain", Type: 2048, Category: Special, CurrentPP: 10, MaxPP: 10, Targets: 10, Priority: 0, Power: 75, Accuracy: 100},
-	{ID: 203, Name: "Endure", Type: 1, Category: Status, CurrentPP: 10, MaxPP: 10, Targets: 7, Priority: 4, Power: 0, Accuracy: 0},
-	{ID: 204, Name: "Charm", Type: 131072, Category: Status, CurrentPP: 20, MaxPP: 20, Targets: 10, Priority: 0, Power: 0, Accuracy: 100},
-	{ID: 205, Name: "Rollout", Type: 32, Category: Physical, CurrentPP: 20, MaxPP: 20, Targets: 10, Priority: 0, Power: 30, Accuracy: 90},
-	{ID: 206, Name: "False Swipe", Type: 1, Category: Physical, CurrentPP: 40, MaxPP: 40, Targets: 10, Priority: 0, Power: 40, Accuracy: 100},
-	{ID: 207, Name: "Swagger", Type: 1, Category: Status, CurrentPP: 15, MaxPP: 15, Targets: 10, Priority: 0, Power: 0, Accuracy: 85},
-	{ID: 208, Name: "Milk Drink", Type: 1, Category: Status, CurrentPP: 10, MaxPP: 10, Targets: 7, Priority: 0, Power: 0, Accuracy: 0},
-	{ID: 209, Name: "Spark", Type: 4096, Category: Physical, CurrentPP: 20, MaxPP: 20, Targets: 10, Priority: 0, Power: 65, Accuracy: 100},
-	{ID: 210, Name: "Fury Cutter", Type: 64, Category: Physical, CurrentPP: 20, MaxPP: 20, Targets: 10, Priority: 0, Power: 40, Accuracy: 95},
-	{ID: 211, Name: "Steel Wing", Type: 256, Category: Physical, CurrentPP: 25, MaxPP: 25, Targets: 10, Priority: 0, Power: 70, Accuracy: 90},
-	{ID: 212, Name: "Mean Look", Type: 1, Category: Status, CurrentPP: 5, MaxPP: 5, Targets: 10, Priority: 0, Power: 0, Accuracy: 0},
-	{ID: 213, Name: "Attract", Type: 1, Category: Status, CurrentPP: 15, MaxPP: 15, Targets: 10, Priority: 0, Power: 0, Accuracy: 100},
-	{ID: 214, Name: "Sleep Talk", Type: 1, Category: Status, CurrentPP: 10, MaxPP: 10, Targets: 7, Priority: 0, Power: 0, Accuracy: 0},
-	{ID: 215, Name: "Heal Bell", Type: 1, Category: Status, CurrentPP: 5, MaxPP: 5, Targets: 13, Priority: 0, Power: 0, Accuracy: 0},
-	{ID: 216, Name: "Return", Type: 1, Category: Physical, CurrentPP: 20, MaxPP: 20, Targets: 10, Priority: 0, Power: 0, Accuracy: 100},
-	{ID: 217, Name: "Present", Type: 1, Category: Physical, CurrentPP: 15, MaxPP: 15, Targets: 10, Priority: 0, Power: 0, Accuracy: 90},
-	{ID: 218, Name: "Frustration", Type: 1, Category: Physical, CurrentPP: 20, MaxPP: 20, Targets: 10, Priority: 0, Power: 0, Accuracy: 100},
-	{ID: 219, Name: "Safeguard", Type: 1, Category: Status, CurrentPP: 25, MaxPP: 25, Targets: 4, Priority: 0, Power: 0, Accuracy: 0},
-	{ID: 220, Name: "Pain Split", Type: 1, Category: Status, CurrentPP: 20, MaxPP: 20, Targets: 10, Priority: 0, Power: 0, Accuracy: 0},
-	{ID: 221, Name: "Sacred Fire", Type: 512, Category: Physical, CurrentPP: 5, MaxPP: 5, Targets: 10, Priority: 0, Power: 100, Accuracy: 95},
-	{ID: 222, Name: "Magnitude", Type: 16, Category: Physical, CurrentPP: 30, MaxPP: 30, Targets: 9, Priority: 0, Power: 0, Accuracy: 100},
-	{ID: 223, Name: "Dynamic Punch", Type: 2, Category: Physical, CurrentPP: 5, MaxPP: 5, Targets: 10, Priority: 0, Power: 100, Accuracy: 50},
-	{ID: 224, Name: "Megahorn", Type: 64, Category: Physical, CurrentPP: 10, MaxPP: 10, Targets: 10, Priority: 0, Power: 120, Accuracy: 85},
-	{ID: 225, Name: "Dragon Breath", Type: 32768, Category: Special, CurrentPP: 20, MaxPP: 20, Targets: 10, Priority: 0, Power: 60, Accuracy: 100},
-	{ID: 226, Name: "Baton Pass", Type: 1, Category: Status, CurrentPP: 40, MaxPP: 40, Targets: 7, Priority: 0, Power: 0, Accuracy: 0},
-	{ID: 227, Name: "Encore", Type: 1, Category: Status, CurrentPP: 5, MaxPP: 5, Targets: 10, Priority: 0, Power: 0, Accuracy: 100},
-	{ID: 228, Name: "Pursuit", Type: 65536, Category: Physical, CurrentPP: 20, MaxPP: 20, Targets: 10, Priority: 0, Power: 40, Accuracy: 100},
-	{ID: 229, Name: "Rapid Spin", Type: 1, Category: Physical, CurrentPP: 40, MaxPP: 40, Targets: 10, Priority: 0, Power: 20, Accuracy: 100},
-	{ID: 230, Name: "Sweet Scent", Type: 1, Category: Status, CurrentPP: 20, MaxPP: 20, Targets: 11, Priority: 0, Power: 0, Accuracy: 100},
-	{ID: 231, Name: "Iron Tail", Type: 256, Category: Physical, CurrentPP: 15, MaxPP: 15, Targets: 10, Priority: 0, Power: 100, Accuracy: 75},
-	{ID: 232, Name: "Metal Claw", Type: 256, Category: Physical, CurrentPP: 35, MaxPP: 35, Targets: 10, Priority: 0, Power: 50, Accuracy: 95},
-	{ID: 233, Name: "Vital Throw", Type: 2, Category: Physical, CurrentPP: 10, MaxPP: 10, Targets: 10, Priority: -1, Power: 70, Accuracy: 0},
-	{ID: 234, Name: "Morning Sun", Type: 1, Category: Status, CurrentPP: 5, MaxPP: 5, Targets: 7, Priority: 0, Power: 0, Accuracy: 0},
-	{ID: 235, Name: "Synthesis", Type: 2048, Category: Status, CurrentPP: 5, MaxPP: 5, Targets: 7, Priority: 0, Power: 0, Accuracy: 0},
-	{ID: 236, Name: "Moonlight", Type: 131072, Category: Status, CurrentPP: 5, MaxPP: 5, Targets: 7, Priority: 0, Power: 0, Accuracy: 0},
-	{ID: 237, Name: "Hidden Power", Type: 1, Category: Special, CurrentPP: 15, MaxPP: 15, Targets: 10, Priority: 0, Power: 60, Accuracy: 100},
-	{ID: 238, Name: "Cross Chop", Type: 2, Category: Physical, CurrentPP: 5, MaxPP: 5, Targets: 10, Priority: 0, Power: 100, Accuracy: 80},
-	{ID: 239, Name: "Twister", Type: 32768, Category: Special, CurrentPP: 20, MaxPP: 20, Targets: 11, Priority: 0, Power: 40, Accuracy: 100},
-	{ID: 240, Name: "Rain Dance", Type: 1024, Category: Status, CurrentPP: 5, MaxPP: 5, Targets: 12, Priority: 0, Power: 0, Accuracy: 0},
-	{ID: 241, Name: "Sunny Day", Type: 512, Category: Status, CurrentPP: 5, MaxPP: 5, Targets: 12, Priority: 0, Power: 0, Accuracy: 0},
-	{ID: 242, Name: "Crunch", Type: 65536, Category: Physical, CurrentPP: 15, MaxPP: 15, Targets: 10, Priority: 0, Power: 80, Accuracy: 100},
-	{ID: 243, Name: "Mirror Coat", Type: 8192, Category: Special, CurrentPP: 20, MaxPP: 20, Targets: 1, Priority: -5, Power: 0, Accuracy: 100},
-	{ID: 244, Name: "Psych Up", Type: 1, Category: Status, CurrentPP: 10, MaxPP: 10, Targets: 10, Priority: 0, Power: 0, Accuracy: 0},
-	{ID: 245, Name: "Extreme Speed", Type: 1, Category: Physical, CurrentPP: 5, MaxPP: 5, Targets: 10, Priority: 2, Power: 80, Accuracy: 100},
-	{ID: 246, Name: "Ancient Power", Type: 32, Category: Special, CurrentPP: 5, MaxPP: 5, Targets: 10, Priority: 0, Power: 60, Accuracy: 100},
-	{ID: 247, Name: "Shadow Ball", Type: 128, Category: Special, CurrentPP: 15, MaxPP: 15, Targets: 10, Priority: 0, Power: 80, Accuracy: 100},
-	{ID: 248, Name: "Future Sight", Type: 8192, Category: Special, CurrentPP: 10, MaxPP: 10, Targets: 10, Priority: 0, Power: 120, Accuracy: 100},
-	{ID: 249, Name: "Rock Smash", Type: 2, Category: Physical, CurrentPP: 15, MaxPP: 15, Targets: 10, Priority: 0, Power: 40, Accuracy: 100},
-	{ID: 250, Name: "Whirlpool", Type: 1024, Category: Special, CurrentPP: 15, MaxPP: 15, Targets: 10, Priority: 0, Power: 35, Accuracy: 85},
-	{ID: 251, Name: "Beat Up", Type: 65536, Category: Physical, CurrentPP: 10, MaxPP: 10, Targets: 10, Priority: 0, Power: 0, Accuracy: 100},
-	{ID: 252, Name: "Fake Out", Type: 1, Category: Physical, CurrentPP: 10, MaxPP: 10, Targets: 10, Priority: 3, Power: 40, Accuracy: 100},
-	{ID: 253, Name: "Uproar", Type: 1, Category: Special, CurrentPP: 10, MaxPP: 10, Targets: 8, Priority: 0, Power: 90, Accuracy: 100},
-	{ID: 254, Name: "Stockpile", Type: 1, Category: Status, CurrentPP: 20, MaxPP: 20, Targets: 7, Priority: 0, Power: 0, Accuracy: 0},
-	{ID: 255, Name: "Spit Up", Type: 1, Category: Special, CurrentPP: 10, MaxPP: 10, Targets: 10, Priority: 0, Power: 0, Accuracy: 100},
-	{ID: 256, Name: "Swallow", Type: 1, Category: Status, CurrentPP: 10, MaxPP: 10, Targets: 7, Priority: 0, Power: 0, Accuracy: 0},
-	{ID: 257, Name: "Heat Wave", Type: 512, Category: Special, CurrentPP: 10, MaxPP: 10, Targets: 11, Priority: 0, Power: 95, Accuracy: 90},
-	{ID: 258, Name: "Hail", Type: 16384, Category: Status, CurrentPP: 10, MaxPP: 10, Targets: 12, Priority: 0, Power: 0, Accuracy: 0},
-	{ID: 259, Name: "Torment", Type: 65536, Category: Status, CurrentPP: 15, MaxPP: 15, Targets: 10, Priority: 0, Power: 0, Accuracy: 100},
-	{ID: 260, Name: "Flatter", Type: 65536, Category: Status, CurrentPP: 15, MaxPP: 15, Targets: 10, Priority: 0, Power: 0, Accuracy: 100},
-	{ID: 261, Name: "Will-O-Wisp", Type: 512, Category: Status, CurrentPP: 15, MaxPP: 15, Targets: 10, Priority: 0, Power: 0, Accuracy: 85},
-	{ID: 262, Name: "Memento", Type: 65536, Category: Status, CurrentPP: 10, MaxPP: 10, Targets: 10, Priority: 0, Power: 0, Accuracy: 100},
-	{ID: 263, Name: "Facade", Type: 1, Category: Physical, CurrentPP: 20, MaxPP: 20, Targets: 10, Priority: 0, Power: 70, Accuracy: 100},
-	{ID: 264, Name: "Focus Punch", Type: 2, Category: Physical, CurrentPP: 20, MaxPP: 20, Targets: 10, Priority: -3, Power: 150, Accuracy: 100},
-	{ID: 265, Name: "Smelling Salts", Type: 1, Category: Physical, CurrentPP: 10, MaxPP: 10, Targets: 10, Priority: 0, Power: 70, Accuracy: 100},
-	{ID: 266, Name: "Follow Me", Type: 1, Category: Status, CurrentPP: 20, MaxPP: 20, Targets: 7, Priority: 2, Power: 0, Accuracy: 0},
-	{ID: 267, Name: "Nature Power", Type: 1, Category: Status, CurrentPP: 20, MaxPP: 20, Targets: 10, Priority: 0, Power: 0, Accuracy: 0},
-	{ID: 268, Name: "Charge", Type: 4096, Category: Status, CurrentPP: 20, MaxPP: 20, Targets: 7, Priority: 0, Power: 0, Accuracy: 0},
-	{ID: 269, Name: "Taunt", Type: 65536, Category: Status, CurrentPP: 20, MaxPP: 20, Targets: 10, Priority: 0, Power: 0, Accuracy: 100},
-	{ID: 270, Name: "Helping Hand", Type: 1, Category: Status, CurrentPP: 20, MaxPP: 20, Targets: 3, Priority: 5, Power: 0, Accuracy: 0},
-	{ID: 271, Name: "Trick", Type: 8192, Category: Status, CurrentPP: 10, MaxPP: 10, Targets: 10, Priority: 0, Power: 0, Accuracy: 100},
-	{ID: 272, Name: "Role Play", Type: 8192, Category: Status, CurrentPP: 10, MaxPP: 10, Targets: 10, Priority: 0, Power: 0, Accuracy: 0},
-	{ID: 273, Name: "Wish", Type: 1, Category: Status, CurrentPP: 10, MaxPP: 10, Targets: 7, Priority: 0, Power: 0, Accuracy: 0},
-	{ID: 274, Name: "Assist", Type: 1, Category: Status, CurrentPP: 20, MaxPP: 20, Targets: 7, Priority: 0, Power: 0, Accuracy: 0},
-	{ID: 275, Name: "Ingrain", Type: 2048, Category: Status, CurrentPP: 20, MaxPP: 20, Targets: 7, Priority: 0, Power: 0, Accuracy: 0},
-	{ID: 276, Name: "Superpower", Type: 2, Category: Physical, CurrentPP: 5, MaxPP: 5, Targets: 10, Priority: 0, Power: 120, Accuracy: 100},
-	{ID: 277, Name: "Magic Coat", Type: 8192, Category: Status, CurrentPP: 15, MaxPP: 15, Targets: 7, Priority: 4, Power: 0, Accuracy: 0},
-	{ID: 278, Name: "Recycle", Type: 1, Category: Status, CurrentPP: 10, MaxPP: 10, Targets: 7, Priority: 0, Power: 0, Accuracy: 0},
-	{ID: 279, Name: "Revenge", Type: 2, Category: Physical, CurrentPP: 10, MaxPP: 10, Targets: 10, Priority: -4, Power: 60, Accuracy: 100},
-	{ID: 280, Name: "Brick Break", Type: 2, Category: Physical, CurrentPP: 15, MaxPP: 15, Targets: 10, Priority: 0, Power: 75, Accuracy: 100},
-	{ID: 281, Name: "Yawn", Type: 1, Category: Status, CurrentPP: 10, MaxPP: 10, Targets: 10, Priority: 0, Power: 0, Accuracy: 0},
-	{ID: 282, Name: "Knock Off", Type: 65536, Category: Physical, CurrentPP: 20, MaxPP: 20, Targets: 10, Priority: 0, Power: 65, Accuracy: 100},
-	{ID: 283, Name: "Endeavor", Type: 1, Category: Physical, CurrentPP: 5, MaxPP: 5, Targets: 10, Priority: 0, Power: 0, Accuracy: 100},
-	{ID: 284, Name: "Eruption", Type: 512, Category: Special, CurrentPP: 5, MaxPP: 5, Targets: 11, Priority: 0, Power: 150, Accuracy: 100},
-	{ID: 285, Name: "Skill Swap", Type: 8192, Category: Status, CurrentPP: 10, MaxPP: 10, Targets: 10, Priority: 0, Power: 0, Accuracy: 0},
-	{ID: 286, Name: "Imprison", Type: 8192, Category: Status, CurrentPP: 10, MaxPP: 10, Targets: 7, Priority: 0, Power: 0, Accuracy: 0},
-	{ID: 287, Name: "Refresh", Type: 1, Category: Status, CurrentPP: 20, MaxPP: 20, Targets: 7, Priority: 0, Power: 0, Accuracy: 0},
-	{ID: 288, Name: "Grudge", Type: 128, Category: Status, CurrentPP: 5, MaxPP: 5, Targets: 7, Priority: 0, Power: 0, Accuracy: 0},
-	{ID: 289, Name: "Snatch", Type: 65536, Category: Status, CurrentPP: 10, MaxPP: 10, Targets: 7, Priority: 4, Power: 0, Accuracy: 0},
-	{ID: 290, Name: "Secret Power", Type: 1, Category: Physical, CurrentPP: 20, MaxPP: 20, Targets: 10, Priority: 0, Power: 70, Accuracy: 100},
-	{ID: 291, Name: "Dive", Type: 1024, Category: Physical, CurrentPP: 10, MaxPP: 10, Targets: 10, Priority: 0, Power: 80, Accuracy: 100},
-	{ID: 292, Name: "Arm Thrust", Type: 2, Category: Physical, CurrentPP: 20, MaxPP: 20, Targets: 10, Priority: 0, Power: 15, Accuracy: 100},
-	{ID: 293, Name: "Camouflage", Type: 1, Category: Status, CurrentPP: 20, MaxPP: 20, Targets: 7, Priority: 0, Power: 0, Accuracy: 0},
-	{ID: 294, Name: "Tail Glow", Type: 64, Category: Status, CurrentPP: 20, MaxPP: 20, Targets: 7, Priority: 0, Power: 0, Accuracy: 0},
-	{ID: 295, Name: "Luster Purge", Type: 8192, Category: Special, CurrentPP: 5, MaxPP: 5, Targets: 10, Priority: 0, Power: 70, Accuracy: 100},
-	{ID: 296, Name: "Mist Ball", Type: 8192, Category: Special, CurrentPP: 5, MaxPP: 5, Targets: 10, Priority: 0, Power: 70, Accuracy: 100},
-	{ID: 297, Name: "Feather Dance", Type: 4, Category: Status, CurrentPP: 15, MaxPP: 15, Targets: 10, Priority: 0, Power: 0, Accuracy: 100},
-	{ID: 298, Name: "Teeter Dance", Type: 1, Category: Status, CurrentPP: 20, MaxPP: 20, Targets: 9, Priority: 0, Power: 0, Accuracy: 100},
-	{ID: 299, Name: "Blaze Kick", Type: 512, Category: Physical, CurrentPP: 10, MaxPP: 10, Targets: 10, Priority: 0, Power: 85, Accuracy: 90},
-	{ID: 300, Name: "Mud Sport", Type: 16, Category: Status, CurrentPP: 15, MaxPP: 15, Targets: 12, Priority: 0, Power: 0, Accuracy: 0},
-	{ID: 301, Name: "Ice Ball", Type: 16384, Category: Physical, CurrentPP: 20, MaxPP: 20, Targets: 10, Priority: 0, Power: 30, Accuracy: 90},
-	{ID: 302, Name: "Needle Arm", Type: 2048, Category: Physical, CurrentPP: 15, MaxPP: 15, Targets: 10, Priority: 0, Power: 60, Accuracy: 100},
-	{ID: 303, Name: "Slack Off", Type: 1, Category: Status, CurrentPP: 10, MaxPP: 10, Targets: 7, Priority: 0, Power: 0, Accuracy: 0},
-	{ID: 304, Name: "Hyper Voice", Type: 1, Category: Special, CurrentPP: 10, MaxPP: 10, Targets: 11, Priority: 0, Power: 90, Accuracy: 100},
-	{ID: 305, Name: "Poison Fang", Type: 8, Category: Physical, CurrentPP: 15, MaxPP: 15, Targets: 10, Priority: 0, Power: 50, Accuracy: 100},
-	{ID: 306, Name: "Crush Claw", Type: 1, Category: Physical, CurrentPP: 10, MaxPP: 10, Targets: 10, Priority: 0, Power: 75, Accuracy: 95},
-	{ID: 307, Name: "Blast Burn", Type: 512, Category: Special, CurrentPP: 5, MaxPP: 5, Targets: 10, Priority: 0, Power: 150, Accuracy: 90},
-	{ID: 308, Name: "Hydro Cannon", Type: 1024, Category: Special, CurrentPP: 5, MaxPP: 5, Targets: 10, Priority: 0, Power: 150, Accuracy: 90},
-	{ID: 309, Name: "Meteor Mash", Type: 256, Category: Physical, CurrentPP: 10, MaxPP: 10, Targets: 10, Priority: 0, Power: 90, Accuracy: 90},
-	{ID: 310, Name: "Astonish", Type: 128, Category: Physical, CurrentPP: 15, MaxPP: 15, Targets: 10, Priority: 0, Power: 30, Accuracy: 100},
-	{ID: 311, Name: "Weather Ball", Type: 1, Category: Special, CurrentPP: 10, MaxPP: 10, Targets: 10, Priority: 0, Power: 50, Accuracy: 100},
-	{ID: 312, Name: "Aromatherapy", Type: 2048, Category: Status, CurrentPP: 5, MaxPP: 5, Targets: 13, Priority: 0, Power: 0, Accuracy: 0},
-	{ID: 313, Name: "Fake Tears", Type: 65536, Category: Status, CurrentPP: 20, MaxPP: 20, Targets: 10, Priority: 0, Power: 0, Accuracy: 100},
-	{ID: 314, Name: "Air Cutter", Type: 4, Category: Special, CurrentPP: 25, MaxPP: 25, Targets: 11, Priority: 0, Power: 60, Accuracy: 95},
-	{ID: 315, Name: "Overheat", Type: 512, Category: Special, CurrentPP: 5, MaxPP: 5, Targets: 10, Priority: 0, Power: 130, Accuracy: 90},
-	{ID: 316, Name: "Odor Sleuth", Type: 1, Category: Status, CurrentPP: 40, MaxPP: 40, Targets: 10, Priority: 0, Power: 0, Accuracy: 0},
-	{ID: 317, Name: "Rock Tomb", Type: 32, Category: Physical, CurrentPP: 15, MaxPP: 15, Targets: 10, Priority: 0, Power: 60, Accuracy: 95},
-	{ID: 318, Name: "Silver Wind", Type: 64, Category: Special, CurrentPP: 5, MaxPP: 5, Targets: 10, Priority: 0, Power: 60, Accuracy: 100},
-	{ID: 319, Name: "Metal Sound", Type: 256, Category: Status, CurrentPP: 40, MaxPP: 40, Targets: 10, Priority: 0, Power: 0, Accuracy: 85},
-	{ID: 320, Name: "Grass Whistle", Type: 2048, Category: Status, CurrentPP: 15, MaxPP: 15, Targets: 10, Priority: 0, Power: 0, Accuracy: 55},
-	{ID: 321, Name: "Tickle", Type: 1, Category: Status, CurrentPP: 20, MaxPP: 20, Targets: 10, Priority: 0, Power: 0, Accuracy: 100},
-	{ID: 322, Name: "Cosmic Power", Type: 8192, Category: Status, CurrentPP: 20, MaxPP: 20, Targets: 7, Priority: 0, Power: 0, Accuracy: 0},
-	{ID: 323, Name: "Water Spout", Type: 1024, Category: Special, CurrentPP: 5, MaxPP: 5, Targets: 11, Priority: 0, Power: 150, Accuracy: 100},
-	{ID: 324, Name: "Signal Beam", Type: 64, Category: Special, CurrentPP: 15, MaxPP: 15, Targets: 10, Priority: 0, Power: 75, Accuracy: 100},
-	{ID: 325, Name: "Shadow Punch", Type: 128, Category: Physical, CurrentPP: 20, MaxPP: 20, Targets: 10, Priority: 0, Power: 60, Accuracy: 0},
-	{ID: 326, Name: "Extrasensory", Type: 8192, Category: Special, CurrentPP: 20, MaxPP: 20, Targets: 10, Priority: 0, Power: 80, Accuracy: 100},
-	{ID: 327, Name: "Sky Uppercut", Type: 2, Category: Physical, CurrentPP: 15, MaxPP: 15, Targets: 10, Priority: 0, Power: 85, Accuracy: 90},
-	{ID: 328, Name: "Sand Tomb", Type: 16, Category: Physical, CurrentPP: 15, MaxPP: 15, Targets: 10, Priority: 0, Power: 35, Accuracy: 85},
-	{ID: 329, Name: "Sheer Cold", Type: 16384, Category: Special, CurrentPP: 5, MaxPP: 5, Targets: 10, Priority: 0, Power: 0, Accuracy: 30},
-	{ID: 330, Name: "Muddy Water", Type: 1024, Category: Special, CurrentPP: 10, MaxPP: 10, Targets: 11, Priority: 0, Power: 90, Accuracy: 85},
-	{ID: 331, Name: "Bullet Seed", Type: 2048, Category: Physical, CurrentPP: 30, MaxPP: 30, Targets: 10, Priority: 0, Power: 25, Accuracy: 100},
-	{ID: 332, Name: "Aerial Ace", Type: 4, Category: Physical, CurrentPP: 20, MaxPP: 20, Targets: 10, Priority: 0, Power: 60, Accuracy: 0},
-	{ID: 333, Name: "Icicle Spear", Type: 16384, Category: Physical, CurrentPP: 30, MaxPP: 30, Targets: 10, Priority: 0, Power: 25, Accuracy: 100},
-	{ID: 334, Name: "Iron Defense", Type: 256, Category: Status, CurrentPP: 15, MaxPP: 15, Targets: 7, Priority: 0, Power: 0, Accuracy: 0},
-	{ID: 335, Name: "Block", Type: 1, Category: Status, CurrentPP: 5, MaxPP: 5, Targets: 10, Priority: 0, Power: 0, Accuracy: 0},
-	{ID: 336, Name: "Howl", Type: 1, Category: Status, CurrentPP: 40, MaxPP: 40, Targets: 7, Priority: 0, Power: 0, Accuracy: 0},
-	{ID: 337, Name: "Dragon Claw", Type: 32768, Category: Physical, CurrentPP: 15, MaxPP: 15, Targets: 10, Priority: 0, Power: 80, Accuracy: 100},
-	{ID: 338, Name: "Frenzy Plant", Type: 2048, Category: Special, CurrentPP: 5, MaxPP: 5, Targets: 10, Priority: 0, Power: 150, Accuracy: 90},
-	{ID: 339, Name: "Bulk Up", Type: 2, Category: Status, CurrentPP: 20, MaxPP: 20, Targets: 7, Priority: 0, Power: 0, Accuracy: 0},
-	{ID: 340, Name: "Bounce", Type: 4, Category: Physical, CurrentPP: 5, MaxPP: 5, Targets: 10, Priority: 0, Power: 85, Accuracy: 85},
-	{ID: 341, Name: "Mud Shot", Type: 16, Category: Special, CurrentPP: 15, MaxPP: 15, Targets: 10, Priority: 0, Power: 55, Accuracy: 95},
-	{ID: 342, Name: "Poison Tail", Type: 8, Category: Physical, CurrentPP: 25, MaxPP: 25, Targets: 10, Priority: 0, Power: 50, Accuracy: 100},
-	{ID: 343, Name: "Covet", Type: 1, Category: Physical, CurrentPP: 25, MaxPP: 25, Targets: 10, Priority: 0, Power: 60, Accuracy: 100},
-	{ID: 344, Name: "Volt Tackle", Type: 4096, Category: Physical, CurrentPP: 15, MaxPP: 15, Targets: 10, Priority: 0, Power: 120, Accuracy: 100},
-	{ID: 345, Name: "Magical Leaf", Type: 2048, Category: Special, CurrentPP: 20, MaxPP: 20, Targets: 10, Priority: 0, Power: 60, Accuracy: 0},
-	{ID: 346, Name: "Water Sport", Type: 1024, Category: Status, CurrentPP: 15, MaxPP: 15, Targets: 12, Priority: 0, Power: 0, Accuracy: 0},
-	{ID: 347, Name: "Calm Mind", Type: 8192, Category: Status, CurrentPP: 20, MaxPP: 20, Targets: 7, Priority: 0, Power: 0, Accuracy: 0},
-	{ID: 348, Name: "Leaf Blade", Type: 2048, Category: Physical, CurrentPP: 15, MaxPP: 15, Targets: 10, Priority: 0, Power: 90, Accuracy: 100},
-	{ID: 349, Name: "Dragon Dance", Type: 32768, Category: Status, CurrentPP: 20, MaxPP: 20, Targets: 7, Priority: 0, Power: 0, Accuracy: 0},
-	{ID: 350, Name: "Rock Blast", Type: 32, Category: Physical, CurrentPP: 10, MaxPP: 10, Targets: 10, Priority: 0, Power: 25, Accuracy: 90},
-	{ID: 351, Name: "Shock Wave", Type: 4096, Category: Special, CurrentPP: 20, MaxPP: 20, Targets: 10, Priority: 0, Power: 60, Accuracy: 0},
-	{ID: 352, Name: "Water Pulse", Type: 1024, Category: Special, CurrentPP: 20, MaxPP: 20, Targets: 10, Priority: 0, Power: 60, Accuracy: 100},
-	{ID: 353, Name: "Doom Desire", Type: 256, Category: Special, CurrentPP: 5, MaxPP: 5, Targets: 10, Priority: 0, Power: 140, Accuracy: 100},
-	{ID: 354, Name: "Psycho Boost", Type: 8192, Category: Special, CurrentPP: 5, MaxPP: 5, Targets: 10, Priority: 0, Power: 140, Accuracy: 90},
-	{ID: 355, Name: "Roost", Type: 4, Category: Status, CurrentPP: 10, MaxPP: 10, Targets: 7, Priority: 0, Power: 0, Accuracy: 0},
-	{ID: 356, Name: "Gravity", Type: 8192, Category: Status, CurrentPP: 5, MaxPP: 5, Targets: 12, Priority: 0, Power: 0, Accuracy: 0},
-	{ID: 357, Name: "Miracle Eye", Type: 8192, Category: Status, CurrentPP: 40, MaxPP: 40, Targets: 10, Priority: 0, Power: 0, Accuracy: 0},
-	{ID: 358, Name: "Wake-Up Slap", Type: 2, Category: Physical, CurrentPP: 10, MaxPP: 10, Targets: 10, Priority: 0, Power: 70, Accuracy: 100},
-	{ID: 359, Name: "Hammer Arm", Type: 2, Category: Physical, CurrentPP: 10, MaxPP: 10, Targets: 10, Priority: 0, Power: 100, Accuracy: 90},
-	{ID: 360, Name: "Gyro Ball", Type: 256, Category: Physical, CurrentPP: 5, MaxPP: 5, Targets: 10, Priority: 0, Power: 0, Accuracy: 100},
-	{ID: 361, Name: "Healing Wish", Type: 8192, Category: Status, CurrentPP: 10, MaxPP: 10, Targets: 7, Priority: 0, Power: 0, Accuracy: 0},
-	{ID: 362, Name: "Brine", Type: 1024, Category: Special, CurrentPP: 10, MaxPP: 10, Targets: 10, Priority: 0, Power: 65, Accuracy: 100},
-	{ID: 363, Name: "Natural Gift", Type: 1, Category: Physical, CurrentPP: 15, MaxPP: 15, Targets: 10, Priority: 0, Power: 0, Accuracy: 100},
-	{ID: 364, Name: "Feint", Type: 1, Category: Physical, CurrentPP: 10, MaxPP: 10, Targets: 10, Priority: 2, Power: 30, Accuracy: 100},
-	{ID: 365, Name: "Pluck", Type: 4, Category: Physical, CurrentPP: 20, MaxPP: 20, Targets: 10, Priority: 0, Power: 60, Accuracy: 100},
-	{ID: 366, Name: "Tailwind", Type: 4, Category: Status, CurrentPP: 15, MaxPP: 15, Targets: 4, Priority: 0, Power: 0, Accuracy: 0},
-	{ID: 367, Name: "Acupressure", Type: 1, Category: Status, CurrentPP: 30, MaxPP: 30, Targets: 5, Priority: 0, Power: 0, Accuracy: 0},
-	{ID: 368, Name: "Metal Burst", Type: 256, Category: Physical, CurrentPP: 10, MaxPP: 10, Targets: 1, Priority: 0, Power: 0, Accuracy: 100},
-	{ID: 369, Name: "U-turn", Type: 64, Category: Physical, CurrentPP: 20, MaxPP: 20, Targets: 10, Priority: 0, Power: 70, Accuracy: 100},
-	{ID: 370, Name: "Close Combat", Type: 2, Category: Physical, CurrentPP: 5, MaxPP: 5, Targets: 10, Priority: 0, Power: 120, Accuracy: 100},
-	{ID: 371, Name: "Payback", Type: 65536, Category: Physical, CurrentPP: 10, MaxPP: 10, Targets: 10, Priority: 0, Power: 50, Accuracy: 100},
-	{ID: 372, Name: "Assurance", Type: 65536, Category: Physical, CurrentPP: 10, MaxPP: 10, Targets: 10, Priority: 0, Power: 60, Accuracy: 100},
-	{ID: 373, Name: "Embargo", Type: 65536, Category: Status, CurrentPP: 15, MaxPP: 15, Targets: 10, Priority: 0, Power: 0, Accuracy: 100},
-	{ID: 374, Name: "Fling", Type: 65536, Category: Physical, CurrentPP: 10, MaxPP: 10, Targets: 10, Priority: 0, Power: 0, Accuracy: 100},
-	{ID: 375, Name: "Psycho Shift", Type: 8192, Category: Status, CurrentPP: 10, MaxPP: 10, Targets: 10, Priority: 0, Power: 0, Accuracy: 100},
-	{ID: 376, Name: "Trump Card", Type: 1, Category: Special, CurrentPP: 5, MaxPP: 5, Targets: 10, Priority: 0, Power: 0, Accuracy: 0},
-	{ID: 377, Name: "Heal Block", Type: 8192, Category: Status, CurrentPP: 15, MaxPP: 15, Targets: 11, Priority: 0, Power: 0, Accuracy: 100},
-	{ID: 378, Name: "Wring Out", Type: 1, Category: Special, CurrentPP: 5, MaxPP: 5, Targets: 10, Priority: 0, Power: 0, Accuracy: 100},
-	{ID: 379, Name: "Power Trick", Type: 8192, Category: Status, CurrentPP: 10, MaxPP: 10, Targets: 7, Priority: 0, Power: 0, Accuracy: 0},
-	{ID: 380, Name: "Gastro Acid", Type: 8, Category: Status, CurrentPP: 10, MaxPP: 10, Targets: 10, Priority: 0, Power: 0, Accuracy: 100},
-	{ID: 381, Name: "Lucky Chant", Type: 1, Category: Status, CurrentPP: 30, MaxPP: 30, Targets: 4, Priority: 0, Power: 0, Accuracy: 0},
-	{ID: 382, Name: "Me First", Type: 1, Category: Status, CurrentPP: 20, MaxPP: 20, Targets: 2, Priority: 0, Power: 0, Accuracy: 0},
-	{ID: 383, Name: "Copycat", Type: 1, Category: Status, CurrentPP: 20, MaxPP: 20, Targets: 7, Priority: 0, Power: 0, Accuracy: 0},
-	{ID: 384, Name: "Power Swap", Type: 8192, Category: Status, CurrentPP: 10, MaxPP: 10, Targets: 10, Priority: 0, Power: 0, Accuracy: 0},
-	{ID: 385, Name: "Guard Swap", Type: 8192, Category: Status, CurrentPP: 10, MaxPP: 10, Targets: 10, Priority: 0, Power: 0, Accuracy: 0},
-	{ID: 386, Name: "Punishment", Type: 65536, Category: Physical, CurrentPP: 5, MaxPP: 5, Targets: 10, Priority: 0, Power: 0, Accuracy: 100},
-	{ID: 387, Name: "Last Resort", Type: 1, Category: Physical, CurrentPP: 5, MaxPP: 5, Targets: 10, Priority: 0, Power: 140, Accuracy: 100},
-	{ID: 388, Name: "Worry Seed", Type: 2048, Category: Status, CurrentPP: 10, MaxPP: 10, Targets: 10, Priority: 0, Power: 0, Accuracy: 100},
-	{ID: 389, Name: "Sucker Punch", Type: 65536, Category: Physical, CurrentPP: 5, MaxPP: 5, Targets: 10, Priority: 1, Power: 70, Accuracy: 100},
-	{ID: 390, Name: "Toxic Spikes", Type: 8, Category: Status, CurrentPP: 20, MaxPP: 20, Targets: 6, Priority: 0, Power: 0, Accuracy: 0},
-	{ID: 391, Name: "Heart Swap", Type: 8192, Category: Status, CurrentPP: 10, MaxPP: 10, Targets: 10, Priority: 0, Power: 0, Accuracy: 0},
-	{ID: 392, Name: "Aqua Ring", Type: 1024, Category: Status, CurrentPP: 20, MaxPP: 20, Targets: 7, Priority: 0, Power: 0, Accuracy: 0},
-	{ID: 393, Name: "Magnet Rise", Type: 4096, Category: Status, CurrentPP: 10, MaxPP: 10, Targets: 7, Priority: 0, Power: 0, Accuracy: 0},
-	{ID: 394, Name: "Flare Blitz", Type: 512, Category: Physical, CurrentPP: 15, MaxPP: 15, Targets: 10, Priority: 0, Power: 120, Accuracy: 100},
-	{ID: 395, Name: "Force Palm", Type: 2, Category: Physical, CurrentPP: 10, MaxPP: 10, Targets: 10, Priority: 0, Power: 60, Accuracy: 100},
-	{ID: 396, Name: "Aura Sphere", Type: 2, Category: Special, CurrentPP: 20, MaxPP: 20, Targets: 10, Priority: 0, Power: 80, Accuracy: 0},
-	{ID: 397, Name: "Rock Polish", Type: 32, Category: Status, CurrentPP: 20, MaxPP: 20, Targets: 7, Priority: 0, Power: 0, Accuracy: 0},
-	{ID: 398, Name: "Poison Jab", Type: 8, Category: Physical, CurrentPP: 20, MaxPP: 20, Targets: 10, Priority: 0, Power: 80, Accuracy: 100},
-	{ID: 399, Name: "Dark Pulse", Type: 65536, Category: Special, CurrentPP: 15, MaxPP: 15, Targets: 10, Priority: 0, Power: 80, Accuracy: 100},
-	{ID: 400, Name: "Night Slash", Type: 65536, Category: Physical, CurrentPP: 15, MaxPP: 15, Targets: 10, Priority: 0, Power: 70, Accuracy: 100},
-	{ID: 401, Name: "Aqua Tail", Type: 1024, Category: Physical, CurrentPP: 10, MaxPP: 10, Targets: 10, Priority: 0, Power: 90, Accuracy: 90},
-	{ID: 402, Name: "Seed Bomb", Type: 2048, Category: Physical, CurrentPP: 15, MaxPP: 15, Targets: 10, Priority: 0, Power: 80, Accuracy: 100},
-	{ID: 403, Name: "Air Slash", Type: 4, Category: Special, CurrentPP: 15, MaxPP: 15, Targets: 10, Priority: 0, Power: 75, Accuracy: 95},
-	{ID: 404, Name: "X-Scissor", Type: 64, Category: Physical, CurrentPP: 15, MaxPP: 15, Targets: 10, Priority: 0, Power: 80, Accuracy: 100},
-	{ID: 405, Name: "Bug Buzz", Type: 64, Category: Special, CurrentPP: 10, MaxPP: 10, Targets: 10, Priority: 0, Power: 90, Accuracy: 100},
-	{ID: 406, Name: "Dragon Pulse", Type: 32768, Category: Special, CurrentPP: 10, MaxPP: 10, Targets: 10, Priority: 0, Power: 85, Accuracy: 100},
-	{ID: 407, Name: "Dragon Rush", Type: 32768, Category: Physical, CurrentPP: 10, MaxPP: 10, Targets: 10, Priority: 0, Power: 100, Accuracy: 75},
-	{ID: 408, Name: "Power Gem", Type: 32, Category: Special, CurrentPP: 20, MaxPP: 20, Targets: 10, Priority: 0, Power: 80, Accuracy: 100},
-	{ID: 409, Name: "Drain Punch", Type: 2, Category: Physical, CurrentPP: 10, MaxPP: 10, Targets: 10, Priority: 0, Power: 75, Accuracy: 100},
-	{ID: 410, Name: "Vacuum Wave", Type: 2, Category: Special, CurrentPP: 30, MaxPP: 30, Targets: 10, Priority: 1, Power: 40, Accuracy: 100},
-	{ID: 411, Name: "Focus Blast", Type: 2, Category: Special, CurrentPP: 5, MaxPP: 5, Targets: 10, Priority: 0, Power: 120, Accuracy: 70},
-	{ID: 412, Name: "Energy Ball", Type: 2048, Category: Special, CurrentPP: 10, MaxPP: 10, Targets: 10, Priority: 0, Power: 90, Accuracy: 100},
-	{ID: 413, Name: "Brave Bird", Type: 4, Category: Physical, CurrentPP: 15, MaxPP: 15, Targets: 10, Priority: 0, Power: 120, Accuracy: 100},
-	{ID: 414, Name: "Earth Power", Type: 16, Category: Special, CurrentPP: 10, MaxPP: 10, Targets: 10, Priority: 0, Power: 90, Accuracy: 100},
-	{ID: 415, Name: "Switcheroo", Type: 65536, Category: Status, CurrentPP: 10, MaxPP: 10, Targets: 10, Priority: 0, Power: 0, Accuracy: 100},
-	{ID: 416, Name: "Giga Impact", Type: 1, Category: Physical, CurrentPP: 5, MaxPP: 5, Targets: 10, Priority: 0, Power: 150, Accuracy: 90},
-	{ID: 417, Name: "Nasty Plot", Type: 65536, Category: Status, CurrentPP: 20, MaxPP: 20, Targets: 7, Priority: 0, Power: 0, Accuracy: 0},
-	{ID: 418, Name: "Bullet Punch", Type: 256, Category: Physical, CurrentPP: 30, MaxPP: 30, Targets: 10, Priority: 1, Power: 40, Accuracy: 100},
-	{ID: 419, Name: "Avalanche", Type: 16384, Category: Physical, CurrentPP: 10, MaxPP: 10, Targets: 10, Priority: -4, Power: 60, Accuracy: 100},
-	{ID: 420, Name: "Ice Shard", Type: 16384, Category: Physical, CurrentPP: 30, MaxPP: 30, Targets: 10, Priority: 1, Power: 40, Accuracy: 100},
-	{ID: 421, Name: "Shadow Claw", Type: 128, Category: Physical, CurrentPP: 15, MaxPP: 15, Targets: 10, Priority: 0, Power: 70, Accuracy: 100},
-	{ID: 422, Name: "Thunder Fang", Type: 4096, Category: Physical, CurrentPP: 15, MaxPP: 15, Targets: 10, Priority: 0, Power: 65, Accuracy: 95},
-	{ID: 423, Name: "Ice Fang", Type: 16384, Category: Physical, CurrentPP: 15, MaxPP: 15, Targets: 10, Priority: 0, Power: 65, Accuracy: 95},
-	{ID: 424, Name: "Fire Fang", Type: 512, Category: Physical, CurrentPP: 15, MaxPP: 15, Targets: 10, Priority: 0, Power: 65, Accuracy: 95},
-	{ID: 425, Name: "Shadow Sneak", Type: 128, Category: Physical, CurrentPP: 30, MaxPP: 30, Targets: 10, Priority: 1, Power: 40, Accuracy: 100},
-	{ID: 426, Name: "Mud Bomb", Type: 16, Category: Special, CurrentPP: 10, MaxPP: 10, Targets: 10, Priority: 0, Power: 65, Accuracy: 85},
-	{ID: 427, Name: "Psycho Cut", Type: 8192, Category: Physical, CurrentPP: 20, MaxPP: 20, Targets: 10, Priority: 0, Power: 70, Accuracy: 100},
-	{ID: 428, Name: "Zen Headbutt", Type: 8192, Category: Physical, CurrentPP: 15, MaxPP: 15, Targets: 10, Priority: 0, Power: 80, Accuracy: 90},
-	{ID: 429, Name: "Mirror Shot", Type: 256, Category: Special, CurrentPP: 10, MaxPP: 10, Targets: 10, Priority: 0, Power: 65, Accuracy: 85},
-	{ID: 430, Name: "Flash Cannon", Type: 256, Category: Special, CurrentPP: 10, MaxPP: 10, Targets: 10, Priority: 0, Power: 80, Accuracy: 100},
-	{ID: 431, Name: "Rock Climb", Type: 1, Category: Physical, CurrentPP: 20, MaxPP: 20, Targets: 10, Priority: 0, Power: 90, Accuracy: 85},
-	{ID: 432, Name: "Defog", Type: 4, Category: Status, CurrentPP: 15, MaxPP: 15, Targets: 10, Priority: 0, Power: 0, Accuracy: 0},
-	{ID: 433, Name: "Trick Room", Type: 8192, Category: Status, CurrentPP: 5, MaxPP: 5, Targets: 12, Priority: -7, Power: 0, Accuracy: 0},
-	{ID: 434, Name: "Draco Meteor", Type: 32768, Category: Special, CurrentPP: 5, MaxPP: 5, Targets: 10, Priority: 0, Power: 130, Accuracy: 90},
-	{ID: 435, Name: "Discharge", Type: 4096, Category: Special, CurrentPP: 15, MaxPP: 15, Targets: 9, Priority: 0, Power: 80, Accuracy: 100},
-	{ID: 436, Name: "Lava Plume", Type: 512, Category: Special, CurrentPP: 15, MaxPP: 15, Targets: 9, Priority: 0, Power: 80, Accuracy: 100},
-	{ID: 437, Name: "Leaf Storm", Type: 2048, Category: Special, CurrentPP: 5, MaxPP: 5, Targets: 10, Priority: 0, Power: 130, Accuracy: 90},
-	{ID: 438, Name: "Power Whip", Type: 2048, Category: Physical, CurrentPP: 10, MaxPP: 10, Targets: 10, Priority: 0, Power: 120, Accuracy: 85},
-	{ID: 439, Name: "Rock Wrecker", Type: 32, Category: Physical, CurrentPP: 5, MaxPP: 5, Targets: 10, Priority: 0, Power: 150, Accuracy: 90},
-	{ID: 440, Name: "Cross Poison", Type: 8, Category: Physical, CurrentPP: 20, MaxPP: 20, Targets: 10, Priority: 0, Power: 70, Accuracy: 100},
-	{ID: 441, Name: "Gunk Shot", Type: 8, Category: Physical, CurrentPP: 5, MaxPP: 5, Targets: 10, Priority: 0, Power: 120, Accuracy: 80},
-	{ID: 442, Name: "Iron Head", Type: 256, Category: Physical, CurrentPP: 15, MaxPP: 15, Targets: 10, Priority: 0, Power: 80, Accuracy: 100},
-	{ID: 443, Name: "Magnet Bomb", Type: 256, Category: Physical, CurrentPP: 20, MaxPP: 20, Targets: 10, Priority: 0, Power: 60, Accuracy: 0},
-	{ID: 444, Name: "Stone Edge", Type: 32, Category: Physical, CurrentPP: 5, MaxPP: 5, Targets: 10, Priority: 0, Power: 100, Accuracy: 80},
-	{ID: 445, Name: "Captivate", Type: 1, Category: Status, CurrentPP: 20, MaxPP: 20, Targets: 11, Priority: 0, Power: 0, Accuracy: 100},
-	{ID: 446, Name: "Stealth Rock", Type: 32, Category: Status, CurrentPP: 20, MaxPP: 20, Targets: 6, Priority: 0, Power: 0, Accuracy: 0},
-	{ID: 447, Name: "Grass Knot", Type: 2048, Category: Special, CurrentPP: 20, MaxPP: 20, Targets: 10, Priority: 0, Power: 0, Accuracy: 100},
-	{ID: 448, Name: "Chatter", Type: 4, Category: Special, CurrentPP: 20, MaxPP: 20, Targets: 10, Priority: 0, Power: 65, Accuracy: 100},
-	{ID: 449, Name: "Judgment", Type: 1, Category: Special, CurrentPP: 10, MaxPP: 10, Targets: 10, Priority: 0, Power: 100, Accuracy: 100},
-	{ID: 450, Name: "Bug Bite", Type: 64, Category: Physical, CurrentPP: 20, MaxPP: 20, Targets: 10, Priority: 0, Power: 60, Accuracy: 100},
-	{ID: 451, Name: "Charge Beam", Type: 4096, Category: Special, CurrentPP: 10, MaxPP: 10, Targets: 10, Priority: 0, Power: 50, Accuracy: 90},
-	{ID: 452, Name: "Wood Hammer", Type: 2048, Category: Physical, CurrentPP: 15, MaxPP: 15, Targets: 10, Priority: 0, Power: 120, Accuracy: 100},
-	{ID: 453, Name: "Aqua Jet", Type: 1024, Category: Physical, CurrentPP: 20, MaxPP: 20, Targets: 10, Priority: 1, Power: 40, Accuracy: 100},
-	{ID: 454, Name: "Attack Order", Type: 64, Category: Physical, CurrentPP: 15, MaxPP: 15, Targets: 10, Priority: 0, Power: 90, Accuracy: 100},
-	{ID: 455, Name: "Defend Order", Type: 64, Category: Status, CurrentPP: 10, MaxPP: 10, Targets: 7, Priority: 0, Power: 0, Accuracy: 0},
-	{ID: 456, Name: "Heal Order", Type: 64, Category: Status, CurrentPP: 10, MaxPP: 10, Targets: 7, Priority: 0, Power: 0, Accuracy: 0},
-	{ID: 457, Name: "Head Smash", Type: 32, Category: Physical, CurrentPP: 5, MaxPP: 5, Targets: 10, Priority: 0, Power: 150, Accuracy: 80},
-	{ID: 458, Name: "Double Hit", Type: 1, Category: Physical, CurrentPP: 10, MaxPP: 10, Targets: 10, Priority: 0, Power: 35, Accuracy: 90},
-	{ID: 459, Name: "Roar of Time", Type: 32768, Category: Special, CurrentPP: 5, MaxPP: 5, Targets: 10, Priority: 0, Power: 150, Accuracy: 90},
-	{ID: 460, Name: "Spacial Rend", Type: 32768, Category: Special, CurrentPP: 5, MaxPP: 5, Targets: 10, Priority: 0, Power: 100, Accuracy: 95},
-	{ID: 461, Name: "Lunar Dance", Type: 8192, Category: Status, CurrentPP: 10, MaxPP: 10, Targets: 7, Priority: 0, Power: 0, Accuracy: 0},
-	{ID: 462, Name: "Crush Grip", Type: 1, Category: Physical, CurrentPP: 5, MaxPP: 5, Targets: 10, Priority: 0, Power: 0, Accuracy: 100},
-	{ID: 463, Name: "Magma Storm", Type: 512, Category: Special, CurrentPP: 5, MaxPP: 5, Targets: 10, Priority: 0, Power: 100, Accuracy: 75},
-	{ID: 464, Name: "Dark Void", Type: 65536, Category: Status, CurrentPP: 10, MaxPP: 10, Targets: 11, Priority: 0, Power: 0, Accuracy: 50},
-	{ID: 465, Name: "Seed Flare", Type: 2048, Category: Special, CurrentPP: 5, MaxPP: 5, Targets: 10, Priority: 0, Power: 120, Accuracy: 85},
-	{ID: 466, Name: "Ominous Wind", Type: 128, Category: Special, CurrentPP: 5, MaxPP: 5, Targets: 10, Priority: 0, Power: 60, Accuracy: 100},
-	{ID: 467, Name: "Shadow Force", Type: 128, Category: Physical, CurrentPP: 5, MaxPP: 5, Targets: 10, Priority: 0, Power: 120, Accuracy: 100},
-	{ID: 10001, Name: "Shadow Rush", Type: 0, Category: Physical, CurrentPP: 0, MaxPP: 0, Targets: 10, Priority: 0, Power: 55, Accuracy: 100},
-	{ID: 10002, Name: "Shadow Blast", Type: 0, Category: Physical, CurrentPP: 0, MaxPP: 0, Targets: 10, Priority: 0, Power: 80, Accuracy: 100},
-	{ID: 10003, Name: "Shadow Blitz", Type: 0, Category: Physical, CurrentPP: 0, MaxPP: 0, Targets: 10, Priority: 0, Power: 40, Accuracy: 100},
-	{ID: 10004, Name: "Shadow Bolt", Type: 0, Category: Special, CurrentPP: 0, MaxPP: 0, Targets: 10, Priority: 0, Power: 75, Accuracy: 100},
-	{ID: 10005, Name: "Shadow Break", Type: 0, Category: Physical, CurrentPP: 0, MaxPP: 0, Targets: 10, Priority: 0, Power: 75, Accuracy: 100},
-	{ID: 10006, Name: "Shadow Chill", Type: 0, Category: Special, CurrentPP: 0, MaxPP: 0, Targets: 10, Priority: 0, Power: 75, Accuracy: 100},
-	{ID: 10007, Name: "Shadow End", Type: 0, Category: Physical, CurrentPP: 0, MaxPP: 0, Targets: 10, Priority: 0, Power: 120, Accuracy: 60},
-	{ID: 10008, Name: "Shadow Fire", Type: 0, Category: Special, CurrentPP: 0, MaxPP: 0, Targets: 10, Priority: 0, Power: 75, Accuracy: 100},
-	{ID: 10009, Name: "Shadow Rave", Type: 0, Category: Special, CurrentPP: 0, MaxPP: 0, Targets: 6, Priority: 0, Power: 70, Accuracy: 100},
-	{ID: 10010, Name: "Shadow Storm", Type: 0, Category: Special, CurrentPP: 0, MaxPP: 0, Targets: 6, Priority: 0, Power: 95, Accuracy: 100},
-	{ID: 10011, Name: "Shadow Wave", Type: 0, Category: Special, CurrentPP: 0, MaxPP: 0, Targets: 6, Priority: 0, Power: 50, Accuracy: 100},
-	{ID: 10012, Name: "Shadow Down", Type: 0, Category: Status, CurrentPP: 0, MaxPP: 0, Targets: 6, Priority: 0, Power: 0, Accuracy: 100},
-	{ID: 10013, Name: "Shadow Half", Type: 0, Category: Special, CurrentPP: 0, MaxPP: 0, Targets: 12, Priority: 0, Power: 0, Accuracy: 100},
-	{ID: 10014, Name: "Shadow Hold", Type: 0, Category: Status, CurrentPP: 0, MaxPP: 0, Targets: 6, Priority: 0, Power: 0, Accuracy: 0},
-	{ID: 10015, Name: "Shadow Mist", Type: 0, Category: Status, CurrentPP: 0, MaxPP: 0, Targets: 6, Priority: 0, Power: 0, Accuracy: 100},
-	{ID: 10016, Name: "Shadow Panic", Type: 0, Category: Status, CurrentPP: 0, MaxPP: 0, Targets: 6, Priority: 0, Power: 0, Accuracy: 90},
-	{ID: 10017, Name: "Shadow Shed", Type: 0, Category: Status, CurrentPP: 0, MaxPP: 0, Targets: 12, Priority: 0, Power: 0, Accuracy: 0},
-	{ID: 10018, Name: "Shadow Sky", Type: 0, Category: Status, CurrentPP: 0, MaxPP: 0, Targets: 12, Priority: 0, Power: 0, Accuracy: 0},
-=======
 var AllMoves = []Move{
 	{ID: 1, Name: "Pound", Type: 1, Category: MoveCategoryPhysical, CurrentPP: 35, MaxPP: 35, Targets: 10, Priority: 0, Power: 40, Accuracy: 100},
 	{ID: 2, Name: "Karate Chop", Type: 2, Category: MoveCategoryPhysical, CurrentPP: 25, MaxPP: 25, Targets: 10, Priority: 0, Power: 50, Accuracy: 100},
@@ -1971,7 +1483,6 @@
 	{ID: 10016, Name: "Shadow Panic", Type: 0, Category: MoveCategoryStatus, CurrentPP: 0, MaxPP: 0, Targets: 6, Priority: 0, Power: 0, Accuracy: 90},
 	{ID: 10017, Name: "Shadow Shed", Type: 0, Category: MoveCategoryStatus, CurrentPP: 0, MaxPP: 0, Targets: 12, Priority: 0, Power: 0, Accuracy: 0},
 	{ID: 10018, Name: "Shadow Sky", Type: 0, Category: MoveCategoryStatus, CurrentPP: 0, MaxPP: 0, Targets: 12, Priority: 0, Power: 0, Accuracy: 0},
->>>>>>> f46f6a7b
 }
 
 // Create move constant enum for quick reference
