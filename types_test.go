--- conflicted
+++ resolved
@@ -185,74 +185,6 @@
 		}
 	})
 
-<<<<<<< HEAD
-func TestStatusConditionClear(t *testing.T) {
-	tests := []struct {
-		name  string
-		from  StatusCondition
-		clear StatusCondition
-		want  StatusCondition
-	}{
-		{
-			name:  "Should clear burn",
-			from:  StatusBurn,
-			clear: StatusBurn,
-			want:  StatusNone,
-		},
-		{
-			name:  "Should preserve bound, clear sleep",
-			from:  StatusSleep | StatusBound,
-			clear: StatusSleep,
-			want:  StatusBound,
-		},
-		{
-			name:  "Should preserve bound, apply bound",
-			from:  StatusSleep | StatusBound,
-			clear: StatusBound,
-			want:  StatusSleep,
-		},
-		{
-			name:  "Should preserve sleep, leech seed, clear bound",
-			from:  StatusSleep | StatusLeechSeed | StatusBound,
-			clear: StatusBound,
-			want:  StatusSleep | StatusLeechSeed,
-		},
-		{
-			name:  "Should not clear status that does not exist",
-			from:  StatusNone,
-			clear: StatusBurn,
-			want:  StatusNone,
-		},
-		{
-			name:  "Should not clear freeze",
-			from:  StatusParalyze,
-			clear: StatusConfusion,
-			want:  StatusParalyze,
-		},
-		{
-			name:  "Should clear only existing effects",
-			from:  StatusParalyze | StatusBound | StatusCantEscape,
-			clear: StatusConfusion | StatusBound | StatusCantEscape,
-			want:  StatusParalyze,
-		},
-		{
-			name:  "Should clear all non-volatile effects",
-			from:  StatusBurn | StatusConfusion,
-			clear: NONVOLATILE_STATUS_MASK,
-			want:  StatusConfusion,
-		},
-	}
-	for _, tt := range tests {
-		t.Run(fmt.Sprintf("Status Condition clear: %s", tt.name), func(t *testing.T) {
-			got := tt.from
-			got.clear(tt.clear)
-			if got != tt.want {
-				t.Errorf("Status Condition clear %s got %b, want %b", tt.name, got, tt.want)
-			}
-		})
-	}
-}
-=======
 	It("should clear status effects if they are present", func() {
 		tests := []struct {
 			name  string
@@ -284,13 +216,36 @@
 				clear: StatusBound,
 				want:  StatusSleep | StatusLeechSeed,
 			},
+			{
+				name:  "Should not clear status that does not exist",
+				from:  StatusNone,
+				clear: StatusBurn,
+				want:  StatusNone,
+			},
+			{
+				name:  "Should not clear freeze",
+				from:  StatusParalyze,
+				clear: StatusConfusion,
+				want:  StatusParalyze,
+			},
+			{
+				name:  "Should clear only existing effects",
+				from:  StatusParalyze | StatusBound | StatusCantEscape,
+				clear: StatusConfusion | StatusBound | StatusCantEscape,
+				want:  StatusParalyze,
+			},
+			{
+				name:  "Should clear all non-volatile effects",
+				from:  StatusBurn | StatusConfusion,
+				clear: StatusNonvolatileMask,
+				want:  StatusConfusion,
+			},
 		}
 		for _, tt := range tests {
 			tt.from.clear(tt.clear)
 			Expect(tt.from).To(Equal(tt.want))
 		}
 	})
->>>>>>> f46f6a7b
 
 	It("should render the correct string for status conditions", func() {
 		tests := []struct {
