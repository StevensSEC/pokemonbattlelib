--- conflicted
+++ resolved
@@ -38,6 +38,10 @@
 }
 
 func (t DamageTransaction) Mutate(b *Battle) {
+	// Minimum 1HP attack
+	if t.Damage == 0 {
+		t.Damage = 1
+	}
 	receiver := b.getPokemon(t.Target.party, t.Target.partySlot)
 	if receiver.CurrentHP >= t.Damage {
 		receiver.CurrentHP -= t.Damage
@@ -195,7 +199,6 @@
 	p.SetActive(t.Target.partySlot)
 }
 
-<<<<<<< HEAD
 // Changes the current weather in a battle
 type WeatherTransaction struct {
 	Weather Weather
@@ -210,9 +213,7 @@
 	b.Weather = t.Weather
 }
 
-=======
 // A transaction that ends the battle.
->>>>>>> 899cd3b5
 type EndBattleTransaction struct{}
 
 func (t EndBattleTransaction) BattleLog() string {
