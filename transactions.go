package pokemonbattlelib

// Transactions describes a change to battle state.
// A sequence of transactions should be able to describe an entire battle.
type Transaction interface {
	BattleLog() string
	Mutate(b *Battle) // Modifies the battle to apply the transaction. Can also queue additional transactions via b.QueueTransaction().
}

// A transaction to deal damage to an opponent Pokemon.
type DamageTransaction struct {
	User         *Pokemon
	Target       target
	Move         *Move
	Damage       uint
	StatusEffect StatusCondition
}

func (t DamageTransaction) BattleLog() string {
	return "REMOVE"
}

func (t DamageTransaction) Mutate(b *Battle) {
	// Minimum 1HP attack
	if t.Damage == 0 {
		t.Damage = 1
	}
	receiver := b.getPokemon(t.Target.party, t.Target.partySlot)
	if receiver.CurrentHP >= t.Damage {
		receiver.CurrentHP -= t.Damage
	} else {
		// prevent underflow
		receiver.CurrentHP = 0
	}
	if receiver.CurrentHP == 0 {
		// pokemon has fainted
		b.QueueTransaction(FaintTransaction{
			Target: t.Target,
		})
		// friendship is lowered based on level difference
		levelGap := t.User.Level - receiver.Level
		loss := -1
		if levelGap >= 30 {
			if receiver.Friendship < 200 {
				loss = -5
			} else {
				loss = -10
			}
		}
		b.QueueTransaction(FriendshipTransaction{
			Target: receiver,
			Amount: loss,
		})
	}
}

// A transaction to change the friendship level of a Pokemon.
type FriendshipTransaction struct {
	Target *Pokemon // The target Pokemon
	Amount int      // The amount of friendship to increase/decrease
}

func (t FriendshipTransaction) BattleLog() string {
	return "REMOVE(friendship)"
}

func (t FriendshipTransaction) Mutate(b *Battle) {
	t.Target.Friendship += t.Amount
}

// A transaction to use and possibly consume an item.
type ItemTransaction struct {
	Target *Pokemon
	Item   *Item
	Move   *Move
}

func (t ItemTransaction) BattleLog() string {
	return "REMOVE(item)"
}

func (t ItemTransaction) Mutate(b *Battle) {
	// TODO: do not consume certain items
	if t.Target.HeldItem == t.Item {
		t.Target.HeldItem = nil
	}
}

// A transaction to restore HP to a Pokemon.
type HealTransaction struct {
	Target *Pokemon
	Amount uint
}

func (t HealTransaction) BattleLog() string {
	return "REMOVE(heal)"
}

func (t HealTransaction) Mutate(b *Battle) {
	t.Target.CurrentHP += t.Amount
}

// A transaction to apply a status effect to a Pokemon.
type InflictStatusTransaction struct {
	Target *Pokemon
	Status StatusCondition
}

func (t InflictStatusTransaction) BattleLog() string {
	// TODO: add status string representation
	return "REMOVE(inflict status)"
}

func (t InflictStatusTransaction) Mutate(b *Battle) {
	t.Target.StatusEffects.apply(t.Status)
}

type CureStatusTransaction struct {
	Target target
	Status StatusCondition
}

func (t CureStatusTransaction) BattleLog() string {
	return "REMOVE(cure status)"
}

func (t CureStatusTransaction) Mutate(b *Battle) {
	receiver := b.getPokemon(t.Target.party, t.Target.partySlot)
	receiver.StatusEffects.clear(t.Status)
}

// A transaction that makes a pokemon faint, and returns the pokemon to the pokeball.
type FaintTransaction struct {
	Target target
}

func (t FaintTransaction) BattleLog() string {
	return "REMOVE(faint)"
}

func (t FaintTransaction) Mutate(b *Battle) {
	p := b.parties[t.Target.party]
	p.SetInactive(t.Target.partySlot)
	anyAlive := false
	for i, pkmn := range p.pokemon {
		if pkmn.CurrentHP > 0 {
			anyAlive = true
			// TODO: prompt Agent for which pokemon to send out next
			// auto send out next pokemon
			b.QueueTransaction(SendOutTransaction{
				Target: target{
					Pokemon:   *b.getPokemon(t.Target.party, i),
					party:     t.Target.party,
					partySlot: i,
					Team:      t.Target.Team,
				},
			})
			break
		}
	}
	if !anyAlive {
		// cause the battle to end by knockout
		b.QueueTransaction(EndBattleTransaction{})
	}
}

// A transaction that makes a party send out a pokemon.
type SendOutTransaction struct {
	Target target
}

func (t SendOutTransaction) BattleLog() string {
	return "REMOVE(send out)"
}

func (t SendOutTransaction) Mutate(b *Battle) {
	p := b.parties[t.Target.party]
	p.SetActive(t.Target.partySlot)
}

// Changes the current weather in a battle
type WeatherTransaction struct {
	Weather Weather
}

func (t WeatherTransaction) BattleLog() string {
	// TODO: add weather stringer
	return fmt.Sprintf("The weather changed to %v.", t.Weather)
}

func (t WeatherTransaction) Mutate(b *Battle) {
	b.Weather = t.Weather
}

// A transaction that ends the battle.
type EndBattleTransaction struct{}

func (t EndBattleTransaction) BattleLog() string {
	// TODO: include reason the battle ended
	return "REMOVE(end battle)"
}

func (t EndBattleTransaction) Mutate(b *Battle) {
	b.State = BattleEnd
}

// Handles pre-turn status checks. (Paralysis, Sleeping, etc.)
type ImmobilizeTransaction struct {
	Target       target
	StatusEffect StatusCondition
}

func (t ImmobilizeTransaction) BattleLog() string {
<<<<<<< HEAD
	return "REMOVE(immobilize)"
=======
	return fmt.Sprintf("%s is %s and is unable to move.",
		t.Target.Pokemon.GetName(),
		t.Target.Pokemon.StatusEffects&StatusNonvolatileMask)
>>>>>>> f46f6a7b
}

func (t ImmobilizeTransaction) Mutate(b *Battle) {
	// currently a no-op.
}

// Handles evasion, misses, dodging, etc. when using moves
type EvadeTransaction struct {
	User *Pokemon
}

func (t EvadeTransaction) BattleLog() string {
	return "REMOVE(evade)"
}

func (t EvadeTransaction) Mutate(b *Battle) {
	// currently a no-op.
}<|MERGE_RESOLUTION|>--- conflicted
+++ resolved
@@ -1,4 +1,6 @@
 package pokemonbattlelib
+
+import "fmt"
 
 // Transactions describes a change to battle state.
 // A sequence of transactions should be able to describe an entire battle.
@@ -211,13 +213,7 @@
 }
 
 func (t ImmobilizeTransaction) BattleLog() string {
-<<<<<<< HEAD
 	return "REMOVE(immobilize)"
-=======
-	return fmt.Sprintf("%s is %s and is unable to move.",
-		t.Target.Pokemon.GetName(),
-		t.Target.Pokemon.StatusEffects&StatusNonvolatileMask)
->>>>>>> f46f6a7b
 }
 
 func (t ImmobilizeTransaction) Mutate(b *Battle) {
