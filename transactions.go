--- conflicted
+++ resolved
@@ -245,15 +245,10 @@
 }
 
 func (t CureStatusTransaction) Mutate(b *Battle) {
-<<<<<<< HEAD
-	target := b.getPokemon(t.Target.party, t.Target.partySlot)
-	target.StatusEffects.clear(t.StatusEffect)
-=======
 	receiver := b.getPokemon(t.Target)
 	receiver.StatusEffects.clear(t.StatusEffect)
->>>>>>> e3c75a4a
 	if t.StatusEffect.check(StatusSleep) {
-		delete(target.metadata, MetaSleepTime)
+		delete(receiver.metadata, MetaSleepTime)
 	}
 }
 
