package pokemonbattlelib

// A Party can use Items in a battle for different effects. A Pokemon can hold one Item.
type Item uint16

// Represents data associated with an `Item`.
type ItemData struct {
	Name        string
	Category    ItemCategory
	FlingPower  int
	FlingEffect FlingEffect
	Flags       ItemFlags
}

type ItemCategory uint8

// Fix: remove unnecessary items
const (
	ItemCategoryStatBoost ItemCategory = iota + 1
	ItemCategoryEffortDrop
	ItemCategoryMedicine
	ItemCategoryOther
	ItemCategoryInAPinch
	ItemCategoryPickyHealing
	ItemCategoryTypeProtection
	ItemCategoryBakingOnly
	ItemCategoryCollectibles
	ItemCategoryEvolution
	ItemCategorySpelunking
	ItemCategoryHeldItems
	ItemCategoryChoice
	ItemCategoryEffortTraining
	ItemCategoryBadHeldItems
	ItemCategoryTraining
	ItemCategoryPlates
	ItemCategorySpeciesSpecific
	ItemCategoryTypeEnhancement
	ItemCategoryEventItems
	ItemCategoryGameplay
	ItemCategoryPlotAdvancement
	ItemCategoryUnused
	ItemCategoryLoot
	ItemCategoryAllMail
	// Medicine
	ItemCategoryVitamins
	ItemCategoryHealing
	ItemCategoryPPRecovery
	ItemCategoryRevival
	ItemCategoryStatusCures

	ItemCategoryMulch
	ItemCategorySpecialBalls
	ItemCategoryStandardBalls
	ItemCategoryDexCompletion
	ItemCategoryScarves
	ItemCategoryAllMachines
	ItemCategoryFlutes
	ItemCategoryApricornBalls
	ItemCategoryApricornBox
	ItemCategoryDataCards
	ItemCategoryJewels
	ItemCategoryMiracleShooter
	ItemCategoryMegaStones
	ItemCategoryMemories
	ItemCategoryZCrystals
)

type FlingEffect uint8

const (
	FlingBadlyPoison FlingEffect = iota + 1
	FlingBurn
	FlingActivateBerry
	FlingActivateHerb
	FlingParalyze
	FlingPoison
	FlingFlinch
)

// Properties that an item can have.
type ItemFlags uint8

const (
	// The item can be consumed
	FlagConsumable ItemFlags = 1 << iota
	// The item can be held by a pokemon
	FlagHoldable
	// The item has passive effects when held.
	FlagHoldablePassive
	// The item can be used by a pokemon when held.
	FlagHoldableActive
	// The item can be used in battle
	FlagUsableInBattle
)

// Retrieves an Item's data.
// For item effects, see https://github.com/veekun/pokedex/blob/master/pokedex/data/csv/item_prose.csv
func (i Item) Data() *ItemData {
	if int(i) >= len(AllItems)-1 {
		blog.Panicf("%d is an invalid item", i)
	}
<<<<<<< HEAD
	panic(fmt.Sprintf("unknown item with ID %v\n", itemID))
}

// Dispatches the correct item handler based on its category
func (p *Pokemon) UseItem(i *Item, b *Battle) []Transaction {
	switch i.Category {
	case ItemCategoryHealing, ItemCategoryRevival, ItemCategoryStatusCures:
		return p.UseMedicine(i)
	case ItemCategoryBadHeldItems:
		return p.UseMiscItem(i, b)
=======
	if i == ItemNone {
		return &ItemData{}
>>>>>>> d5f5d0cf
	}
	return &AllItems[i-1]
}

<<<<<<< HEAD
// Uses a medicine item which affects HP and status effects
func (p *Pokemon) UseMedicine(i *Item) (t []Transaction) {
	switch i.ID {
	case ItemPotion:
		t = append(t, p.RestoreHP(20))
	}
	return t
}

// Uses a miscellaneous item
// Includes bad held items, choice items, EV training, and more
func (p *Pokemon) UseMiscItem(i *Item, b *Battle) (t []Transaction) {
	switch i.ID {
	case ItemFlameOrb:
		t = append(t, InflictStatusTransaction{
			Target:       p,
			StatusEffect: StatusBurn,
		})
	case ItemIronBall:
		// TODO: set PokemonMeta[MetaIronBall]
	case ItemStickyBarb:
		for _, target := range b.GetTargets() {
			if b.getPokemon(target.party, target.partySlot) == p {
				t = append(t, DamageTransaction{
					Target: target,
					Damage: p.Stats[StatHP] / 8,
				})
			}
		}
	case ItemToxicOrb:
		t = append(t, InflictStatusTransaction{
			Target:       p,
			StatusEffect: StatusPoison,
		})
	}
	return t
}
=======
//go:generate go run ./scripts/getters/gen_getters.go -for Item -data ItemData
>>>>>>> d5f5d0cf
<|MERGE_RESOLUTION|>--- conflicted
+++ resolved
@@ -99,63 +99,10 @@
 	if int(i) >= len(AllItems)-1 {
 		blog.Panicf("%d is an invalid item", i)
 	}
-<<<<<<< HEAD
-	panic(fmt.Sprintf("unknown item with ID %v\n", itemID))
-}
-
-// Dispatches the correct item handler based on its category
-func (p *Pokemon) UseItem(i *Item, b *Battle) []Transaction {
-	switch i.Category {
-	case ItemCategoryHealing, ItemCategoryRevival, ItemCategoryStatusCures:
-		return p.UseMedicine(i)
-	case ItemCategoryBadHeldItems:
-		return p.UseMiscItem(i, b)
-=======
 	if i == ItemNone {
 		return &ItemData{}
->>>>>>> d5f5d0cf
 	}
 	return &AllItems[i-1]
 }
 
-<<<<<<< HEAD
-// Uses a medicine item which affects HP and status effects
-func (p *Pokemon) UseMedicine(i *Item) (t []Transaction) {
-	switch i.ID {
-	case ItemPotion:
-		t = append(t, p.RestoreHP(20))
-	}
-	return t
-}
-
-// Uses a miscellaneous item
-// Includes bad held items, choice items, EV training, and more
-func (p *Pokemon) UseMiscItem(i *Item, b *Battle) (t []Transaction) {
-	switch i.ID {
-	case ItemFlameOrb:
-		t = append(t, InflictStatusTransaction{
-			Target:       p,
-			StatusEffect: StatusBurn,
-		})
-	case ItemIronBall:
-		// TODO: set PokemonMeta[MetaIronBall]
-	case ItemStickyBarb:
-		for _, target := range b.GetTargets() {
-			if b.getPokemon(target.party, target.partySlot) == p {
-				t = append(t, DamageTransaction{
-					Target: target,
-					Damage: p.Stats[StatHP] / 8,
-				})
-			}
-		}
-	case ItemToxicOrb:
-		t = append(t, InflictStatusTransaction{
-			Target:       p,
-			StatusEffect: StatusPoison,
-		})
-	}
-	return t
-}
-=======
-//go:generate go run ./scripts/getters/gen_getters.go -for Item -data ItemData
->>>>>>> d5f5d0cf
+//go:generate go run ./scripts/getters/gen_getters.go -for Item -data ItemData