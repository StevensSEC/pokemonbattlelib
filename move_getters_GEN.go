--- conflicted
+++ resolved
@@ -27,11 +27,6 @@
 		Power        uint
 		Accuracy     uint
 		InitialMaxPP uint8
-<<<<<<< HEAD
-		metadata     MoveMeta
-		*alias
-=======
->>>>>>> e3c75a4a
 	}{
 		alias:        (*alias)(m),
 		Name:         m.Name(),
@@ -42,11 +37,6 @@
 		Power:        m.Power(),
 		Accuracy:     m.Accuracy(),
 		InitialMaxPP: m.InitialMaxPP(),
-<<<<<<< HEAD
-		metadata:     m.metadata(),
-		alias:        (*alias)(m),
-=======
->>>>>>> e3c75a4a
 	})
 }
 
