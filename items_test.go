package pokemonbattlelib

import (
	"encoding/json"
	"math"

	. "github.com/onsi/ginkgo"
	. "github.com/onsi/ginkgo/extensions/table"
	. "github.com/onsi/gomega"
)

var _ = Describe("Using items", func() {
	DescribeTable("should correctly retrieve items by ID",
		func(item Item, name string) {
			Expect(item.Name()).To(Equal(name))
		},
		Entry("No item", ItemNone, ""),
		Entry("Potion", ItemPotion, "Potion"),
		Entry("Flame orb", ItemFlameOrb, "Flame Orb"),
	)

<<<<<<< HEAD
	It("should use the item and produce transactions", func() {
		i := GetItem(ItemPotion)
		p := GeneratePokemon(PkmnBulbasaur)
		p.Stats[StatHP] = 100
		t := p.UseItem(&i, nil)
		Expect(t).To(HaveLen(1))
		Expect(t).To(HaveTransaction(
			HealTransaction{
				Target: p,
				Amount: 20,
			},
		))
=======
	It("should panic if item is invalid", func() {
		Expect(func() { Item(math.MaxUint16).Data() }).To(Panic())
>>>>>>> d5f5d0cf
	})
})

var _ = Describe("Item Marshalling and Unmarshalling", func() {
	entries := []TableEntry{
		Entry("None", ItemNone),
		Entry("Potion", ItemPotion),
		Entry("Oran Berry", ItemOranBerry),
		Entry("Ultra Ball", ItemUltraBall),
	}

	DescribeTable("should marshall and unmarshall items",
		func(i Item) {
			b, err := json.Marshal(i)
			Expect(err).To(Succeed())
			var got Item
			err = json.Unmarshal(b, &got)
			Expect(err).To(Succeed())
			Expect(got).To(BeEquivalentTo(i))
		},
		entries...,
	)

	DescribeTable("marshalled items should include data",
		func(i Item) {
			b, err := json.Marshal(i)
			Expect(err).To(Succeed())
			var got ItemData
			err = json.Unmarshal(b, &got)
			Expect(err).To(Succeed())
			Expect(got.Name).To(BeEquivalentTo(i.Name()))
			Expect(got.Flags).To(BeEquivalentTo(i.Flags()))
		},
		entries...,
	)

	DescribeTable("unmarshalling items should accept just the ID",
		func(i Item) {
			b, err := json.Marshal(uint16(i))
			Expect(err).To(Succeed())
			var got Item
			err = json.Unmarshal(b, &got)
			Expect(err).To(Succeed())
			Expect(got).To(BeEquivalentTo(i))
		},
		entries...,
	)

	DescribeTable("unmarshalling items should accept a struct with an Id field",
		func(i Item) {
			item := struct {
				Id uint16
			}{
				Id: uint16(i),
			}
			b, err := json.Marshal(item)
			Expect(err).To(Succeed())
			var got Item
			err = json.Unmarshal(b, &got)
			Expect(err).To(Succeed())
			Expect(got).To(BeEquivalentTo(i))
		},
		entries...,
	)
})<|MERGE_RESOLUTION|>--- conflicted
+++ resolved
@@ -19,23 +19,8 @@
 		Entry("Flame orb", ItemFlameOrb, "Flame Orb"),
 	)
 
-<<<<<<< HEAD
-	It("should use the item and produce transactions", func() {
-		i := GetItem(ItemPotion)
-		p := GeneratePokemon(PkmnBulbasaur)
-		p.Stats[StatHP] = 100
-		t := p.UseItem(&i, nil)
-		Expect(t).To(HaveLen(1))
-		Expect(t).To(HaveTransaction(
-			HealTransaction{
-				Target: p,
-				Amount: 20,
-			},
-		))
-=======
 	It("should panic if item is invalid", func() {
 		Expect(func() { Item(math.MaxUint16).Data() }).To(Panic())
->>>>>>> d5f5d0cf
 	})
 })
 
