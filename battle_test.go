package pokemonbattlelib

import (
	"fmt"
	"reflect"
	"testing"
)

type dumbAgent struct{}

// Blindly uses the first move on the first opponent pokemon.
func (a dumbAgent) Act(ctx *BattleContext) Turn {
	// You can use `a` (reference to self) for self-targeting turns
	for _, target := range ctx.Opponents {
		return FightTurn{
			Move:   0,
			Target: target,
		}
	}
	panic("no opponents found")
}

func TestBattleSetup(t *testing.T) {
	a1 := Agent(dumbAgent{})
	a2 := Agent(dumbAgent{})
	party1 := NewParty(&a1, 0)
	pkmn1 := GetPokemon(4)
	party1.AddPokemon(&pkmn1)
	party2 := NewParty(&a2, 1)
	pkmn2 := GetPokemon(7)
	party2.AddPokemon(&pkmn2)
	b := NewBattle()
	b.AddParty(party1, party2)
}

func TestBattleOneRound(t *testing.T) {
	a1 := Agent(dumbAgent{})
	a2 := Agent(dumbAgent{})
	party1 := NewParty(&a1, 0)
	pkmn1 := GetPokemon(4)
	pkmn1.Stats = [6]uint{30, 10, 10, 10, 10, 10}
	pkmn1.CurrentHP = 30
	pound := GetMove(1)
	pkmn1.Moves[0] = &pound
	party1.AddPokemon(&pkmn1)
	party2 := NewParty(&a2, 1)
	pkmn2 := GetPokemon(7)
	pkmn2.Stats = [6]uint{30, 10, 10, 10, 10, 10}
	pkmn2.CurrentHP = 30
	pkmn2.Moves[0] = &pound
	party2.AddPokemon(&pkmn2)
	b := NewBattle()
	b.AddParty(party1, party2)
	err := b.Start()
	if err != nil {
		t.Fatal("failed to start battle")
	}
	for p, party := range b.parties {
		got := party.GetActivePokemon()
		if !reflect.DeepEqual(got, map[int]Pokemon{0: *party.pokemon[0]}) {
			t.Fatalf("Must send out first pokemon in each at the beginning of the battle. Party %d gave: %v", p, got)
		}
	}
	b.SimulateRound()
	// functionally arbitrary value, will need to be adjusted when damage calculation becomes more accurate
	expectedHp := uint(27)
	for _, party := range b.parties {
		if party.pokemon[0].CurrentHP != expectedHp {
			t.Errorf("Expected %s to have %d HP, got %d", party.pokemon[0].GetName(), expectedHp, party.pokemon[0].CurrentHP)
		}
	}

	// output:
	// TODO: Implement fight {0 1}
	// TODO: Implement fight {0 0}
}

// Tests if active Pokemon are set correctly
func TestActivePokemon(t *testing.T) {
	a := Agent(dumbAgent{})
	party := NewParty(&a, 0)
	pkmn1 := GetPokemon(7)
	pkmn2 := GetPokemon(9)
	party.AddPokemon(&pkmn1, &pkmn2)
	party.SetActive(0)
	if len(party.activePokemon) != 1 {
		t.Error("expected party to have 1 active Pokemon")
	}
	party.SetInactive(0)
	if len(party.activePokemon) != 0 {
		t.Error("expected party to have no active Pokemon")
	}
	party.SetActive(1)
	if n := party.activePokemon[1].NatDex; n != 9 {
		t.Errorf("expected party to have an active Pokemon with dex number 9, received %v\n", n)
	}
}

func TestGetPartyPokemon(t *testing.T) {
	a1 := Agent(dumbAgent{})
	party1 := NewParty(&a1, 0)
	pkmn1 := GetPokemon(4)
	pkmn2 := GetPokemon(7)
	pkmn3 := GetPokemon(11)
	party1.AddPokemon(&pkmn1, &pkmn2, &pkmn3)
	b := NewBattle()
	b.AddParty(party1)
	p := b.getPokemon(0, 1)
	if p.NatDex != 7 {
		t.Errorf("expected Pokemon with dex number 7, received %v\n", p.NatDex)
	}
}

func TestGetAllies(t *testing.T) {
	a1 := Agent(dumbAgent{})
	a2 := Agent(dumbAgent{})
	party1 := NewParty(&a1, 0)
	pkmn1 := GetPokemon(4)
	party1.AddPokemon(&pkmn1)
	party2 := NewParty(&a2, 1)
	pkmn2 := GetPokemon(7)
	pkmn3 := GetPokemon(9)
	party2.AddPokemon(&pkmn2, &pkmn3)
	b := NewBattle()
	b.AddParty(party1, party2)
	err := b.Start()
	if err != nil {
		t.Fatal("failed to start battle")
	}
	if n := len(b.GetAllies(party1)); n != 1 {
		t.Errorf("expected party 1 to have 1 active ally, received %v\n", n)
	}
	if n := len(b.GetAllies(party2)); n != 1 {
		t.Errorf("expected party 2 to have 1 active ally, received %v\n", n)
	}
}

func TestGetOpponents(t *testing.T) {
	a1 := Agent(dumbAgent{})
	a2 := Agent(dumbAgent{})
	party1 := NewParty(&a1, 0)
	pkmn1 := GetPokemon(4)
	party1.AddPokemon(&pkmn1)
	party2 := NewParty(&a2, 1)
	pkmn2 := GetPokemon(7)
	pkmn3 := GetPokemon(9)
	party2.AddPokemon(&pkmn2, &pkmn3)
	b := NewBattle()
	b.AddParty(party1, party2)
	err := b.Start()
	if err != nil {
		t.Fatal("failed to start battle")
	}
	if n := len(b.GetOpponents(party1)); n != 1 {
		t.Errorf("expected party 1 to have 1 active opponents, received %v\n", n)
	}
	if n := len(b.GetOpponents(party2)); n != 1 {
		t.Errorf("expected party 2 to have 1 active opponent, received %v\n", n)
	}
}

// Faster pokemon should go first.
func TestPokemonSpeed(t *testing.T) {
	a1 := Agent(dumbAgent{})
	a2 := Agent(dumbAgent{})
<<<<<<< HEAD
	b := Battle{}
	party1 := Party{
		Agent: &a1,
	}
=======
	party1 := NewParty(&a1, 0)
>>>>>>> 0a5f39d8
	pkmn1 := GetPokemon(4)
	pound := GetMove(1)
	pkmn1.Moves[0] = &pound
	pkmn1.Stats = [6]uint{30, 10, 10, 10, 10, 10}
	party1.AddPokemon(&pkmn1)
<<<<<<< HEAD
	party2 := Party{
		Agent: &a2,
	}
=======
	party2 := NewParty(&a2, 1)
>>>>>>> 0a5f39d8
	pkmn2 := GetPokemon(4)
	pkmn2.Moves[0] = &pound
	pkmn2.Stats = [6]uint{30, 10, 10, 10, 10, 12}
	party2.AddPokemon(&pkmn2)
<<<<<<< HEAD
	b.AddParty(&party1, &party2)
	b.SetTeams([][]int{{0}, {1}})

	b.Start()
=======
	b := NewBattle()
	b.AddParty(party1, party2)
	err := b.Start()
	if err != nil {
		t.Fatal("failed to start battle")
	}
>>>>>>> 0a5f39d8
	b.SimulateRound()
	b.SimulateRound()
	// FIXME: ideally should check battle log/history
	// FIXME: For some reason, the output is not actually checked correctly, see #49
	// Output:
	// TODO: Implement fight {0 0}
	// TODO: Implement fight {0 1}
}

func TestTurnPriority(t *testing.T) {
	tests := []struct {
		turn Turn
		want int
	}{
		{
			turn: FightTurn{},
			want: 0,
		},
	}
	for _, tt := range tests {
		t.Run(fmt.Sprintf("%T priority", tt.turn), func(t *testing.T) {
			t.Parallel()
			got := tt.turn.Priority()
			if got != tt.want {
				t.Errorf("TurnPriority(%T) got %v, want %v", tt.turn, got, tt.want)
			}
		})
	}
}<|MERGE_RESOLUTION|>--- conflicted
+++ resolved
@@ -163,43 +163,23 @@
 func TestPokemonSpeed(t *testing.T) {
 	a1 := Agent(dumbAgent{})
 	a2 := Agent(dumbAgent{})
-<<<<<<< HEAD
-	b := Battle{}
-	party1 := Party{
-		Agent: &a1,
-	}
-=======
-	party1 := NewParty(&a1, 0)
->>>>>>> 0a5f39d8
+	party1 := NewParty(&a1, 0)
 	pkmn1 := GetPokemon(4)
 	pound := GetMove(1)
 	pkmn1.Moves[0] = &pound
 	pkmn1.Stats = [6]uint{30, 10, 10, 10, 10, 10}
 	party1.AddPokemon(&pkmn1)
-<<<<<<< HEAD
-	party2 := Party{
-		Agent: &a2,
-	}
-=======
-	party2 := NewParty(&a2, 1)
->>>>>>> 0a5f39d8
+	party2 := NewParty(&a2, 1)
 	pkmn2 := GetPokemon(4)
 	pkmn2.Moves[0] = &pound
 	pkmn2.Stats = [6]uint{30, 10, 10, 10, 10, 12}
 	party2.AddPokemon(&pkmn2)
-<<<<<<< HEAD
-	b.AddParty(&party1, &party2)
-	b.SetTeams([][]int{{0}, {1}})
-
-	b.Start()
-=======
-	b := NewBattle()
-	b.AddParty(party1, party2)
-	err := b.Start()
-	if err != nil {
-		t.Fatal("failed to start battle")
-	}
->>>>>>> 0a5f39d8
+	b := NewBattle()
+	b.AddParty(party1, party2)
+	err := b.Start()
+	if err != nil {
+		t.Fatal("failed to start battle")
+	}
 	b.SimulateRound()
 	b.SimulateRound()
 	// FIXME: ideally should check battle log/history
