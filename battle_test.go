--- conflicted
+++ resolved
@@ -36,32 +36,17 @@
 func TestBattleOneRound(t *testing.T) {
 	a1 := Agent(dumbAgent{})
 	a2 := Agent(dumbAgent{})
-<<<<<<< HEAD
-	party1 := NewParty(&a1, 0)
-	pkmn1 := NewPokemon(4)
+	party1 := NewParty(&a1, 0)
+	pkmn1 := NewPokemon(4)
+	pkmn1.Stats = [6]uint{30, 10, 10, 10, 10, 10}
+	pkmn1.CurrentHP = 30
 	pound := NewMove(1)
 	pkmn1.Moves[0] = &pound
 	party1.AddPokemon(&pkmn1)
 	party2 := NewParty(&a2, 1)
 	pkmn2 := NewPokemon(7)
-=======
-	b := Battle{}
-	party1 := Party{
-		Agent: &a1,
-	}
-	pound := GetMove(1)
-	pkmn1 := GetPokemon(4)
-	pkmn1.Stats = [6]uint{30, 10, 10, 10, 10, 10}
-	pkmn1.CurrentHP = 30
-	pkmn1.Moves[0] = &pound
-	party1.AddPokemon(&pkmn1)
-	party2 := Party{
-		Agent: &a2,
-	}
-	pkmn2 := GetPokemon(7)
 	pkmn2.Stats = [6]uint{30, 10, 10, 10, 10, 10}
 	pkmn2.CurrentHP = 30
->>>>>>> e0fa90d4
 	pkmn2.Moves[0] = &pound
 	party2.AddPokemon(&pkmn2)
 	b := NewBattle()
@@ -79,9 +64,9 @@
 	b.SimulateRound()
 	// functionally arbitrary value, will need to be adjusted when damage calculation becomes more accurate
 	expectedHp := uint(27)
-	for _, party := range b.Parties {
-		if party.Pokemon[0].CurrentHP != expectedHp {
-			t.Errorf("Expected %s to have %d HP, got %d", party.Pokemon[0].GetName(), expectedHp, party.Pokemon[0].CurrentHP)
+	for _, party := range b.parties {
+		if party.pokemon[0].CurrentHP != expectedHp {
+			t.Errorf("Expected %s to have %d HP, got %d", party.pokemon[0].GetName(), expectedHp, party.pokemon[0].CurrentHP)
 		}
 	}
 
