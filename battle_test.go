package pokemonbattlelib

import (
	. "github.com/onsi/ginkgo"
	. "github.com/onsi/ginkgo/extensions/table"
	. "github.com/onsi/gomega"
)

type dumbAgent struct{}

// Blindly uses the first move on the first opponent pokemon.
func (a dumbAgent) Act(ctx *BattleContext) Turn {
	// You can use `a` (reference to self) for self-targeting turns
	for _, target := range ctx.Opponents() {
		return FightTurn{
			Move:   0,
			Target: target,
		}
	}
	panic("no opponents found")
}

type healAgent struct{}

// Always uses a potion on first Pokemon
func (a healAgent) Act(ctx *BattleContext) Turn {
	for _, target := range ctx.Allies() {
		return ItemTurn{
			Item:   ItemPotion,
			Target: target,
		}
	}
	panic("no allies found")
}

// An agent that can be given turns to take via a channel.
type rcAgent chan Turn

func (a rcAgent) Act(ctx *BattleContext) Turn {
	return <-a
}

func (a rcAgent) newTarget(party, slot uint) AgentTarget {
	return AgentTarget{
		target: target{
			party: party,
			slot:  slot,
		},
	}
}

func newRcAgent() rcAgent {
	return rcAgent(make(chan Turn, 1))
}

// Example usage for rcAgent
var _ = Describe("RC Agent", func() {
	a1 := newRcAgent()
	a2 := newRcAgent()
	_a1 := Agent(a1)
	_a2 := Agent(a2)
	party1 := NewOccupiedParty(PkmnDefault())
	party2 := NewOccupiedParty(PkmnDefault())
	b := NewSingleBattle(party1, &_a1, party2, &_a2)
	Expect(b.Start()).To(Succeed())
	a1 <- FightTurn{
		Move:   0,
		Target: a1.newTarget(1, 0),
	}
	a2 <- FightTurn{
		Move:   0,
		Target: a1.newTarget(0, 0),
	}
})

var _ = Describe("Battle initialization", func() {
	agent1 := Agent(new(dumbAgent))
	agent2 := Agent(new(dumbAgent))

	Context("when creating a new battle", func() {
		It("runs without panicking", func() {
			party1 := NewOccupiedParty(PkmnDefault())
			party2 := NewOccupiedParty(PkmnDefault())
			b := NewSingleBattle(party1, &agent1, party2, &agent2)
			b.SetSeed(849823)
		})

		It("panics when getting an invalid Pokemon", func() {
			party := NewOccupiedParty(PkmnDefault())
			b := NewBattle()
			b.AddParty(party, &agent1, 0)
			Expect(func() {
				b.getPokemon(target{1, 5})
			}).To(Panic())
			Expect(func() {
				b.getPokemon(target{0, 5})
			}).To(Panic())
		})
	})

	Context("team validation", func() {
		It("should fail when party has no pokemon", func() {
			b := NewSingleBattle(
				NewParty(), &agent1,
				NewOccupiedParty(PkmnDefault()), &agent2,
			)
			Expect(b.Start()).NotTo(Succeed())
		})

		It("should fail when both parties are on the same team", func() {
			b := NewBattle()
			b.AddParty(NewOccupiedParty(PkmnDefault()), &agent1, 0)
			b.AddParty(NewOccupiedParty(PkmnDefault()), &agent2, 0)
			Expect(b.Start()).NotTo(Succeed())
		})
	})
})

var _ = Describe("One round of battle", func() {
	//FIXME: this test suite needs to be separated into multiple suites
	a1 := Agent(new(dumbAgent))
	a2 := Agent(new(dumbAgent))

	var (
		b  *Battle
		p1 *Pokemon
		p2 *Pokemon
	)

	BeforeEach(func() {
		p1 = PkmnDefault()
		p2 = PkmnDefault()
		b = New1v1Battle(p1, &a1, p2, &a2)
		b.ruleset &= ^BattleRuleFaint
		b.rng = SimpleRNG()
	})

	Context("when simulating a round between two agents", func() {
		It("panics if battle is not in progress", func() {
			Expect(func() {
				b.SimulateRound()
			}).To(Panic())
		})

		It("should create 2 damage transactions", func() {
			Expect(b.Start()).To(Succeed())
			t, _ := b.SimulateRound()
			Expect(t).To(HaveTransaction(UseMoveTransaction{
				User:   target{0, 0},
				Target: target{1, 0},
			}))
			Expect(t).To(HaveTransaction(DamageTransaction{
				Target: target{1, 0},
				Damage: 2,
			}))
			Expect(t).To(HaveTransaction(UseMoveTransaction{
				User:   target{1, 0},
				Target: target{0, 0},
			}))
			Expect(t).To(HaveTransaction(DamageTransaction{
				Target: target{0, 0},
				Damage: 2,
			}))
		})

		It("should cause Pokemon to have reduced HP", func() {
			Expect(b.Start()).To(Succeed())
			b.SimulateRound()
			Expect(p1.CurrentHP < p1.MaxHP()).To(BeTrue())
			Expect(p2.CurrentHP < p2.MaxHP()).To(BeTrue())
		})
	})

	Context("when dealing damage to a Pokemon", func() {
		It("should account for same-type attack bonus", func() {
			p1 = PkmnWithType(TypeFire)
			p1.Moves[0] = GetMove(registerMoveWithType(TypeFire))
			p2 := PkmnNoDamage()
			b = New1v1Battle(p1, &a1, p2, &a2)
			b.rng = NeverRNG()
			Expect(b.Start()).To(Succeed())
			t, _ := b.SimulateRound()
			damage := DamageDealt(t, target{0, 0})
			// Adaptability increases stab from 1.5x to 2x
			p1.Ability = AbilityAdaptability
			t, _ = b.SimulateRound()
			Expect(DamageDealt(t, target{0, 0})).To(BeNumerically(">", damage))
		})

		Context("Type Matchups", func() {
			var (
				a1  rcAgent
				a2  Agent
				_a1 Agent
				b   *Battle
			)

			BeforeEach(func() {
				a1 = newRcAgent()
				a2 = Agent(dumbAgent{})
				_a1 = Agent(a1)
				b = NewBattle()
				b.ruleset &= ^BattleRuleFaint
				b.rng = SimpleRNG()
			})

			It("should account for supereffective type matchups", func() {
				pkmn1 := PkmnWithMoves(MoveFireFang, MoveTackle)
				pkmn2 := PkmnWithType(TypeGrass)
				b = New1v1Battle(pkmn1, &_a1, pkmn2, &a2)
				Expect(b.Start()).To(Succeed())
				a1 <- FightTurn{Move: 1, Target: a1.newTarget(1, 0)}
				t, _ := b.SimulateRound()
				damage := DamageDealt(t, target{0, 0})
				a1 <- FightTurn{Move: 0, Target: a1.newTarget(1, 0)}
				t, _ = b.SimulateRound()
				Expect(DamageDealt(t, target{0, 0})).To(BeNumerically(">", damage))
			})

			It("should have no effect", func() {
				pkmn1 := PkmnWithMoves(MoveShadowBall)
				pkmn1.Type = TypeGhost
				pkmn2 := PkmnWithMoves(MoveTackle)
				pkmn2.Type = TypeNormal
				b = New1v1Battle(pkmn1, &_a1, pkmn2, &a2)
				Expect(b.Start()).To(Succeed())
				a1 <- FightTurn{Move: 0, Target: a1.newTarget(1, 0)}
				t, _ := b.SimulateRound()
				Expect(DamageDealt(t, target{0, 0})).To(Equal(0))
			})
		})

		It("should account for critical hits", func() {
			pkmn := PkmnDefault()
			b = New1v1Battle(pkmn, &a1, PkmnNoDamage(), &a2)
			Expect(b.Start()).To(Succeed())
			t, _ := b.SimulateRound()
			damage := DamageDealt(t, target{0, 0})
			b.rng = AlwaysRNG()
			t, _ = b.SimulateRound()
			Expect(DamageDealt(t, target{0, 0})).To(BeNumerically(">", damage))
		})

		It("should miss moves randomly based on accuracy/evasion", func() {
			b.rng = NeverRNG()
			Expect(b.Start()).To(Succeed())
			t, _ := b.SimulateRound()
			Expect(t).To(HaveTransaction(MoveFailTransaction{
				User:   target{0, 0},
				Reason: FailMiss,
			}))
			b.rng = SimpleRNG()
			t, _ = b.SimulateRound()
			Expect(t).ToNot(HaveTransaction(MoveFailTransaction{
				User:   target{0, 0},
				Reason: FailMiss,
			}))
		})
	})
})

var _ = Describe("Using items in battle", func() {
	a := Agent(new(healAgent))
	var (
		pkmn1 *Pokemon
		pkmn2 *Pokemon
		b     *Battle
	)

	BeforeEach(func() {
		pkmn1 = PkmnDefault()
		pkmn1.Stats[StatHP] = 100
		pkmn1.CurrentHP = 10
		pkmn2 = PkmnNoDamage()
		b = New1v1Battle(pkmn1, &a, pkmn2, &a)
	})

	Context("when the battle processes item turns", func() {
		It("should create ItemTransaction(s) properly", func() {
			Expect(b.Start()).To(Succeed())
			t, _ := b.SimulateRound()
			Expect(t).To(HaveTransaction(
				ItemTransaction{
					Target: target{0, 0},
					Item:   ItemPotion,
					Move:   nil,
				},
			))
		})

		It("should heal the Pokemon by 20 HP", func() {
			Expect(b.Start()).To(Succeed())
			b.SimulateRound()
			Expect(pkmn1.CurrentHP).To(BeEquivalentTo(30))
		})
	})
})

var _ = Describe("Getting pokemon from parties", func() {
	a1 := Agent(new(dumbAgent))
	a2 := Agent(new(dumbAgent))
	var (
		b *Battle
	)

	BeforeEach(func() {
		p1 := NewOccupiedParty(
			GeneratePokemon(PkmnCharmander, WithMoves(TestMoveDefault)),
			GeneratePokemon(PkmnSquirtle, WithMoves(TestMoveDefault)),
			GeneratePokemon(PkmnMetapod, WithMoves(TestMoveDefault)),
		)
		p2 := NewOccupiedParty(GeneratePokemon(PkmnBeedrill, WithMoves(TestMoveDefault)))
		b = NewSingleBattle(p1, &a1, p2, &a2)
	})

	Context("when getting Pokemon by party/slot", func() {
		It("should get the Pokemon the user expects", func() {
			pkmn := b.getPokemon(target{0, 1})
			Expect(pkmn.NatDex).To(BeEquivalentTo(PkmnSquirtle))
		})
	})

	Context("when getting ally Pokemon", func() {
		It("should return targets whose team matches the passed party", func() {
			Expect(b.Start()).To(Succeed())
			for _, party := range b.parties {
				allies := b.getAllies(party)
				Expect(allies).To(HaveLen(1))
			}
		})
	})

	Context("when getting opponent Pokemon", func() {
		It("should return targets whose team does not match the passed party ", func() {
			Expect(b.Start()).To(Succeed())
			for _, party := range b.parties {
				opponents := b.getOpponents(party)
				Expect(opponents).To(HaveLen(1))
			}
		})
	})
})

var _ = Describe("Turn priority", func() {
	a1 := Agent(new(dumbAgent))
	a2 := Agent(new(dumbAgent))

	Context("each turn type should have a priority level", func() {
		DescribeTable("Turn priority",
			func(turn Turn, want int) {
				Expect(turn.Priority()).To(Equal(want))
			},
			Entry("FightTurn", FightTurn{}, 0),
			Entry("ItemTurn", ItemTurn{}, 1),
		)

		It("should order turns properly based on priority", func() {
			a2 := Agent(new(healAgent))
			p1 := PkmnDefault()
			p2 := PkmnDefault()
			b := New1v1Battle(p1, &a1, p2, &a2)
			b.rng = SimpleRNG()
			Expect(b.Start()).To(Succeed())
			t, _ := b.SimulateRound()
			Expect(t).To(HaveTransactionsInOrder(
				HealTransaction{
					Target: target{1, 0},
					Amount: 0,
				},
				UseMoveTransaction{
					User:   target{0, 0},
					Target: target{1, 0},
					Move:   GetMove(TestMoveDefault),
				},
				DamageTransaction{
					Target: target{1, 0},
					Move:   GetMove(TestMoveDefault),
					Damage: 2,
				},
			))
		})
	})

	Context("when determining priority for equal turn types", func() {
		It("should handle moves with higher priority first", func() {
			p1 := PkmnDefault()
			p1.Stats[StatSpeed] = 100
			p2 := PkmnWithMoves(MoveQuickAttack)
			p2.Stats[StatSpeed] = 10
			b := New1v1Battle(p1, &a1, p2, &a2)
			b.rng = SimpleRNG()
			Expect(b.Start()).To(Succeed())
			t, _ := b.SimulateRound()
			Expect(t).To(HaveTransactionsInOrder(
				UseMoveTransaction{
					User:   target{1, 0},
					Target: target{0, 0},
					Move:   GetMove(MoveQuickAttack),
				},
				DamageTransaction{
					Target: target{0, 0},
					Damage: 3,
					Move:   GetMove(MoveQuickAttack),
				},
				UseMoveTransaction{
					User:   target{0, 0},
					Target: target{1, 0},
					Move:   GetMove(TestMoveDefault),
				},
				DamageTransaction{
					Target: target{1, 0},
					Damage: 2,
					Move:   GetMove(TestMoveDefault),
				},
			))
		})

		It("should handle faster Pokemon first", func() {
			p1 := GeneratePokemon(PkmnCharmander, WithMoves(TestMoveDefault))
			p2 := GeneratePokemon(PkmnNinjask, WithMoves(TestMoveDefault)) // ninjask is faster than charmander
			b := New1v1Battle(p1, &a1, p2, &a2)
			b.rng = SimpleRNG()
			Expect(b.Start()).To(Succeed())
			t, _ := b.SimulateRound()
			Expect(t).To(HaveTransactionsInOrder(
				UseMoveTransaction{
					User:   target{1, 0},
					Target: target{0, 0},
					Move:   GetMove(TestMoveDefault),
				},
				DamageTransaction{
					Target: target{0, 0},
					Move:   GetMove(TestMoveDefault),
					Damage: 2,
				},
				UseMoveTransaction{
					User:   target{0, 0},
					Target: target{1, 0},
					Move:   GetMove(TestMoveDefault),
				},
				DamageTransaction{
					Target: target{1, 0},
					Move:   GetMove(TestMoveDefault),
					Damage: 2,
				},
			))
		})
	})
})

var _ = Describe("Weather", func() {
	a1 := Agent(new(dumbAgent))
	a2 := Agent(new(dumbAgent))

	Context("when using certain moves/certain abilities cause weather", func() {
		// TODO: https://bulbapedia.bulbagarden.net/wiki/Weather#Causing_weather
		It("should clear fog when using MoveDefog", func() {
			b := New1v1Battle(
				PkmnWithMoves(MoveDefog), &a1,
				PkmnNoDamage(), &a2,
			)
			b.rng = SimpleRNG()
			b.Weather = WeatherFog
			Expect(b.Start()).To(Succeed())
			t, _ := b.SimulateRound()
			Expect(t).To(HaveTransaction(WeatherTransaction{
				Weather: WeatherClearSkies,
			}))
		})

		It("should cause harsh sunlight", func() {
			b := New1v1Battle(
				PkmnWithMoves(MoveSunnyDay), &a1,
				PkmnNoDamage(), &a2,
			)
			b.rng = SimpleRNG()
			Expect(b.Start()).To(Succeed())
			t, _ := b.SimulateRound()
			Expect(t).To(HaveTransaction(WeatherTransaction{
				Weather: WeatherHarshSunlight,
				Turns:   5,
			}))
			Expect(b.metadata[MetaWeatherTurns]).To(Equal(4))
		})
	})

	Context("when weather is present, battles are affected", func() {
		moonlight := GetMove(MoveMoonlight)
		It("should use metadata to track weather and clear weather over time", func() {
			b := New1v1Battle(
				PkmnWithMoves(MoveSunnyDay), &a1,
				PkmnNoDamage(), &a2,
			)
			b.rng = SimpleRNG()
			Expect(b.Start()).To(Succeed())
			b.SimulateRound()
			Expect(b.metadata[MetaWeatherTurns]).To(Equal(4))
			Expect(b.Weather).ToNot(Equal(WeatherFog))
			b.getPokemon(target{0, 0}).Moves[0] = GetMove(MoveSplash)
			b.SimulateRound()
			Expect(b.metadata[MetaWeatherTurns]).To(Equal(3))
			b.metadata[MetaWeatherTurns] = 0
			t, _ := b.SimulateRound()
			Expect(t).To(HaveTransaction(WeatherTransaction{
				Weather: WeatherClearSkies,
			}))
		})

		When("harsh sunlight", func() {
			It("should boost fire type moves", func() {
				// intentional non water type pokemon, intentional no supereffective type matchup
				machamp := GeneratePokemon(PkmnMachamp, WithLevel(100), WithMoves(MoveFlamethrower))
				bidoof := GeneratePokemon(PkmnBidoof, WithLevel(100), WithMoves(MoveTackle))
				b := New1v1Battle(machamp, &a1, bidoof, &a2)
				b.rng = SimpleRNG()
				b.Weather = WeatherHarshSunlight
				Expect(b.Start()).To(Succeed())
				t, _ := b.SimulateRound()
				Expect(DamageDealt(t, target{0, 0})).To(Equal(183))
			})

			It("should weaken water type moves", func() {
				// intentional non water type pokemon, intentional no supereffective type matchup
				lileep := GeneratePokemon(PkmnLileep, WithLevel(100), WithMoves(MoveBrine))
				bidoof := GeneratePokemon(PkmnBidoof, WithLevel(100), WithMoves(MoveTackle))
				b := New1v1Battle(lileep, &a1, bidoof, &a2)
				b.rng = SimpleRNG()
				b.Weather = WeatherHarshSunlight
				Expect(b.Start()).To(Succeed())
				t, _ := b.SimulateRound()
				Expect(DamageDealt(t, target{0, 0})).To(Equal(41))
			})
		})

		When("raining", func() {
			It("should affect fire type moves", func() {
				// intentional non water type pokemon, intentional no supereffective type matchup
				machamp := GeneratePokemon(PkmnMachamp, WithLevel(100), WithMoves(MoveFlamethrower))
				bidoof := GeneratePokemon(PkmnBidoof, WithLevel(100), WithMoves(MoveTackle))
				b := New1v1Battle(machamp, &a1, bidoof, &a2)
				b.rng = SimpleRNG()
				b.Weather = WeatherRain
				Expect(b.Start()).To(Succeed())
				t, _ := b.SimulateRound()
				// Fire weakened
				Expect(DamageDealt(t, target{0, 0})).To(Equal(61))
			})

			It("should affect water type moves", func() {
				// intentional non water type pokemon, intentional no supereffective type matchup
				lileep := GeneratePokemon(PkmnLileep, WithLevel(100), WithMoves(MoveBrine))
				bidoof := GeneratePokemon(PkmnBidoof, WithLevel(100), WithMoves(MoveTackle))
				b := New1v1Battle(lileep, &a1, bidoof, &a2)
				b.rng = SimpleRNG()
				b.Weather = WeatherRain
				Expect(b.Start()).To(Succeed())
				t, _ := b.SimulateRound()
				// Water boosted
				Expect(DamageDealt(t, target{0, 0})).To(Equal(124))
			})
		})

		// sandstorm tests and hailing tests could be tablized
		When("sandstorm", func() {
			It("should weaken solar beam", func() {
				bidoof := GeneratePokemon(PkmnBidoof,
					WithLevel(5),
					WithIVs([6]uint8{31, 0, 31, 0, 31, 0}),
					WithEVs([6]uint8{200, 0, 31, 0, 31, 0}),
					WithMoves(MoveTackle),
				)
				bulbasaur := GeneratePokemon(PkmnBulbasaur,
					WithLevel(5),
					WithIVs([6]uint8{31, 0, 31, 0, 31, 0}),
					WithEVs([6]uint8{200, 0, 31, 0, 31, 0}),
					WithMoves(MoveSolarBeam),
				)
				b := New1v1Battle(bidoof, &a1, bulbasaur, &a2)
				b.rng = SimpleRNG()
				Expect(b.Start()).To(Succeed())
				t, _ := b.SimulateRound()
				solarbeamDamage := DamageDealt(t, target{1, 0})
				Expect(solarbeamDamage).To(Equal(18))
				Expect(t).ToNot(HaveTransaction(FaintTransaction{}))
				b.QueueTransaction(
					WeatherTransaction{
						Weather: WeatherSandstorm,
						Turns:   5,
					},
					HealTransaction{
						Target: target{0, 0},
						Amount: 100,
					},
					HealTransaction{
						Target: target{1, 0},
						Amount: 100,
					},
				)
				b.ProcessQueue()
				t, _ = b.SimulateRound()
				Expect(DamageDealt(t, target{1, 0})).To(BeNumerically("<", solarbeamDamage))
			})

			It("should cause sandstorm damage", func() {
				bidoof := GeneratePokemon(PkmnBidoof, WithMoves(MoveTackle))
				bulbasaur := GeneratePokemon(PkmnBulbasaur, WithMoves(MoveSolarBeam))
				b := New1v1Battle(bidoof, &a1, bulbasaur, &a2)
				b.rng = SimpleRNG()
				b.Weather = WeatherHail
				b.metadata[MetaWeatherTurns] = 5
				Expect(b.Start()).To(Succeed())
				t, _ := b.SimulateRound()
				Expect(t).To(HaveTransaction(DamageTransaction{
					Target: target{1, 0},
					Damage: 0,
				}))
			})
		})

		When("hailing", func() {
			It("should weaken solar beam", func() {
				bidoof := GeneratePokemon(PkmnBidoof,
					WithLevel(5),
					WithIVs([6]uint8{31, 0, 31, 0, 31, 0}),
					WithEVs([6]uint8{200, 0, 31, 0, 31, 0}),
					WithMoves(MoveTackle),
				)
				bulbasaur := GeneratePokemon(PkmnBulbasaur,
					WithLevel(5),
					WithIVs([6]uint8{31, 0, 31, 0, 31, 0}),
					WithEVs([6]uint8{200, 0, 31, 0, 31, 0}),
					WithMoves(MoveSolarBeam),
				)
				b := New1v1Battle(bidoof, &a1, bulbasaur, &a2)
				b.rng = SimpleRNG()
				Expect(b.Start()).To(Succeed())
				t, _ := b.SimulateRound()
				solarbeamDamage := DamageDealt(t, target{1, 0})
				Expect(solarbeamDamage).To(Equal(18))
				Expect(t).ToNot(HaveTransaction(FaintTransaction{}))
				b.QueueTransaction(
					WeatherTransaction{
						Weather: WeatherHail,
						Turns:   5,
					},
					HealTransaction{
						Target: target{0, 0},
						Amount: 100,
					},
					HealTransaction{
						Target: target{1, 0},
						Amount: 100,
					},
				)
				b.ProcessQueue()
				t, _ = b.SimulateRound()
				Expect(DamageDealt(t, target{1, 0})).To(BeNumerically("<", solarbeamDamage))
			})

			It("should cause hail damage", func() {
				bidoof := GeneratePokemon(PkmnBidoof, WithMoves(MoveTackle))
				bulbasaur := GeneratePokemon(PkmnBulbasaur, WithMoves(MoveSolarBeam))
				b := New1v1Battle(bidoof, &a1, bulbasaur, &a2)
				b.rng = SimpleRNG()
				b.Weather = WeatherHail
				b.metadata[MetaWeatherTurns] = 5
				Expect(b.Start()).To(Succeed())
				t, _ := b.SimulateRound()

				Expect(t).To(HaveTransaction(DamageTransaction{
					Target: target{1, 0},
					Move:   nil,
					Damage: 0,
				}))
			})
		})

		It("should cause side effects during fog", func() {
			castform := GeneratePokemon(PkmnCastform, WithLevel(10), WithMoves(MoveWeatherBall))
			bulbasaur := GeneratePokemon(PkmnBulbasaur, WithLevel(10), WithMoves(MoveSolarBeam))
			b := New1v1Battle(castform, &a1, bulbasaur, &a2)
			b.rng = SimpleRNG()
			baseAccuracy := CalcAccuracy(WeatherClearSkies, castform, bulbasaur, GetMove(MovePound))
			fogAccuracy := CalcAccuracy(WeatherFog, castform, bulbasaur, GetMove(MovePound))
			Expect(fogAccuracy).To(BeNumerically("<", baseAccuracy))
			b.Weather = WeatherFog
			b.metadata[MetaWeatherTurns] = 5
			Expect(b.Start()).To(Succeed())
			t, _ := b.SimulateRound()
			// Solar beam weakened
			Expect(DamageDealt(t, target{1, 0})).To(Equal(12))
			bulbasaur.Moves[0] = moonlight
			bulbasaur.CurrentHP = bulbasaur.MaxHP()
			t, _ = b.SimulateRound()
			// Moonlight heals 1/4 max HP, weather ball boosted
			Expect(DamageDealt(t, target{0, 0})).To(Equal(21))
			Expect(t).To(HaveTransaction(HealTransaction{
				Target: target{1, 0},
				Amount: 7,
			}))
		})
	})
})

var _ = Describe("Fainting", func() {
	a1 := Agent(new(dumbAgent))
	a2 := Agent(new(dumbAgent))
	var (
		p1 *Party
		p2 *Party
		b  *Battle
	)

	Context("after a Pokemon faints in battle", func() {
		It("should switch to the next available Pokemon", func() {
			pkmn1 := PkmnDefault()
			pkmn2 := PkmnDefault()
			pkmn2.CurrentHP = 1
			pkmn3 := PkmnDefault()
			p1 = NewOccupiedParty(
				pkmn2,
				pkmn3,
			)
			p2 = NewOccupiedParty(pkmn1) // and nice sprites
			b = NewSingleBattle(p1, &a1, p2, &a2)
			b.rng = SimpleRNG()
			Expect(b.Start()).To(Succeed())
			t, _ := b.SimulateRound()
			// Charmander smashed his nubby little fist into Squirtle as
			// hard as he could. Spectators gasped and winced when the
			// impact created a very audible crack. But it was not
			// Squirtle's shell that broke, it was Charmanders knuckles.
			// The Squirtle was unfazed.
			// Ash watched in horror as his Charmander was obliterated from the
			// battlefield. "Critical hit!" echoed the automated announcer. The
			// Squirtle snarled, now covered in the entrails of his previous
			// opponent. "OH GOD, WHAT THE FUCK!?" sobbed Ash, "Is my friend
			// really gone forever? Please tell me I'm dreaming, this can't be real!"
			Expect(t).To(HaveTransactionsInOrder(
				FaintTransaction{
					Target: target{0, 0},
				}, SendOutTransaction{
					Target: target{0, 1},
				}))
		})

		It("should not allow fainted Pokemon to take turns", func() {
			pkmn1 := PkmnDefault()
			pkmn2 := PkmnDefault()
			pkmn3 := PkmnDefault()
			p1 := NewOccupiedParty(pkmn1, pkmn3)
			pkmn1.CurrentHP = 1
			p1.AddPokemon(pkmn1, pkmn3)
			p2 := NewOccupiedParty(pkmn2)
			pkmn2.Stats[StatSpeed] = 255
			p2.AddPokemon(pkmn2)
			b := NewSingleBattle(p1, &a1, p2, &a2)
			Expect(b.Start()).To(Succeed())
			t, ended := b.SimulateRound()
			Expect(ended).To(BeFalse(), "Expected SimulateRound to NOT indicate that the battle has ended, but it did.")
			Expect(t).To(HaveTransactionsInOrder(
				FaintTransaction{
					Target: target{0, 0},
				},
				SendOutTransaction{
					Target: target{0, 1},
				},
			))
			Expect(t).ToNot(HaveTransaction(
				DamageTransaction{
					Target: target{1, 0},
				},
			))
		})

		It("should lose 1 friendship when fainting", func() {
			dies := PkmnDefault()
			dies.CurrentHP = 1
			dies.Friendship = 100
			p1 := NewOccupiedParty(dies)
			p2 := NewOccupiedParty(PkmnDefault())
			b = NewBattle()
			b.AddParty(p1, &a1, 0)
			b.AddParty(p2, &a2, 1)
			Expect(b.Start()).To(Succeed())
			b.SimulateRound()
			Expect(b.getPokemonInBattle(0, 0).Friendship).To(Equal(99))
		})

		It("should lose 5 or 10 friendship when fainting", func() {
			dies := PkmnDefault()
			dies.CurrentHP = 1
			dies.Friendship = 100
			dies2 := PkmnDefault()
			dies2.CurrentHP = 1
			dies2.Friendship = 200
			pkmn := PkmnDefault()
			pkmn.Level = 50
			p1 := NewOccupiedParty(dies, dies2)
			p2 := NewOccupiedParty(pkmn)
			b = NewSingleBattle(p1, &a1, p2, &a2)
			Expect(b.Start()).To(Succeed())
			b.SimulateRound()
			Expect(b.getPokemonInBattle(0, 0).Friendship).To(Equal(95))
			b.SimulateRound()
			Expect(b.getPokemonInBattle(0, 1).Friendship).To(Equal(190))
		})

		It("should gain EVs when defeating Pokemon", func() {
			winner := PkmnDefault()
			loser := GeneratePokemon(PkmnBulbasaur, WithMoves(TestMoveDefault))
			loser.CurrentHP = 1
			p1 = NewOccupiedParty(winner)
			p2 = NewOccupiedParty(loser)
			b = NewSingleBattle(p1, &a1, p2, &a2)
			Expect(b.Start()).To(Succeed())
			t, _ := b.SimulateRound()
			Expect(t).To(HaveTransaction(
				EVTransaction{
					Target: target{0, 0},
					Stat:   StatSpAtk,
					Amount: 1,
				},
			))
		})
	})

	When("holding Focus Sash", func() {
		setup := func() (*Battle, *Pokemon) {
			holder := PkmnNoDamage()
			holder.CurrentHP = 2
			holder.HeldItem = ItemFocusSash
			b = New1v1Battle(holder, &a1, PkmnDefault(), &a2)
			b.rng = SimpleRNG()
			Expect(b.Start()).To(Succeed())
			return b, holder
		}

		It("should not let the holder die", func() {
			b, holder := setup()
			t, _ := b.SimulateRound()
			Expect(t).To(HaveTransaction(DamageTransaction{
				Target: target{0, 0},
			}))
			Expect(t).ToNot(HaveTransaction(FaintTransaction{
				Target: target{0, 0},
			}))
			Expect(holder.CurrentHP).To(BeEquivalentTo(1))
		})

		It("should consume the focus sash after damage is applied", func() {
			b, holder := setup()
			t, _ := b.SimulateRound()
			target := target{0, 0}
			Expect(t).To(HaveTransactionsInOrder(
				DamageTransaction{
					Target: target,
				},
				ItemTransaction{
					Target: target,
					IsHeld: true,
					Item:   ItemFocusSash,
				},
			))
			Expect(holder.HeldItem).To(Equal(ItemNone))
			Expect(holder.HeldItem).To(Equal(ItemNone))
		})
	})
})

var _ = Describe("Battle end", func() {
	a1 := Agent(new(dumbAgent))
	a2 := Agent(new(dumbAgent))
	var (
		b     *Battle
		pkmn1 *Pokemon
		pkmn2 *Pokemon
	)

	BeforeEach(func() {
		pkmn1 = PkmnDefault()
		pkmn1.CurrentHP = 1
		party1 := NewOccupiedParty(pkmn1)
		pkmn2 = PkmnDefault()
		pkmn2.Stats[StatSpeed] = 255
		party2 := NewOccupiedParty(pkmn2)
		b = NewSingleBattle(party1, &a1, party2, &a2)
		b.rng = SimpleRNG()
	})

	Context("when all Pokemon faint on one team", func() {
		It("should end the battle", func() {
			Expect(b.Start()).To(Succeed())
			t, ended := b.SimulateRound()
			Expect(ended).To(BeTrue(), "Expected SimulateRound to indicate that the battle has ended, but it did not.")
			Expect(t).To(HaveTransactionsInOrder(
				FaintTransaction{
					Target: target{0, 0},
				},
				EndBattleTransaction{
					Reason: EndKnockout,
					Winner: 1,
				},
			))
			Expect(t).ToNot(HaveTransaction(
				DamageTransaction{
					Target: target{1, 0},
				},
			))
			Expect(b.GetResults().Winner).To(Equal(1))
		})
	})
})

var _ = Describe("Battle metadata", func() {
	Context("Pokemon metadata", func() {
		It("should record the last used move of Pokemon in battle", func() {
			a1 := Agent(new(dumbAgent))
			p1 := GeneratePokemon(PkmnBulbasaur, WithMoves(TestMoveNoDamage))
			p2 := GeneratePokemon(PkmnCharmander, WithMoves(TestMoveNoDamage))
			b := New1v1Battle(p1, &a1, p2, &a1)
			b.rng = SimpleRNG()
			Expect(b.Start()).To(Succeed())
			Expect(p1.metadata).ToNot(HaveKeyWithValue(MetaLastMove, p1.Moves[0]))
			b.SimulateRound()
			Expect(p1.metadata).To(HaveKeyWithValue(MetaLastMove, p1.Moves[0]))
			Expect(p2.metadata).To(HaveKeyWithValue(MetaLastMove, p2.Moves[0]))
		})
	})
})

var _ = Describe("Status Conditions", func() {
	a1 := Agent(new(dumbAgent))
	a2 := Agent(new(dumbAgent))

<<<<<<< HEAD
	Context("when using certain moves in battle causes status effects", func() {
		It("should inflict paralysis from MoveStunSpore", func() {
			pkmn1 := GeneratePokemon(PkmnBulbasaur, WithMoves(MoveSplash))
			pkmn2 := GeneratePokemon(PkmnBulbasaur, WithMoves(MoveStunSpore))
			b := New1v1Battle(pkmn1, &a1, pkmn2, &a2)
			b.rng = AlwaysRNG()
			Expect(b.Start()).To(Succeed())
			t, _ := b.SimulateRound()
			Expect(t).To(HaveTransaction(
				InflictStatusTransaction{
					Target:       target{0, 0},
					StatusEffect: StatusParalyze,
				},
			))
		})
	})

=======
>>>>>>> e7d6a56b
	Context("when a Pokemon has a nonvolatile status effect, it affects the Pokemon in battle", func() {
		It("should inflict burn and poison damage", func() {
			pkmn1 := PkmnNoDamage()
			pkmn1.StatusEffects = StatusPoison
			pkmn2 := PkmnNoDamage()
			pkmn2.StatusEffects = StatusBurn
			b := New1v1Battle(pkmn1, &a1, pkmn2, &a2)
			b.rng = AlwaysRNG()
			Expect(b.Start()).To(Succeed())
			t, _ := b.SimulateRound()
			Expect(t).To(HaveTransaction(DamageTransaction{
				Target:       target{0, 0},
				Damage:       12,
				StatusEffect: StatusPoison,
			}))
			Expect(t).To(HaveTransaction(DamageTransaction{
				Target:       target{1, 0},
				Damage:       12,
				StatusEffect: StatusBurn,
			}))
		})

		It("should inflict badly poisoned damage", func() {
			pkmn1 := PkmnNoDamage()
			pkmn1.Stats[StatHP] = 100
			pkmn1.StatusEffects = StatusBadlyPoison
			pkmn2 := PkmnNoDamage()
			b := New1v1Battle(pkmn1, &a1, pkmn2, &a2)
			b.rng = AlwaysRNG()
			Expect(b.Start()).To(Succeed())
			t, _ := b.SimulateRound()
			Expect(t).To(HaveTransaction(DamageTransaction{
				Target:       target{0, 0},
				Damage:       6,
				StatusEffect: StatusBadlyPoison,
			}))
		})

		It("should immobilize paralyzed Pokemon", func() {
			pkmn1 := PkmnNoDamage()
			pkmn1.StatusEffects = StatusParalyze
			pkmn2 := PkmnNoDamage()
			b := New1v1Battle(pkmn1, &a1, pkmn2, &a2)
			b.rng = AlwaysRNG()
			Expect(b.Start()).To(Succeed())
			t, _ := b.SimulateRound()
			Expect(t).To(HaveTransaction(
				ImmobilizeTransaction{
					Target:       target{0, 0},
					StatusEffect: StatusParalyze,
				},
			))
		})

		It("should immobilize frozen Pokemon", func() {
			pkmn1 := PkmnNoDamage()
			pkmn1.StatusEffects = StatusFreeze
			pkmn2 := PkmnNoDamage()
			b := New1v1Battle(pkmn1, &a1, pkmn2, &a2)
			b.rng = AlwaysRNG()
			Expect(b.Start()).To(Succeed())
			t, _ := b.SimulateRound()
			Expect(t).To(HaveTransaction(
				ImmobilizeTransaction{
					Target:       target{0, 0},
					StatusEffect: StatusFreeze,
				},
			))
		})

		Context("when a pokemon is asleep", func() {
			It("should immobilize sleeping Pokemon", func() {
				pkmn1 := PkmnNoDamage()
				pkmn2 := PkmnNoDamage()
				b := New1v1Battle(pkmn1, &a1, pkmn2, &a2)
				b.rng = AlwaysRNG()
				Expect(b.Start()).To(Succeed())
				b.QueueTransaction(InflictStatusTransaction{
					Target:       target{0, 0},
					StatusEffect: StatusSleep,
				})
				b.ProcessQueue()
				t, _ := b.SimulateRound()
				Expect(t).To(HaveTransaction(
					ImmobilizeTransaction{
						Target:       target{0, 0},
						StatusEffect: StatusSleep,
					},
				))
			})

			It("should allow sleeping Pokemon to wake up", func() {
				pkmn1 := PkmnNoDamage()
				pkmn2 := PkmnNoDamage()
				b := New1v1Battle(pkmn1, &a1, pkmn2, &a2)
				b.rng = AlwaysRNG()
				Expect(b.Start()).To(Succeed())
				b.QueueTransaction(InflictStatusTransaction{
					Target:       target{0, 0},
					StatusEffect: StatusSleep,
				})
				b.ProcessQueue()
				pkmn1.metadata[MetaSleepTime] = 0
				t, _ := b.SimulateRound()
				Expect(t).To(HaveTransaction(
					CureStatusTransaction{
						Target:       target{0, 0},
						StatusEffect: StatusSleep,
					},
				))
				Expect(pkmn1.StatusEffects.check(StatusSleep)).To(BeFalse())
			})

			It("should decrement sleeping counter", func() {
				pkmn1 := PkmnNoDamage()
				pkmn2 := PkmnNoDamage()
				b := New1v1Battle(pkmn1, &a1, pkmn2, &a2)
				b.rng = AlwaysRNG()
				Expect(b.Start()).To(Succeed())
				b.QueueTransaction(InflictStatusTransaction{
					Target:       target{0, 0},
					StatusEffect: StatusSleep,
				})
				b.ProcessQueue()
				counter := pkmn1.metadata[MetaSleepTime].(int)
				b.SimulateRound()
				Expect(pkmn1.metadata[MetaSleepTime].(int)).To(Equal(counter - 1))
			})

			DescribeTable("Sleep walking",
				func(moveid MoveId) {
					pkmn1 := PkmnWithMoves(moveid, TestMoveNoDamage)
					pkmn2 := PkmnNoDamage()
					b := New1v1Battle(pkmn1, &a1, pkmn2, &a2)
					b.rng = AlwaysRNG()
					Expect(b.Start()).To(Succeed())
					b.QueueTransaction(InflictStatusTransaction{
						Target:       target{0, 0},
						StatusEffect: StatusSleep,
					})
					b.ProcessQueue()
					t, _ := b.SimulateRound()
					Expect(t).ToNot(HaveTransaction(
						ImmobilizeTransaction{
							Target:       target{0, 0},
							StatusEffect: StatusSleep,
						},
					))
				},
				Entry("Snore", MoveSnore),
				Entry("Sleep Talk", MoveSleepTalk),
			)
		})

		It("should cure paralysis", func() {
			pkmn1 := PkmnNoDamage()
			pkmn1.StatusEffects = StatusParalyze
			pkmn2 := PkmnNoDamage()
			b := New1v1Battle(pkmn1, &a1, pkmn2, &a2)
			b.rng = AlwaysRNG()
			Expect(b.Start()).To(Succeed())
			b.QueueTransaction(CureStatusTransaction{
				Target:       target{0, 0},
				StatusEffect: StatusParalyze,
			})
			b.ProcessQueue()
			t, _ := b.SimulateRound()
			Expect(t).To(HaveTransaction(
				CureStatusTransaction{
					Target:       target{0, 0},
					StatusEffect: StatusParalyze,
				},
			))
		})
	})

	Context("Flinching", func() {
		setup := func() *Battle {
			b := New1v1Battle(
				GeneratePokemon(PkmnPikachu, WithLevel(5), WithMoves(MoveTackle)), &a1,
				GeneratePokemon(PkmnFlareon, WithLevel(5), WithMoves(MoveTackle)), &a1,
			)
			b.rng = SimpleRNG()
			Expect(b.Start()).To(Succeed())
			pikachu := b.getPokemon(target{0, 0})
			b.QueueTransaction(InflictStatusTransaction{
				Target:       target{0, 0},
				StatusEffect: StatusFlinch,
			})
			b.ProcessQueue()
			Expect(pikachu.StatusEffects.check(StatusFlinch)).To(BeTrue())
			return b
		}

		It("should not allow flinching pokemon to attack", func() {
			b := setup()
			t, _ := b.SimulateRound()
			Expect(t).To(Not(HaveTransaction(UseMoveTransaction{
				User: target{0, 0},
			})))
			Expect(t).To(HaveTransaction(ImmobilizeTransaction{
				Target:       target{0, 0},
				StatusEffect: StatusFlinch,
			}))
		})

		It("should not remain flinched after the round has ended", func() {
			b := setup()
			pikachu := b.getPokemon(target{0, 0})
			b.SimulateRound()
			Expect(pikachu.StatusEffects.check(StatusFlinch)).To(BeFalse())
		})

		It("should be immobilized because of flinching, not paralysis", func() {
			b := setup()
			b.QueueTransaction(InflictStatusTransaction{
				Target:       target{0, 0},
				StatusEffect: StatusParalyze,
			})
			b.ProcessQueue()
			b.rng = NeverRNG()
			t, _ := b.SimulateRound()
			Expect(t).To(HaveTransaction(ImmobilizeTransaction{
				Target:       target{0, 0},
				StatusEffect: StatusFlinch,
			}))
		})
	})
})

var _ = Describe("Draining moves", func() {
	a1 := Agent(new(dumbAgent))
	var b *Battle

	BeforeEach(func() {
		b = NewSingleBattle(
			NewOccupiedParty(
				GeneratePokemon(PkmnRoselia,
					WithLevel(25),
					WithMoves(MoveGigaDrain),
				),
			),
			&a1,
			NewOccupiedParty(
				GeneratePokemon(PkmnBidoof,
					WithLevel(25),
					WithMoves(MoveSplash),
				),
			),
			&a1,
		)
		b.rng = SimpleRNG()
		Expect(b.Start()).To(Succeed())
	})

	It("should damage the target and heal the user", func() {
		t, _ := b.SimulateRound()
		Expect(t).To(HaveTransactionsInOrder(
			UseMoveTransaction{
				User:   target{0, 0},
				Target: target{1, 0},
			},
			DamageTransaction{
				Target: target{1, 0},
				Damage: 61,
			},
			HealTransaction{
				Target: target{0, 0},
				Amount: 30,
			},
		))
	})

	It("should heal more when the user is holding a big root", func() {
		b.getPokemon(target{0, 0}).HeldItem = ItemBigRoot
		t, _ := b.SimulateRound()

		Expect(t).To(HaveTransactionsInOrder(
			UseMoveTransaction{
				User:   target{0, 0},
				Target: target{1, 0},
			},
			DamageTransaction{
				Target: target{1, 0},
				Damage: 61,
			},
			HealTransaction{
				Target: target{0, 0},
				Amount: 39,
			},
		))
	})
})

var _ = Describe("Recoil moves", func() {
	a1 := Agent(new(dumbAgent))
	var b *Battle

	BeforeEach(func() {
		b = NewSingleBattle(
			NewOccupiedParty(
				GeneratePokemon(PkmnPikachu,
					WithLevel(25),
					WithMoves(MoveVoltTackle),
				),
			),
			&a1,
			NewOccupiedParty(
				GeneratePokemon(PkmnBidoof,
					WithLevel(25),
					WithMoves(MoveSplash),
				),
			),
			&a1,
		)
		b.rng = SimpleRNG()
		Expect(b.Start()).To(Succeed())
	})

	It("should damage the target and damage the user", func() {
		t, _ := b.SimulateRound()
		Expect(t).To(HaveTransactionsInOrder(
			DamageTransaction{
				Target: target{1, 0},
				Damage: 57,
			},
			DamageTransaction{
				Target: target{0, 0},
				Damage: 18,
			},
		))
	})
})

var _ = Describe("Move Effects", func() {
	a1 := Agent(new(dumbAgent))

	It("should cause flinching", func() {
		b := New1v1Battle(
			GeneratePokemon(PkmnMightyena, WithLevel(20), WithIVs([6]uint8{0, 0, 0, 0, 0, 31}), WithEVs([6]uint8{0, 0, 0, 0, 0, 252}), WithMoves(MoveBite)), &a1,
			GeneratePokemon(PkmnPonyta, WithLevel(20), WithIVs([6]uint8{31, 0, 31, 0, 31, 0}), WithEVs([6]uint8{252, 0, 0, 0, 0, 0}), WithMoves(MoveTackle)), &a1,
		)
		b.rng = AlwaysRNG()
		Expect(b.Start()).To(Succeed())
		t, _ := b.SimulateRound()
		Expect(t).To(HaveTransaction(DamageTransaction{
			Target: target{1, 0},
		}))
		Expect(t).To(HaveTransactionsInOrder(
			InflictStatusTransaction{
				Target:       target{1, 0},
				StatusEffect: StatusFlinch,
			},
			ImmobilizeTransaction{
				Target:       target{1, 0},
				StatusEffect: StatusFlinch,
			},
		))
	})

	It("should raise speed on flinch for pokemon with steadfast ability", func() {
		b := New1v1Battle(
			GeneratePokemon(PkmnMightyena, WithLevel(20), WithIVs([6]uint8{0, 0, 0, 0, 0, 31}), WithEVs([6]uint8{0, 0, 0, 0, 0, 252}), WithMoves(MoveBite)), &a1,
			GeneratePokemon(PkmnPonyta, WithLevel(20), WithIVs([6]uint8{31, 0, 31, 0, 31, 0}), WithEVs([6]uint8{252, 0, 0, 0, 0, 0}), WithMoves(MoveTackle), WithAbility(AbilitySteadfast)), &a1,
		)
		b.rng = AlwaysRNG()
		Expect(b.Start()).To(Succeed())
		t, _ := b.SimulateRound()
		Expect(t).To(HaveTransaction(DamageTransaction{
			Target: target{1, 0},
		}))
		Expect(t).To(HaveTransactionsInOrder(
			InflictStatusTransaction{
				Target:       target{1, 0},
				StatusEffect: StatusFlinch,
			},
			ModifyStatTransaction{
				Target: target{1, 0},
				Stat:   StatSpeed,
				Stages: 1,
			},
			ImmobilizeTransaction{
				Target:       target{1, 0},
				StatusEffect: StatusFlinch,
			},
		))
	})
})<|MERGE_RESOLUTION|>--- conflicted
+++ resolved
@@ -784,7 +784,7 @@
 			b.AddParty(p2, &a2, 1)
 			Expect(b.Start()).To(Succeed())
 			b.SimulateRound()
-			Expect(b.getPokemonInBattle(0, 0).Friendship).To(Equal(99))
+			Expect(b.getPokemon(target{0, 0}).Friendship).To(Equal(99))
 		})
 
 		It("should lose 5 or 10 friendship when fainting", func() {
@@ -801,9 +801,9 @@
 			b = NewSingleBattle(p1, &a1, p2, &a2)
 			Expect(b.Start()).To(Succeed())
 			b.SimulateRound()
-			Expect(b.getPokemonInBattle(0, 0).Friendship).To(Equal(95))
+			Expect(b.getPokemon(target{0, 0}).Friendship).To(Equal(95))
 			b.SimulateRound()
-			Expect(b.getPokemonInBattle(0, 1).Friendship).To(Equal(190))
+			Expect(b.getPokemon(target{0, 1}).Friendship).To(Equal(190))
 		})
 
 		It("should gain EVs when defeating Pokemon", func() {
@@ -933,26 +933,6 @@
 	a1 := Agent(new(dumbAgent))
 	a2 := Agent(new(dumbAgent))
 
-<<<<<<< HEAD
-	Context("when using certain moves in battle causes status effects", func() {
-		It("should inflict paralysis from MoveStunSpore", func() {
-			pkmn1 := GeneratePokemon(PkmnBulbasaur, WithMoves(MoveSplash))
-			pkmn2 := GeneratePokemon(PkmnBulbasaur, WithMoves(MoveStunSpore))
-			b := New1v1Battle(pkmn1, &a1, pkmn2, &a2)
-			b.rng = AlwaysRNG()
-			Expect(b.Start()).To(Succeed())
-			t, _ := b.SimulateRound()
-			Expect(t).To(HaveTransaction(
-				InflictStatusTransaction{
-					Target:       target{0, 0},
-					StatusEffect: StatusParalyze,
-				},
-			))
-		})
-	})
-
-=======
->>>>>>> e7d6a56b
 	Context("when a Pokemon has a nonvolatile status effect, it affects the Pokemon in battle", func() {
 		It("should inflict burn and poison damage", func() {
 			pkmn1 := PkmnNoDamage()
