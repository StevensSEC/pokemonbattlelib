package pokemonbattlelib

import (
	"fmt"
	"reflect"
	"testing"
)

type dumbAgent struct{}

// Blindly uses the first move on the first opponent pokemon.
func (a dumbAgent) Act(ctx *Context) Turn {
	// You can use `a` (reference to self) for self-targeting turns
	for agent, party := range ctx.Opponents {
		for i := range party {
			return FightTurn{
				agent:  agent,
				move:   0,
				target: i,
			}
		}
	}
	panic("no opponents found")
}

func TestBattleSetup(t *testing.T) {
	a1 := Agent(dumbAgent{})
	a2 := Agent(dumbAgent{})
	party1 := NewParty(&a1, 0)
	pkmn1 := NewPokemon(4)
	party1.AddPokemon(pkmn1)
	party2 := NewParty(&a2, 1)
	pkmn2 := NewPokemon(7)
	party2.AddPokemon(pkmn2)
	b := NewBattle()
	b.AddParty(party1, party2)
}

func TestBattleOneRound(t *testing.T) {
	a1 := Agent(dumbAgent{})
	a2 := Agent(dumbAgent{})
	party1 := NewParty(&a1, 0)
	pkmn1 := NewPokemon(4)
	party1.AddPokemon(pkmn1)
	party2 := NewParty(&a2, 1)
	pkmn2 := NewPokemon(7)
	party2.AddPokemon(pkmn2)
	b := NewBattle()
	b.AddParty(party1, party2)
	err := b.Start()
	if err != nil {
		t.Fatal("failed to start battle")
	}
<<<<<<< HEAD
	for p, party := range b.parties {
		got := party.GetActivePokemon()
		if !reflect.DeepEqual(got, map[int]Pokemon{0: *party.pokemon[0]}) {
=======
	pound := GetMove(1)
	pkmn1 := GetPokemon(4)
	pkmn1.Moves[0] = &pound
	party1.AddPokemon(&pkmn1)
	party2 := Party{
		Agent: &a2,
	}
	pkmn2 := GetPokemon(7)
	pkmn2.Moves[0] = &pound
	party2.AddPokemon(&pkmn2)
	b.AddParty(&party1, &party2)
	b.SetTeams([][]int{{0}, {1}})

	b.Start()
	for p, party := range b.Parties {
		got := party.GetActive()
		if !reflect.DeepEqual(got, []int{0}) {
>>>>>>> 6ed07191
			t.Fatalf("Must send out first pokemon in each at the beginning of the battle. Party %d gave: %v", p, got)
		}
	}
	b.SimulateRound()
	// output:
	// TODO: Implement fight {0 1}
	// TODO: Implement fight {0 0}
}

// Faster pokemon should go first.
func TestPokemonSpeed(t *testing.T) {
	a1 := Agent(dumbAgent{})
	a2 := Agent(dumbAgent{})
<<<<<<< HEAD
	party1 := NewParty(&a1, 0)
	pkmn1 := NewPokemon(4)
	pkmn1.Stats[5] = 10
	party1.AddPokemon(pkmn1)
	party2 := NewParty(&a2, 1)
	pkmn2 := NewPokemon(4)
=======
	b := Battle{}
	party1 := Party{
		Agent: &a1,
	}
	pound := GetMove(1)
	pkmn1 := GetPokemon(4)
	pkmn1.Moves[0] = &pound
	pkmn1.Stats[5] = 10
	party1.AddPokemon(&pkmn1)
	party2 := Party{
		Agent: &a2,
	}
	pkmn2 := GetPokemon(4)
	pkmn2.Moves[0] = &pound
>>>>>>> 6ed07191
	pkmn2.Stats[5] = 12
	party2.AddPokemon(pkmn2)
	b := NewBattle()
	b.AddParty(party1, party2)
	err := b.Start()
	if err != nil {
		t.Fatal("failed to start battle")
	}
	b.SimulateRound()
	b.SimulateRound()
	// FIXME: ideally should check battle log/history
	// FIXME: For some reason, the output is not actually checked correctly, see #49
	// Output:
	// TODO: Implement fight {0 0}
	// TODO: Implement fight {0 1}
}

func TestTurnPriority(t *testing.T) {
	tests := []struct {
		turn Turn
		want int
	}{
		{
			turn: FightTurn{},
			want: 0,
		},
	}
	for _, tt := range tests {
		t.Run(fmt.Sprintf("%T priority", tt.turn), func(t *testing.T) {
			t.Parallel()
			got := tt.turn.Priority()
			if got != tt.want {
				t.Errorf("TurnPriority(%T) got %v, want %v", tt.turn, got, tt.want)
			}
		})
	}
}<|MERGE_RESOLUTION|>--- conflicted
+++ resolved
@@ -41,9 +41,12 @@
 	a2 := Agent(dumbAgent{})
 	party1 := NewParty(&a1, 0)
 	pkmn1 := NewPokemon(4)
+	pound := GetMove(1)
+	pkmn1.Moves[0] = &pound
 	party1.AddPokemon(pkmn1)
 	party2 := NewParty(&a2, 1)
 	pkmn2 := NewPokemon(7)
+	pkmn2.Moves[0] = &pound
 	party2.AddPokemon(pkmn2)
 	b := NewBattle()
 	b.AddParty(party1, party2)
@@ -51,29 +54,9 @@
 	if err != nil {
 		t.Fatal("failed to start battle")
 	}
-<<<<<<< HEAD
 	for p, party := range b.parties {
 		got := party.GetActivePokemon()
 		if !reflect.DeepEqual(got, map[int]Pokemon{0: *party.pokemon[0]}) {
-=======
-	pound := GetMove(1)
-	pkmn1 := GetPokemon(4)
-	pkmn1.Moves[0] = &pound
-	party1.AddPokemon(&pkmn1)
-	party2 := Party{
-		Agent: &a2,
-	}
-	pkmn2 := GetPokemon(7)
-	pkmn2.Moves[0] = &pound
-	party2.AddPokemon(&pkmn2)
-	b.AddParty(&party1, &party2)
-	b.SetTeams([][]int{{0}, {1}})
-
-	b.Start()
-	for p, party := range b.Parties {
-		got := party.GetActive()
-		if !reflect.DeepEqual(got, []int{0}) {
->>>>>>> 6ed07191
 			t.Fatalf("Must send out first pokemon in each at the beginning of the battle. Party %d gave: %v", p, got)
 		}
 	}
@@ -87,29 +70,15 @@
 func TestPokemonSpeed(t *testing.T) {
 	a1 := Agent(dumbAgent{})
 	a2 := Agent(dumbAgent{})
-<<<<<<< HEAD
 	party1 := NewParty(&a1, 0)
 	pkmn1 := NewPokemon(4)
+	pound := GetMove(1)
+	pkmn1.Moves[0] = &pound
 	pkmn1.Stats[5] = 10
 	party1.AddPokemon(pkmn1)
 	party2 := NewParty(&a2, 1)
 	pkmn2 := NewPokemon(4)
-=======
-	b := Battle{}
-	party1 := Party{
-		Agent: &a1,
-	}
-	pound := GetMove(1)
-	pkmn1 := GetPokemon(4)
-	pkmn1.Moves[0] = &pound
-	pkmn1.Stats[5] = 10
-	party1.AddPokemon(&pkmn1)
-	party2 := Party{
-		Agent: &a2,
-	}
-	pkmn2 := GetPokemon(4)
 	pkmn2.Moves[0] = &pound
->>>>>>> 6ed07191
 	pkmn2.Stats[5] = 12
 	party2.AddPokemon(pkmn2)
 	b := NewBattle()
