package pokemonbattlelib

import (
	. "github.com/onsi/ginkgo"
	. "github.com/onsi/ginkgo/extensions/table"
	. "github.com/onsi/gomega"
)

type dumbAgent struct{}

// Blindly uses the first move on the first opponent pokemon.
func (a dumbAgent) Act(ctx *BattleContext) Turn {
	// You can use `a` (reference to self) for self-targeting turns
	for _, target := range ctx.Opponents {
		return FightTurn{
			Move:   0,
			Target: target,
		}
	}
	panic("no opponents found")
}

type healAgent struct{}

// Always uses a potion on first Pokemon
func (a healAgent) Act(ctx *BattleContext) Turn {
	for _, target := range ctx.Allies {
		return ItemTurn{
			Item:   ItemPotion,
			Target: target,
		}
	}
	panic("no allies found")
}

// An agent that can be given turns to take via a channel.
type rcAgent chan Turn

func (a rcAgent) Act(ctx *BattleContext) Turn {
	return <-a
}

func newRcAgent() rcAgent {
	return rcAgent(make(chan Turn, 1))
}

// Example usage for rcAgent
var _ = Describe("RC Agent", func() {
	a1 := newRcAgent()
	a2 := newRcAgent()
	_a1 := Agent(a1)
	_a2 := Agent(a2)
	party1 := NewOccupiedParty(PkmnDefault())
	party2 := NewOccupiedParty(PkmnDefault())
	b := NewSingleBattle(party1, &_a1, party2, &_a2)
	Expect(b.Start()).To(Succeed())
	a1 <- FightTurn{
		Move: 0,
		Target: target{
			party:     1,
			partySlot: 0,
		},
	}
	a2 <- FightTurn{
		Move: 0,
		Target: target{
			party:     0,
			partySlot: 0,
		},
	}
})

var _ = Describe("Battle initialization", func() {
	agent1 := Agent(new(dumbAgent))
	agent2 := Agent(new(dumbAgent))

	Context("when creating a new battle", func() {
		It("runs without panicking", func() {
			party1 := NewOccupiedParty(PkmnDefault())
			party2 := NewOccupiedParty(PkmnDefault())
			b := NewSingleBattle(party1, &agent1, party2, &agent2)
			b.SetSeed(849823)
		})

		It("panics when getting an invalid Pokemon", func() {
			party := NewOccupiedParty(PkmnDefault())
			b := NewBattle()
			b.AddParty(party, &agent1, 0)
			Expect(func() {
				b.getPokemonInBattle(1, 5)
			}).To(Panic())
			Expect(func() {
				b.getPokemonInBattle(0, 5)
			}).To(Panic())
		})
	})

	Context("team validation", func() {
		It("should fail when party has no pokemon", func() {
			b := NewSingleBattle(
				NewParty(), &agent1,
				NewOccupiedParty(PkmnDefault()), &agent2,
			)
			Expect(b.Start()).NotTo(Succeed())
		})

		It("should fail when both parties are on the same team", func() {
			b := NewBattle()
			b.AddParty(NewOccupiedParty(PkmnDefault()), &agent1, 0)
			b.AddParty(NewOccupiedParty(PkmnDefault()), &agent2, 0)
			Expect(b.Start()).NotTo(Succeed())
		})
	})
})

var _ = Describe("Battle memory management", func() {
	agent1 := Agent(new(dumbAgent))

	It("should produce transactions that reference the ground truth pointers", func() {
		party1 := NewOccupiedParty(PkmnDefault())
		party2 := NewOccupiedParty(PkmnDefault())
		b := NewSingleBattle(party1, &agent1, party2, &agent1)
		Expect(b.Start()).To(Succeed())

		t, _ := b.SimulateRound()
		for i := range t {
			switch tt := t[i].(type) {
			case DamageTransaction:
				real := b.getPokemon(tt.Target)
				Expect(tt.Target.Pokemon).To(BeIdenticalTo(real))
			}
		}
	})
})

var _ = Describe("One round of battle", func() {
	//FIXME: this test suite needs to be separated into multiple suites
	a1 := Agent(new(dumbAgent))
	a2 := Agent(new(dumbAgent))

	var (
		b  *Battle
		p1 *Pokemon
		p2 *Pokemon
	)

	BeforeEach(func() {
		p1 = PkmnDefault()
		p2 = PkmnDefault()
		b = New1v1Battle(p1, &a1, p2, &a2)
		b.ruleset &= ^BattleRuleFaint
		b.rng = SimpleRNG()
	})

	Context("when simulating a round between two agents", func() {
		It("panics if battle is not in progress", func() {
			Expect(func() {
				b.SimulateRound()
			}).To(Panic())
		})

		It("should create 2 damage transactions", func() {
<<<<<<< HEAD
			Expect(battle.Start()).To(Succeed())
			t, _ := battle.SimulateRound()
=======
			Expect(b.Start()).To(Succeed())
			t, _ := b.SimulateRound()
			Expect(t).To(HaveTransaction(UseMoveTransaction{
				User:   b.getTarget(0, 0),
				Target: b.getTarget(1, 0),
			}))
>>>>>>> 851b0cd0
			Expect(t).To(HaveTransaction(DamageTransaction{
				Target: b.getTarget(1, 0),
				Damage: 2,
			}))
			Expect(t).To(HaveTransaction(UseMoveTransaction{
				User:   b.getTarget(1, 0),
				Target: b.getTarget(0, 0),
			}))
			Expect(t).To(HaveTransaction(DamageTransaction{
				Target: b.getTarget(0, 0),
				Damage: 2,
			}))
		})

		It("should cause Pokemon to have reduced HP", func() {
			Expect(b.Start()).To(Succeed())
			b.SimulateRound()
			Expect(p1.CurrentHP < p1.MaxHP()).To(BeTrue())
			Expect(p2.CurrentHP < p2.MaxHP()).To(BeTrue())
		})
	})

	Context("when dealing damage to a Pokemon", func() {
		It("should account for same-type attack bonus", func() {
			p1 = PkmnWithType(TypeFire)
			p1.Moves[0] = GetMove(registerMoveWithType(TypeFire))
			p2 := PkmnNoDamage()
			b = New1v1Battle(p1, &a1, p2, &a2)
			b.rng = NeverRNG()
			Expect(b.Start()).To(Succeed())
			t, _ := b.SimulateRound()
			damage := DamageDealt(t, p1)
			// Adaptability increases stab from 1.5x to 2x
			p1.Ability = AbilityAdaptability
			t, _ = b.SimulateRound()
			Expect(DamageDealt(t, p1)).To(BeNumerically(">", damage))
		})

		Context("Type Matchups", func() {
			var (
				a1  rcAgent
				a2  Agent
				_a1 Agent
				b   *Battle
			)

			BeforeEach(func() {
				a1 = newRcAgent()
				a2 = Agent(dumbAgent{})
				_a1 = Agent(a1)
				b = NewBattle()
				b.ruleset &= ^BattleRuleFaint
				b.rng = SimpleRNG()
			})

			It("should account for supereffective type matchups", func() {
				pkmn1 := PkmnWithMoves(MoveFireFang, MoveTackle)
				pkmn2 := PkmnWithType(TypeGrass)
				b = New1v1Battle(pkmn1, &_a1, pkmn2, &a2)
				Expect(b.Start()).To(Succeed())
				a1 <- FightTurn{Move: 1, Target: b.getTarget(1, 0)}
				t, _ := b.SimulateRound()
				damage := DamageDealt(t, pkmn1)
				a1 <- FightTurn{Move: 0, Target: b.getTarget(1, 0)}
				t, _ = b.SimulateRound()
				Expect(DamageDealt(t, pkmn1)).To(BeNumerically(">", damage))
			})

			It("should have no effect", func() {
				pkmn1 := PkmnWithMoves(MoveShadowBall)
				pkmn1.Type = TypeGhost
				pkmn2 := PkmnWithMoves(MoveTackle)
				pkmn2.Type = TypeNormal
				b = New1v1Battle(pkmn1, &_a1, pkmn2, &a2)
				Expect(b.Start()).To(Succeed())
				a1 <- FightTurn{Move: 0, Target: b.getTarget(1, 0)}
				t, _ := b.SimulateRound()
				Expect(DamageDealt(t, pkmn1)).To(Equal(0))
			})
		})

		It("should account for critical hits", func() {
			pkmn := PkmnDefault()
			b = New1v1Battle(pkmn, &a1, PkmnNoDamage(), &a2)
			Expect(b.Start()).To(Succeed())
			t, _ := b.SimulateRound()
			damage := DamageDealt(t, pkmn)
			b.rng = AlwaysRNG()
			t, _ = b.SimulateRound()
			Expect(DamageDealt(t, pkmn)).To(BeNumerically(">", damage))
		})

		It("should miss moves randomly based on accuracy/evasion", func() {
			b.rng = NeverRNG()
			Expect(b.Start()).To(Succeed())
			t, _ := b.SimulateRound()
			Expect(t).To(HaveTransaction(MoveFailTransaction{
				User:   p1,
				Reason: FailMiss,
			}))
			b.rng = SimpleRNG()
			t, _ = b.SimulateRound()
			Expect(t).ToNot(HaveTransaction(MoveFailTransaction{
				User:   p1,
				Reason: FailMiss,
			}))
		})
	})
<<<<<<< HEAD

	Context("when certain moves are used in battle", func() {
		DescribeTable("Changing Pokemon stat modifiers",
			func(id MoveId, stat, stages int) {
				charmander.Moves[0] = GetMove(id)
				Expect(battle.Start()).To(Succeed())
				t, _ := battle.SimulateRound()
				Expect(t).To(HaveTransaction(ModifyStatTransaction{
					Target: charmander,
					Stat:   stat,
					Stages: stages,
				}))
				// Bound by min/max stat modifier
				charmander.StatModifiers[stat] = MaxStatModifier
				t, _ = battle.SimulateRound()
				Expect(t).To(HaveTransaction(ModifyStatTransaction{
					Target: charmander,
					Stat:   stat,
					Stages: stages,
				}))
				Expect(charmander.StatModifiers[stat]).To(BeEquivalentTo(MaxStatModifier))
			},
			Entry("Howl", MoveHowl, StatAtk, +1),
			Entry("Double Team", MoveDoubleTeam, StatEvasion, +1),
		)

		It("should change a move's PP", func() {
			battle.rng = AlwaysRNG()
			charmander.Moves[0] = GetMove(MoveSpite)
			Expect(battle.Start()).To(Succeed())
			battle.SimulateRound() // set Pokemon's last move
			charmander.CurrentHP = charmander.MaxHP()
			squirtle.CurrentHP = squirtle.MaxHP()
			squirtle.Moves[0].CurrentPP = 1
			t, _ := battle.SimulateRound()
			Expect(t).To(HaveTransaction(PPTransaction{
				Move:   squirtle.Moves[0],
				Amount: -4,
			}))
			// Ensure that PP stays in bounds
			Expect(squirtle.Moves[0].CurrentPP).To(BeEquivalentTo(0))
		})
	})
	It("should decrement move's PP by 1 when used", func() {
		battle.rng = AlwaysRNG()
		a := Agent(new(dumbAgent))
		p1 := GeneratePokemon(PkmnSquirtle, WithMoves(MoveSplash))
		p2 := GeneratePokemon(PkmnSquirtle, WithMoves(MoveSplash))
		b := New1v1Battle(p1, &a, p2, &a)
		Expect(b.Start()).To(Succeed())
		t, _ := b.SimulateRound()
		Expect(t).To(HaveTransaction(PPTransaction{
			Amount: -1,
		}))
	})
=======
>>>>>>> 851b0cd0
})

var _ = Describe("Using items in battle", func() {
	a := Agent(new(healAgent))
	var (
		pkmn1 *Pokemon
		pkmn2 *Pokemon
		b     *Battle
	)

	BeforeEach(func() {
		pkmn1 = PkmnDefault()
		pkmn1.Stats[StatHP] = 100
		pkmn1.CurrentHP = 10
		pkmn2 = PkmnNoDamage()
		b = New1v1Battle(pkmn1, &a, pkmn2, &a)
	})

	Context("when the battle processes item turns", func() {
		It("should create ItemTransaction(s) properly", func() {
			Expect(b.Start()).To(Succeed())
			t, _ := b.SimulateRound()
			Expect(t).To(HaveTransaction(
				ItemTransaction{
					Target: b.getTarget(0, 0),
					Item:   ItemPotion,
					Move:   nil,
				},
			))
		})

		It("should heal the Pokemon by 20 HP", func() {
			Expect(b.Start()).To(Succeed())
			b.SimulateRound()
			Expect(pkmn1.CurrentHP).To(BeEquivalentTo(30))
		})
	})
})

var _ = Describe("Getting pokemon from parties", func() {
	a1 := Agent(new(dumbAgent))
	a2 := Agent(new(dumbAgent))
	var (
		b *Battle
	)

	BeforeEach(func() {
		p1 := NewOccupiedParty(
			GeneratePokemon(PkmnCharmander, WithMoves(TestMoveDefault)),
			GeneratePokemon(PkmnSquirtle, WithMoves(TestMoveDefault)),
			GeneratePokemon(PkmnMetapod, WithMoves(TestMoveDefault)),
		)
		p2 := NewOccupiedParty(GeneratePokemon(PkmnBeedrill, WithMoves(TestMoveDefault)))
		b = NewSingleBattle(p1, &a1, p2, &a2)
	})

	Context("when getting Pokemon by party/slot", func() {
		It("should get the Pokemon the user expects", func() {
			pkmn := b.getPokemonInBattle(0, 1)
			Expect(pkmn.NatDex).To(BeEquivalentTo(PkmnSquirtle))
		})
	})

	Context("when getting ally Pokemon", func() {
		It("should return targets whose team matches the passed party", func() {
			Expect(b.Start()).To(Succeed())
			for _, party := range b.parties {
				allies := b.GetAllies(party)
				Expect(allies).To(HaveLen(1))
			}
		})
	})

	Context("when getting opponent Pokemon", func() {
		It("should return targets whose team does not match the passed party ", func() {
			Expect(b.Start()).To(Succeed())
			for _, party := range b.parties {
				opponents := b.GetOpponents(party)
				Expect(opponents).To(HaveLen(1))
			}
		})
	})
})

var _ = Describe("Turn priority", func() {
	a1 := Agent(new(dumbAgent))
	a2 := Agent(new(dumbAgent))

	Context("each turn type should have a priority level", func() {
		DescribeTable("Turn priority",
			func(turn Turn, want int) {
				Expect(turn.Priority()).To(Equal(want))
			},
			Entry("FightTurn", FightTurn{}, 0),
			Entry("ItemTurn", ItemTurn{}, 1),
		)

		It("should order turns properly based on priority", func() {
			a2 := Agent(new(healAgent))
			p1 := PkmnDefault()
			p2 := PkmnDefault()
			b := New1v1Battle(p1, &a1, p2, &a2)
			b.rng = SimpleRNG()
			Expect(b.Start()).To(Succeed())
			t, _ := b.SimulateRound()
			Expect(t).To(HaveTransactionsInOrder(
				HealTransaction{
					Target: p2,
					Amount: 0,
				},
				UseMoveTransaction{
					User:   b.getTarget(0, 0),
					Target: b.getTarget(1, 0),
					Move:   GetMove(TestMoveDefault),
				},
				DamageTransaction{
					Target: b.getTarget(1, 0),
					Move:   GetMove(TestMoveDefault),
					Damage: 2,
				},
			))
		})
	})

	Context("when determining priority for equal turn types", func() {
		It("should handle moves with higher priority first", func() {
			p1 := PkmnDefault()
			p1.Stats[StatSpeed] = 100
			p2 := PkmnWithMoves(MoveQuickAttack)
			p2.Stats[StatSpeed] = 10
			b := New1v1Battle(p1, &a1, p2, &a2)
			b.rng = SimpleRNG()
			Expect(b.Start()).To(Succeed())
			t, _ := b.SimulateRound()
			Expect(t).To(HaveTransactionsInOrder(
				UseMoveTransaction{
					User:   b.getTarget(1, 0),
					Target: b.getTarget(0, 0),
					Move:   GetMove(MoveQuickAttack),
				},
				DamageTransaction{
					Target: b.getTarget(0, 0),
					Damage: 3,
					Move:   GetMove(MoveQuickAttack),
				},
				UseMoveTransaction{
					User:   b.getTarget(0, 0),
					Target: b.getTarget(1, 0),
					Move:   GetMove(TestMoveDefault),
				},
				DamageTransaction{
					Target: b.getTarget(1, 0),
					Damage: 2,
					Move:   GetMove(TestMoveDefault),
				},
			))
		})

		It("should handle faster Pokemon first", func() {
			p1 := GeneratePokemon(PkmnCharmander, WithMoves(TestMoveDefault))
			p2 := GeneratePokemon(PkmnNinjask, WithMoves(TestMoveDefault)) // ninjask is faster than charmander
			b := New1v1Battle(p1, &a1, p2, &a2)
			b.rng = SimpleRNG()
			Expect(b.Start()).To(Succeed())
			t, _ := b.SimulateRound()
			Expect(t).To(HaveTransactionsInOrder(
				UseMoveTransaction{
					User:   b.getTarget(1, 0),
					Target: b.getTarget(0, 0),
					Move:   GetMove(TestMoveDefault),
				},
				DamageTransaction{
					Target: b.getTarget(0, 0),
					Move:   GetMove(TestMoveDefault),
					Damage: 2,
				},
				UseMoveTransaction{
					User:   b.getTarget(0, 0),
					Target: b.getTarget(1, 0),
					Move:   GetMove(TestMoveDefault),
				},
				DamageTransaction{
					Target: b.getTarget(1, 0),
					Move:   GetMove(TestMoveDefault),
					Damage: 2,
				},
			))
		})
	})
})

var _ = Describe("Weather", func() {
	a1 := Agent(new(dumbAgent))
	a2 := Agent(new(dumbAgent))

	Context("when using certain moves/certain abilities cause weather", func() {
		// TODO: https://bulbapedia.bulbagarden.net/wiki/Weather#Causing_weather
		It("should clear fog when using MoveDefog", func() {
			b := New1v1Battle(
				PkmnWithMoves(MoveDefog), &a1,
				PkmnNoDamage(), &a2,
			)
			b.rng = SimpleRNG()
			b.Weather = WeatherFog
			Expect(b.Start()).To(Succeed())
			t, _ := b.SimulateRound()
			Expect(t).To(HaveTransaction(WeatherTransaction{
				Weather: WeatherClearSkies,
			}))
		})

		It("should cause harsh sunlight", func() {
			b := New1v1Battle(
				PkmnWithMoves(MoveSunnyDay), &a1,
				PkmnNoDamage(), &a2,
			)
			b.rng = SimpleRNG()
			Expect(b.Start()).To(Succeed())
			t, _ := b.SimulateRound()
			Expect(t).To(HaveTransaction(WeatherTransaction{
				Weather: WeatherHarshSunlight,
				Turns:   5,
			}))
			Expect(b.metadata[MetaWeatherTurns]).To(Equal(4))
		})
	})

	Context("when weather is present, battles are affected", func() {
		moonlight := GetMove(MoveMoonlight)
		It("should use metadata to track weather and clear weather over time", func() {
			b := New1v1Battle(
				PkmnWithMoves(MoveSunnyDay), &a1,
				PkmnNoDamage(), &a2,
			)
			b.rng = SimpleRNG()
			Expect(b.Start()).To(Succeed())
			b.SimulateRound()
			Expect(b.metadata[MetaWeatherTurns]).To(Equal(4))
			Expect(b.Weather).ToNot(Equal(WeatherFog))
			b.getPokemonInBattle(0, 0).Moves[0] = GetMove(MoveSplash)
			b.SimulateRound()
			Expect(b.metadata[MetaWeatherTurns]).To(Equal(3))
			b.metadata[MetaWeatherTurns] = 0
			t, _ := b.SimulateRound()
			Expect(t).To(HaveTransaction(WeatherTransaction{
				Weather: WeatherClearSkies,
			}))
		})

		When("harsh sunlight", func() {
			It("should boost fire type moves", func() {
				// intentional non water type pokemon, intentional no supereffective type matchup
				machamp := GeneratePokemon(PkmnMachamp, WithLevel(100), WithMoves(MoveFlamethrower))
				bidoof := GeneratePokemon(PkmnBidoof, WithLevel(100), WithMoves(MoveTackle))
				b := New1v1Battle(machamp, &a1, bidoof, &a2)
				b.rng = SimpleRNG()
				b.Weather = WeatherHarshSunlight
				Expect(b.Start()).To(Succeed())
				t, _ := b.SimulateRound()
				Expect(DamageDealt(t, machamp)).To(Equal(183))
			})

			It("should weaken water type moves", func() {
				// intentional non water type pokemon, intentional no supereffective type matchup
				lileep := GeneratePokemon(PkmnLileep, WithLevel(100), WithMoves(MoveBrine))
				bidoof := GeneratePokemon(PkmnBidoof, WithLevel(100), WithMoves(MoveTackle))
				b := New1v1Battle(lileep, &a1, bidoof, &a2)
				b.rng = SimpleRNG()
				b.Weather = WeatherHarshSunlight
				Expect(b.Start()).To(Succeed())
				t, _ := b.SimulateRound()
				Expect(DamageDealt(t, lileep)).To(Equal(41))
			})
		})

		When("raining", func() {
			It("should affect fire type moves", func() {
				// intentional non water type pokemon, intentional no supereffective type matchup
				machamp := GeneratePokemon(PkmnMachamp, WithLevel(100), WithMoves(MoveFlamethrower))
				bidoof := GeneratePokemon(PkmnBidoof, WithLevel(100), WithMoves(MoveTackle))
				b := New1v1Battle(machamp, &a1, bidoof, &a2)
				b.rng = SimpleRNG()
				b.Weather = WeatherRain
				Expect(b.Start()).To(Succeed())
				t, _ := b.SimulateRound()
				// Fire weakened
				Expect(DamageDealt(t, machamp)).To(Equal(61))
			})

			It("should affect water type moves", func() {
				// intentional non water type pokemon, intentional no supereffective type matchup
				lileep := GeneratePokemon(PkmnLileep, WithLevel(100), WithMoves(MoveBrine))
				bidoof := GeneratePokemon(PkmnBidoof, WithLevel(100), WithMoves(MoveTackle))
				b := New1v1Battle(lileep, &a1, bidoof, &a2)
				b.rng = SimpleRNG()
				b.Weather = WeatherRain
				Expect(b.Start()).To(Succeed())
				t, _ := b.SimulateRound()
				// Water boosted
				Expect(DamageDealt(t, lileep)).To(Equal(124))
			})
		})

		// sandstorm tests and hailing tests could be tablized
		When("sandstorm", func() {
			It("should weaken solar beam", func() {
				bidoof := GeneratePokemon(PkmnBidoof,
					WithLevel(5),
					WithIVs([6]uint8{31, 0, 31, 0, 31, 0}),
					WithEVs([6]uint8{200, 0, 31, 0, 31, 0}),
					WithMoves(MoveTackle),
				)
				bulbasaur := GeneratePokemon(PkmnBulbasaur,
					WithLevel(5),
					WithIVs([6]uint8{31, 0, 31, 0, 31, 0}),
					WithEVs([6]uint8{200, 0, 31, 0, 31, 0}),
					WithMoves(MoveSolarBeam),
				)
				b := New1v1Battle(bidoof, &a1, bulbasaur, &a2)
				b.rng = SimpleRNG()
				Expect(b.Start()).To(Succeed())
				t, _ := b.SimulateRound()
				solarbeamDamage := DamageDealt(t, bulbasaur)
				Expect(solarbeamDamage).To(Equal(18))
				Expect(t).ToNot(HaveTransaction(FaintTransaction{}))
				b.QueueTransaction(
					WeatherTransaction{
						Weather: WeatherSandstorm,
						Turns:   5,
					},
					HealTransaction{
						Target: b.getPokemonInBattle(0, 0),
						Amount: 100,
					},
					HealTransaction{
						Target: b.getPokemonInBattle(1, 0),
						Amount: 100,
					},
				)
				b.ProcessQueue()
				t, _ = b.SimulateRound()
				Expect(DamageDealt(t, bulbasaur)).To(BeNumerically("<", solarbeamDamage))
			})

			It("should cause sandstorm damage", func() {
				bidoof := GeneratePokemon(PkmnBidoof, WithMoves(MoveTackle))
				bulbasaur := GeneratePokemon(PkmnBulbasaur, WithMoves(MoveSolarBeam))
				b := New1v1Battle(bidoof, &a1, bulbasaur, &a2)
				b.rng = SimpleRNG()
				b.Weather = WeatherHail
				b.metadata[MetaWeatherTurns] = 5
				Expect(b.Start()).To(Succeed())
				t, _ := b.SimulateRound()
				Expect(t).To(HaveTransaction(DamageTransaction{
					Target: b.getTarget(1, 0),
					Damage: 0,
				}))
			})
		})

		When("hailing", func() {
			It("should weaken solar beam", func() {
				bidoof := GeneratePokemon(PkmnBidoof,
					WithLevel(5),
					WithIVs([6]uint8{31, 0, 31, 0, 31, 0}),
					WithEVs([6]uint8{200, 0, 31, 0, 31, 0}),
					WithMoves(MoveTackle),
				)
				bulbasaur := GeneratePokemon(PkmnBulbasaur,
					WithLevel(5),
					WithIVs([6]uint8{31, 0, 31, 0, 31, 0}),
					WithEVs([6]uint8{200, 0, 31, 0, 31, 0}),
					WithMoves(MoveSolarBeam),
				)
				b := New1v1Battle(bidoof, &a1, bulbasaur, &a2)
				b.rng = SimpleRNG()
				Expect(b.Start()).To(Succeed())
				t, _ := b.SimulateRound()
				solarbeamDamage := DamageDealt(t, bulbasaur)
				Expect(solarbeamDamage).To(Equal(18))
				Expect(t).ToNot(HaveTransaction(FaintTransaction{}))
				b.QueueTransaction(
					WeatherTransaction{
						Weather: WeatherHail,
						Turns:   5,
					},
					HealTransaction{
						Target: b.getPokemonInBattle(0, 0),
						Amount: 100,
					},
					HealTransaction{
						Target: b.getPokemonInBattle(1, 0),
						Amount: 100,
					},
				)
				b.ProcessQueue()
				t, _ = b.SimulateRound()
				Expect(DamageDealt(t, bulbasaur)).To(BeNumerically("<", solarbeamDamage))
			})

			It("should cause hail damage", func() {
				bidoof := GeneratePokemon(PkmnBidoof, WithMoves(MoveTackle))
				bulbasaur := GeneratePokemon(PkmnBulbasaur, WithMoves(MoveSolarBeam))
				b := New1v1Battle(bidoof, &a1, bulbasaur, &a2)
				b.rng = SimpleRNG()
				b.Weather = WeatherHail
				b.metadata[MetaWeatherTurns] = 5
				Expect(b.Start()).To(Succeed())
				t, _ := b.SimulateRound()

				Expect(t).To(HaveTransaction(DamageTransaction{
					Target: b.getTarget(1, 0),
					Move:   nil,
					Damage: 0,
				}))
			})
		})

		It("should cause side effects during fog", func() {
			castform := GeneratePokemon(PkmnCastform, WithLevel(10), WithMoves(MoveWeatherBall))
			bulbasaur := GeneratePokemon(PkmnBulbasaur, WithLevel(10), WithMoves(MoveSolarBeam))
			b := New1v1Battle(castform, &a1, bulbasaur, &a2)
			b.rng = SimpleRNG()
			baseAccuracy := CalcAccuracy(WeatherClearSkies, castform, bulbasaur, GetMove(MovePound))
			fogAccuracy := CalcAccuracy(WeatherFog, castform, bulbasaur, GetMove(MovePound))
			Expect(fogAccuracy).To(BeNumerically("<", baseAccuracy))
			b.Weather = WeatherFog
			b.metadata[MetaWeatherTurns] = 5
			Expect(b.Start()).To(Succeed())
			t, _ := b.SimulateRound()
			// Solar beam weakened
			Expect(DamageDealt(t, bulbasaur)).To(Equal(12))
			bulbasaur.Moves[0] = moonlight
			bulbasaur.CurrentHP = bulbasaur.MaxHP()
			t, _ = b.SimulateRound()
			// Moonlight heals 1/4 max HP, weather ball boosted
			Expect(DamageDealt(t, castform)).To(Equal(21))
			Expect(t).To(HaveTransaction(HealTransaction{
				Target: bulbasaur,
				Amount: 7,
			}))
		})
	})
})

var _ = Describe("Fainting", func() {
	a1 := Agent(new(dumbAgent))
	a2 := Agent(new(dumbAgent))
	var (
		p1 *Party
		p2 *Party
		b  *Battle
	)

	Context("after a Pokemon faints in battle", func() {
		It("should switch to the next available Pokemon", func() {
			pkmn1 := PkmnDefault()
			pkmn2 := PkmnDefault()
			pkmn2.CurrentHP = 1
			pkmn3 := PkmnDefault()
			p1 = NewOccupiedParty(
				pkmn2,
				pkmn3,
			)
			p2 = NewOccupiedParty(pkmn1) // and nice sprites
			b = NewSingleBattle(p1, &a1, p2, &a2)
			b.rng = SimpleRNG()
			Expect(b.Start()).To(Succeed())
			t, _ := b.SimulateRound()
			// Charmander smashed his nubby little fist into Squirtle as
			// hard as he could. Spectators gasped and winced when the
			// impact created a very audible crack. But it was not
			// Squirtle's shell that broke, it was Charmanders knuckles.
			// The Squirtle was unfazed.
			// Ash watched in horror as his Charmander was obliterated from the
			// battlefield. "Critical hit!" echoed the automated announcer. The
			// Squirtle snarled, now covered in the entrails of his previous
			// opponent. "OH GOD, WHAT THE FUCK!?" sobbed Ash, "Is my friend
			// really gone forever? Please tell me I'm dreaming, this can't be real!"
			Expect(t).To(HaveTransactionsInOrder(
				FaintTransaction{
					Target: b.getTarget(0, 0),
				}, SendOutTransaction{
					Target: b.getTarget(0, 1),
				}))
		})

		It("should not allow fainted Pokemon to take turns", func() {
			pkmn1 := PkmnDefault()
			pkmn2 := PkmnDefault()
			pkmn3 := PkmnDefault()
			p1 := NewOccupiedParty(pkmn1, pkmn3)
			pkmn1.CurrentHP = 1
			p1.AddPokemon(pkmn1, pkmn3)
			p2 := NewOccupiedParty(pkmn2)
			pkmn2.Stats[StatSpeed] = 255
			p2.AddPokemon(pkmn2)
			b := NewSingleBattle(p1, &a1, p2, &a2)
			Expect(b.Start()).To(Succeed())
			t, ended := b.SimulateRound()
			Expect(ended).To(BeFalse(), "Expected SimulateRound to NOT indicate that the battle has ended, but it did.")
			Expect(t).To(HaveTransactionsInOrder(
				FaintTransaction{
					Target: b.getTarget(0, 0),
				},
				SendOutTransaction{
					Target: b.getTarget(0, 1),
				},
			))
			Expect(t).ToNot(HaveTransaction(
				DamageTransaction{
					Target: b.getTarget(1, 0),
				},
			))
		})

		It("should lose 1 friendship when fainting", func() {
			dies := PkmnDefault()
			dies.CurrentHP = 1
			dies.Friendship = 100
			p1 := NewOccupiedParty(dies)
			p2 := NewOccupiedParty(PkmnDefault())
			b = NewBattle()
			b.AddParty(p1, &a1, 0)
			b.AddParty(p2, &a2, 1)
			Expect(b.Start()).To(Succeed())
			b.SimulateRound()
			Expect(dies.Friendship).To(Equal(99))
		})

		It("should lose 5 or 10 friendship when fainting", func() {
			dies := PkmnDefault()
			dies.CurrentHP = 1
			dies.Friendship = 100
			dies2 := PkmnDefault()
			dies2.CurrentHP = 1
			dies2.Friendship = 200
			pkmn := PkmnDefault()
			pkmn.Level = 50
			p1 := NewOccupiedParty(dies, dies2)
			p2 := NewOccupiedParty(pkmn)
			b = NewSingleBattle(p1, &a1, p2, &a2)
			Expect(b.Start()).To(Succeed())
			b.SimulateRound()
			Expect(dies.Friendship).To(Equal(95))
			b.SimulateRound()
			Expect(dies2.Friendship).To(Equal(190))
		})

		It("should gain EVs when defeating Pokemon", func() {
			winner := PkmnDefault()
			loser := GeneratePokemon(PkmnBulbasaur, WithMoves(TestMoveDefault))
			loser.CurrentHP = 1
			p1 = NewOccupiedParty(winner)
			p2 = NewOccupiedParty(loser)
			b = NewSingleBattle(p1, &a1, p2, &a2)
			Expect(b.Start()).To(Succeed())
			t, _ := b.SimulateRound()
			Expect(t).To(HaveTransaction(
				EVTransaction{
					Target: winner,
					Stat:   StatSpAtk,
					Amount: 1,
				},
			))
		})
	})

	When("holding Focus Sash", func() {
		setup := func() (*Battle, *Pokemon) {
			holder := PkmnNoDamage()
			holder.CurrentHP = 2
			holder.HeldItem = ItemFocusSash
			b = New1v1Battle(holder, &a1, PkmnDefault(), &a2)
			b.rng = SimpleRNG()
			Expect(b.Start()).To(Succeed())
			return b, holder
		}

		It("should not let the holder die", func() {
			b, holder := setup()
			t, _ := b.SimulateRound()
			Expect(t).To(HaveTransaction(DamageTransaction{
				Target: b.getTarget(0, 0),
			}))
			Expect(t).ToNot(HaveTransaction(FaintTransaction{
				Target: b.getTarget(0, 0),
			}))
			Expect(holder.CurrentHP).To(BeEquivalentTo(1))
		})

		It("should consume the focus sash after damage is applied", func() {
			b, holder := setup()
			t, _ := b.SimulateRound()
			target := b.getTarget(0, 0)
			Expect(t).To(HaveTransactionsInOrder(
				DamageTransaction{
					Target: target,
				},
				ItemTransaction{
					Target: target,
					IsHeld: true,
					Item:   ItemFocusSash,
				},
			))
			Expect(holder.HeldItem).To(Equal(ItemNone))
			Expect(holder.HeldItem).To(Equal(ItemNone))
		})
	})
})

var _ = Describe("Battle end", func() {
	a1 := Agent(new(dumbAgent))
	a2 := Agent(new(dumbAgent))
	var (
		b     *Battle
		pkmn1 *Pokemon
		pkmn2 *Pokemon
	)

	BeforeEach(func() {
		pkmn1 = PkmnDefault()
		pkmn1.CurrentHP = 1
		party1 := NewOccupiedParty(pkmn1)
		pkmn2 = PkmnDefault()
		pkmn2.Stats[StatSpeed] = 255
		party2 := NewOccupiedParty(pkmn2)
		b = NewSingleBattle(party1, &a1, party2, &a2)
		b.rng = SimpleRNG()
	})

	Context("when all Pokemon faint on one team", func() {
		It("should end the battle", func() {
			Expect(b.Start()).To(Succeed())
			t, ended := b.SimulateRound()
			Expect(ended).To(BeTrue(), "Expected SimulateRound to indicate that the battle has ended, but it did not.")
			Expect(t).To(HaveTransactionsInOrder(
				FaintTransaction{
					Target: b.getTarget(0, 0),
				},
				EndBattleTransaction{
					Reason: EndKnockout,
					Winner: 1,
				},
			))
			Expect(t).ToNot(HaveTransaction(
				DamageTransaction{
					Target: b.getTarget(1, 0),
				},
			))
			Expect(b.GetResults().Winner).To(Equal(1))
		})
	})
})

var _ = Describe("Battle metadata", func() {
	Context("Pokemon metadata", func() {
		It("should record the last used move of Pokemon in battle", func() {
			a1 := Agent(new(dumbAgent))
			p1 := GeneratePokemon(PkmnBulbasaur, WithMoves(MoveRazorLeaf))
			p2 := GeneratePokemon(PkmnCharmander, WithMoves(MoveEmber))
			b := New1v1Battle(p1, &a1, p2, &a1)
			b.rng = SimpleRNG()
			Expect(b.Start()).To(Succeed())
			Expect(p1.metadata).ToNot(HaveKeyWithValue(MetaLastMove, p1.Moves[0]))
			b.SimulateRound()
			Expect(p1.metadata).To(HaveKeyWithValue(MetaLastMove, p1.Moves[0]))
			Expect(p2.metadata).To(HaveKeyWithValue(MetaLastMove, p2.Moves[0]))
		})
	})
})

var _ = Describe("Status Conditions", func() {
	a1 := Agent(new(dumbAgent))
	a2 := Agent(new(dumbAgent))

	Context("when using certain moves in battle causes status effects", func() {
		It("should inflict paralysis from MoveStunSpore", func() {
			pkmn1 := GeneratePokemon(PkmnBulbasaur, WithMoves(MoveSplash))
			pkmn2 := GeneratePokemon(PkmnBulbasaur, WithMoves(MoveStunSpore))
			b := New1v1Battle(pkmn1, &a1, pkmn2, &a2)
			b.rng = AlwaysRNG()
			Expect(b.Start()).To(Succeed())
			t, _ := b.SimulateRound()
			Expect(t).To(HaveTransaction(
				InflictStatusTransaction{
					Target:       pkmn1,
					StatusEffect: StatusParalyze,
				},
			))
		})
	})

	Context("when a Pokemon has a nonvolatile status effect, it affects the Pokemon in battle", func() {
		It("should inflict burn and poison damage", func() {
			pkmn1 := PkmnNoDamage()
			pkmn1.StatusEffects = StatusPoison
			pkmn2 := PkmnNoDamage()
			pkmn2.StatusEffects = StatusBurn
			b := New1v1Battle(pkmn1, &a1, pkmn2, &a2)
			b.rng = AlwaysRNG()
			Expect(b.Start()).To(Succeed())
			t, _ := b.SimulateRound()
			Expect(t).To(HaveTransaction(DamageTransaction{
				Target:       b.getTarget(0, 0),
				Damage:       12,
				StatusEffect: StatusPoison,
			}))
			Expect(t).To(HaveTransaction(DamageTransaction{
				Target:       b.getTarget(1, 0),
				Damage:       12,
				StatusEffect: StatusBurn,
			}))
		})

		It("should inflict badly poisoned damage", func() {
			pkmn1 := PkmnNoDamage()
			pkmn1.Stats[StatHP] = 100
			pkmn1.StatusEffects = StatusBadlyPoison
			pkmn2 := PkmnNoDamage()
			b := New1v1Battle(pkmn1, &a1, pkmn2, &a2)
			b.rng = AlwaysRNG()
			Expect(b.Start()).To(Succeed())
			t, _ := b.SimulateRound()
			Expect(t).To(HaveTransaction(DamageTransaction{
				Target:       b.getTarget(0, 0),
				Damage:       6,
				StatusEffect: StatusBadlyPoison,
			}))
		})

		It("should immobilize paralyzed Pokemon", func() {
			pkmn1 := PkmnNoDamage()
			pkmn1.StatusEffects = StatusParalyze
			pkmn2 := PkmnNoDamage()
			b := New1v1Battle(pkmn1, &a1, pkmn2, &a2)
			b.rng = AlwaysRNG()
			Expect(b.Start()).To(Succeed())
			t, _ := b.SimulateRound()
			Expect(t).To(HaveTransaction(
				ImmobilizeTransaction{
					Target:       b.getTarget(0, 0),
					StatusEffect: StatusParalyze,
				},
			))
		})

		It("should immobilize frozen Pokemon", func() {
			pkmn1 := PkmnNoDamage()
			pkmn1.StatusEffects = StatusFreeze
			pkmn2 := PkmnNoDamage()
			b := New1v1Battle(pkmn1, &a1, pkmn2, &a2)
			b.rng = AlwaysRNG()
			Expect(b.Start()).To(Succeed())
			t, _ := b.SimulateRound()
			Expect(t).To(HaveTransaction(
				ImmobilizeTransaction{
					Target:       b.getTarget(0, 0),
					StatusEffect: StatusFreeze,
				},
			))
		})

		Context("when a pokemon is asleep", func() {
			It("should immobilize sleeping Pokemon", func() {
				pkmn1 := PkmnNoDamage()
				pkmn2 := PkmnNoDamage()
				b := New1v1Battle(pkmn1, &a1, pkmn2, &a2)
				b.rng = AlwaysRNG()
				Expect(b.Start()).To(Succeed())
				b.QueueTransaction(InflictStatusTransaction{
					Target:       pkmn1,
					StatusEffect: StatusSleep,
				})
				b.ProcessQueue()
				t, _ := b.SimulateRound()
				Expect(t).To(HaveTransaction(
					ImmobilizeTransaction{
						Target:       b.getTarget(0, 0),
						StatusEffect: StatusSleep,
					},
				))
			})

			It("should allow sleeping Pokemon to wake up", func() {
				pkmn1 := PkmnNoDamage()
				pkmn2 := PkmnNoDamage()
				b := New1v1Battle(pkmn1, &a1, pkmn2, &a2)
				b.rng = AlwaysRNG()
				Expect(b.Start()).To(Succeed())
				b.QueueTransaction(InflictStatusTransaction{
					Target:       pkmn1,
					StatusEffect: StatusSleep,
				})
				b.ProcessQueue()
				pkmn1.metadata[MetaSleepTime] = 0
				t, _ := b.SimulateRound()
				Expect(t).To(HaveTransaction(
					CureStatusTransaction{
						Target:       b.getTarget(0, 0),
						StatusEffect: StatusSleep,
					},
				))
				Expect(pkmn1.StatusEffects.check(StatusSleep)).To(BeFalse())
			})

			It("should decrement sleeping counter", func() {
				pkmn1 := PkmnNoDamage()
				pkmn2 := PkmnNoDamage()
				b := New1v1Battle(pkmn1, &a1, pkmn2, &a2)
				b.rng = AlwaysRNG()
				Expect(b.Start()).To(Succeed())
				b.QueueTransaction(InflictStatusTransaction{
					Target:       pkmn1,
					StatusEffect: StatusSleep,
				})
				b.ProcessQueue()
				counter := pkmn1.metadata[MetaSleepTime].(int)
				b.SimulateRound()
				Expect(pkmn1.metadata[MetaSleepTime].(int)).To(Equal(counter - 1))
			})

			DescribeTable("Sleep walking",
				func(moveid MoveId) {
					pkmn1 := PkmnWithMoves(moveid, TestMoveNoDamage)
					pkmn2 := PkmnNoDamage()
					b := New1v1Battle(pkmn1, &a1, pkmn2, &a2)
					b.rng = AlwaysRNG()
					Expect(b.Start()).To(Succeed())
					b.QueueTransaction(InflictStatusTransaction{
						Target:       pkmn1,
						StatusEffect: StatusSleep,
					})
					b.ProcessQueue()
					t, _ := b.SimulateRound()
					Expect(t).ToNot(HaveTransaction(
						ImmobilizeTransaction{
							Target:       b.getTarget(0, 0),
							StatusEffect: StatusSleep,
						},
					))
				},
				Entry("Snore", MoveSnore),
				Entry("Sleep Talk", MoveSleepTalk),
			)
		})

		It("should cure paralysis", func() {
			pkmn1 := PkmnNoDamage()
			pkmn1.StatusEffects = StatusParalyze
			pkmn2 := PkmnNoDamage()
			b := New1v1Battle(pkmn1, &a1, pkmn2, &a2)
			b.rng = AlwaysRNG()
			Expect(b.Start()).To(Succeed())
			b.QueueTransaction(CureStatusTransaction{
				Target:       b.getTarget(0, 0),
				StatusEffect: StatusParalyze,
			})
			b.ProcessQueue()
			t, _ := b.SimulateRound()
			Expect(t).To(HaveTransaction(
				CureStatusTransaction{
					Target:       b.getTarget(0, 0),
					StatusEffect: StatusParalyze,
				},
			))
		})
	})

	Context("Flinching", func() {
		setup := func() *Battle {
			b := New1v1Battle(
				GeneratePokemon(PkmnPikachu, WithLevel(5), WithMoves(MoveTackle)), &a1,
				GeneratePokemon(PkmnFlareon, WithLevel(5), WithMoves(MoveTackle)), &a1,
			)
			b.rng = SimpleRNG()
			Expect(b.Start()).To(Succeed())
			pikachu := b.getPokemonInBattle(0, 0)
			b.QueueTransaction(InflictStatusTransaction{
				Target:       pikachu,
				StatusEffect: StatusFlinch,
			})
			b.ProcessQueue()
			Expect(pikachu.StatusEffects.check(StatusFlinch)).To(BeTrue())
			return b
		}

		It("should not allow flinching pokemon to attack", func() {
			b := setup()
			t, _ := b.SimulateRound()
			Expect(t).To(Not(HaveTransaction(UseMoveTransaction{
				User: b.getTarget(0, 0),
			})))
			Expect(t).To(HaveTransaction(ImmobilizeTransaction{
				Target:       b.getTarget(0, 0),
				StatusEffect: StatusFlinch,
			}))
		})

		It("should not remain flinched after the round has ended", func() {
			b := setup()
			pikachu := b.getPokemonInBattle(0, 0)
			b.SimulateRound()
			Expect(pikachu.StatusEffects.check(StatusFlinch)).To(BeFalse())
		})

		It("should be immobilized because of flinching, not paralysis", func() {
			b := setup()
			pikachu := b.getPokemonInBattle(0, 0)
			b.QueueTransaction(InflictStatusTransaction{
				Target:       pikachu,
				StatusEffect: StatusParalyze,
			})
			b.ProcessQueue()
			b.rng = NeverRNG()
			t, _ := b.SimulateRound()
			Expect(t).To(HaveTransaction(ImmobilizeTransaction{
				Target:       b.getTarget(0, 0),
				StatusEffect: StatusFlinch,
			}))
		})
	})
})

var _ = Describe("Draining moves", func() {
	a1 := Agent(new(dumbAgent))
	var b *Battle

	BeforeEach(func() {
		b = NewSingleBattle(
			NewOccupiedParty(
				GeneratePokemon(PkmnRoselia,
					WithLevel(25),
					WithMoves(MoveGigaDrain),
				),
			),
			&a1,
			NewOccupiedParty(
				GeneratePokemon(PkmnBidoof,
					WithLevel(25),
					WithMoves(MoveSplash),
				),
			),
			&a1,
		)
		b.rng = SimpleRNG()
		Expect(b.Start()).To(Succeed())
	})

	It("should damage the target and heal the user", func() {
		t, _ := b.SimulateRound()
		Expect(t).To(HaveTransactionsInOrder(
			UseMoveTransaction{
				User:   b.getTarget(0, 0),
				Target: b.getTarget(1, 0),
			},
			DamageTransaction{
				Target: b.getTarget(1, 0),
				Damage: 61,
			},
			HealTransaction{
				Target: b.getPokemonInBattle(0, 0),
				Amount: 30,
			},
		))
	})

	It("should heal more when the user is holding a big root", func() {
		b.getPokemonInBattle(0, 0).HeldItem = ItemBigRoot
		t, _ := b.SimulateRound()

		Expect(t).To(HaveTransactionsInOrder(
			UseMoveTransaction{
				User:   b.getTarget(0, 0),
				Target: b.getTarget(1, 0),
			},
			DamageTransaction{
				Target: b.getTarget(1, 0),
				Damage: 61,
			},
			HealTransaction{
				Target: b.getPokemonInBattle(0, 0),
				Amount: 39,
			},
		))
	})
})

var _ = Describe("Recoil moves", func() {
	a1 := Agent(new(dumbAgent))
	var b *Battle

	BeforeEach(func() {
		b = NewSingleBattle(
			NewOccupiedParty(
				GeneratePokemon(PkmnPikachu,
					WithLevel(25),
					WithMoves(MoveVoltTackle),
				),
			),
			&a1,
			NewOccupiedParty(
				GeneratePokemon(PkmnBidoof,
					WithLevel(25),
					WithMoves(MoveSplash),
				),
			),
			&a1,
		)
		b.rng = SimpleRNG()
		Expect(b.Start()).To(Succeed())
	})

	It("should damage the target and damage the user", func() {
		t, _ := b.SimulateRound()
		Expect(t).To(HaveTransactionsInOrder(
			DamageTransaction{
				Target: b.getTarget(1, 0),
				Damage: 57,
			},
			DamageTransaction{
				Target: b.getTarget(0, 0),
				Damage: 18,
			},
		))
	})
})

var _ = Describe("Move Effects", func() {
	a1 := Agent(new(dumbAgent))

	It("should cause flinching", func() {
		b := New1v1Battle(
			GeneratePokemon(PkmnMightyena, WithLevel(20), WithIVs([6]uint8{0, 0, 0, 0, 0, 31}), WithEVs([6]uint8{0, 0, 0, 0, 0, 252}), WithMoves(MoveBite)), &a1,
			GeneratePokemon(PkmnPonyta, WithLevel(20), WithIVs([6]uint8{31, 0, 31, 0, 31, 0}), WithEVs([6]uint8{252, 0, 0, 0, 0, 0}), WithMoves(MoveTackle)), &a1,
		)
		b.rng = AlwaysRNG()
		Expect(b.Start()).To(Succeed())
		t, _ := b.SimulateRound()
		Expect(t).To(HaveTransaction(DamageTransaction{
			Target: b.getTarget(1, 0),
		}))
		Expect(t).To(HaveTransactionsInOrder(
			InflictStatusTransaction{
				Target:       b.getPokemonInBattle(1, 0),
				StatusEffect: StatusFlinch,
			},
			ImmobilizeTransaction{
				Target:       b.getTarget(1, 0),
				StatusEffect: StatusFlinch,
			},
		))
	})

	It("should raise speed on flinch for pokemon with steadfast ability", func() {
		b := New1v1Battle(
			GeneratePokemon(PkmnMightyena, WithLevel(20), WithIVs([6]uint8{0, 0, 0, 0, 0, 31}), WithEVs([6]uint8{0, 0, 0, 0, 0, 252}), WithMoves(MoveBite)), &a1,
			GeneratePokemon(PkmnPonyta, WithLevel(20), WithIVs([6]uint8{31, 0, 31, 0, 31, 0}), WithEVs([6]uint8{252, 0, 0, 0, 0, 0}), WithMoves(MoveTackle), WithAbility(AbilitySteadfast)), &a1,
		)
		b.rng = AlwaysRNG()
		Expect(b.Start()).To(Succeed())
		t, _ := b.SimulateRound()
		Expect(t).To(HaveTransaction(DamageTransaction{
			Target: b.getTarget(1, 0),
		}))
		Expect(t).To(HaveTransactionsInOrder(
			InflictStatusTransaction{
				Target:       b.getPokemonInBattle(1, 0),
				StatusEffect: StatusFlinch,
			},
			ModifyStatTransaction{
				Target: b.getPokemonInBattle(1, 0),
				Stat:   StatSpeed,
				Stages: 1,
			},
			ImmobilizeTransaction{
				Target:       b.getTarget(1, 0),
				StatusEffect: StatusFlinch,
			},
		))
	})
})<|MERGE_RESOLUTION|>--- conflicted
+++ resolved
@@ -160,17 +160,12 @@
 		})
 
 		It("should create 2 damage transactions", func() {
-<<<<<<< HEAD
-			Expect(battle.Start()).To(Succeed())
-			t, _ := battle.SimulateRound()
-=======
 			Expect(b.Start()).To(Succeed())
 			t, _ := b.SimulateRound()
 			Expect(t).To(HaveTransaction(UseMoveTransaction{
 				User:   b.getTarget(0, 0),
 				Target: b.getTarget(1, 0),
 			}))
->>>>>>> 851b0cd0
 			Expect(t).To(HaveTransaction(DamageTransaction{
 				Target: b.getTarget(1, 0),
 				Damage: 2,
@@ -279,64 +274,6 @@
 			}))
 		})
 	})
-<<<<<<< HEAD
-
-	Context("when certain moves are used in battle", func() {
-		DescribeTable("Changing Pokemon stat modifiers",
-			func(id MoveId, stat, stages int) {
-				charmander.Moves[0] = GetMove(id)
-				Expect(battle.Start()).To(Succeed())
-				t, _ := battle.SimulateRound()
-				Expect(t).To(HaveTransaction(ModifyStatTransaction{
-					Target: charmander,
-					Stat:   stat,
-					Stages: stages,
-				}))
-				// Bound by min/max stat modifier
-				charmander.StatModifiers[stat] = MaxStatModifier
-				t, _ = battle.SimulateRound()
-				Expect(t).To(HaveTransaction(ModifyStatTransaction{
-					Target: charmander,
-					Stat:   stat,
-					Stages: stages,
-				}))
-				Expect(charmander.StatModifiers[stat]).To(BeEquivalentTo(MaxStatModifier))
-			},
-			Entry("Howl", MoveHowl, StatAtk, +1),
-			Entry("Double Team", MoveDoubleTeam, StatEvasion, +1),
-		)
-
-		It("should change a move's PP", func() {
-			battle.rng = AlwaysRNG()
-			charmander.Moves[0] = GetMove(MoveSpite)
-			Expect(battle.Start()).To(Succeed())
-			battle.SimulateRound() // set Pokemon's last move
-			charmander.CurrentHP = charmander.MaxHP()
-			squirtle.CurrentHP = squirtle.MaxHP()
-			squirtle.Moves[0].CurrentPP = 1
-			t, _ := battle.SimulateRound()
-			Expect(t).To(HaveTransaction(PPTransaction{
-				Move:   squirtle.Moves[0],
-				Amount: -4,
-			}))
-			// Ensure that PP stays in bounds
-			Expect(squirtle.Moves[0].CurrentPP).To(BeEquivalentTo(0))
-		})
-	})
-	It("should decrement move's PP by 1 when used", func() {
-		battle.rng = AlwaysRNG()
-		a := Agent(new(dumbAgent))
-		p1 := GeneratePokemon(PkmnSquirtle, WithMoves(MoveSplash))
-		p2 := GeneratePokemon(PkmnSquirtle, WithMoves(MoveSplash))
-		b := New1v1Battle(p1, &a, p2, &a)
-		Expect(b.Start()).To(Succeed())
-		t, _ := b.SimulateRound()
-		Expect(t).To(HaveTransaction(PPTransaction{
-			Amount: -1,
-		}))
-	})
-=======
->>>>>>> 851b0cd0
 })
 
 var _ = Describe("Using items in battle", func() {
