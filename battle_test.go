--- conflicted
+++ resolved
@@ -596,12 +596,7 @@
 			b.Weather = WeatherSandstorm
 			b.metadata[MetaWeatherTurns] = 5
 			Expect(b.Start()).To(Succeed())
-<<<<<<< HEAD
-			transactions, _ := b.SimulateRound()
-=======
-			t, _ := b.SimulateRound()
-			Expect(t).To(HaveLen(3))
->>>>>>> 32d5d283
+			t, _ := b.SimulateRound()
 			// Weaken solar beam, SPDEF of rock type
 			Expect(t).To(HaveTransaction(DamageTransaction{
 				User: bulbasaur,
