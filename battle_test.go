--- conflicted
+++ resolved
@@ -72,14 +72,7 @@
 func TestPokemonSpeed(t *testing.T) {
 	a1 := Agent(dumbAgent{})
 	a2 := Agent(dumbAgent{})
-<<<<<<< HEAD
-    b := Battle{}
-	party1 := Party{
-		Agent: &a1,
-	}
-	pkmn1 := GetPokemon(4)
-    pkmn1.setSpeed(10)
-=======
+    
 	b := Battle{}
 	party1 := Party{
 		Agent: &a1,
@@ -87,20 +80,15 @@
 	pound := GetMove(1)
 	pkmn1 := GetPokemon(4)
 	pkmn1.Moves[0] = &pound
-	pkmn1.Stats[5] = 10
->>>>>>> c3b1fc71
+    pkmn1.setSpeed(10)
 	party1.AddPokemon(&pkmn1)
 	party2 := Party{
 		Agent: &a2,
 	}
-<<<<<<< HEAD
-	pkmn2 := GetPokemon(7)
+	pkmn2 := GetPokemon(4)
     pkmn2.setSpeed(12)
-=======
-	pkmn2 := GetPokemon(4)
 	pkmn2.Moves[0] = &pound
-	pkmn2.Stats[5] = 12
->>>>>>> c3b1fc71
+    pkmn2.setSpeed(12)
 	party2.AddPokemon(&pkmn2)
 	b.AddParty(&party1, &party2)
 	b.SetTeams([][]int{{0}, {1}})
