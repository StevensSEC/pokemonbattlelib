package pokemonbattlelib

import (
	"testing"

	. "github.com/onsi/ginkgo"
	. "github.com/onsi/gomega"
)

type dumbAgent struct{}

// Blindly uses the first move on the first opponent pokemon.
func (a dumbAgent) Act(ctx *BattleContext) Turn {
	// You can use `a` (reference to self) for self-targeting turns
	for _, target := range ctx.Opponents {
		return FightTurn{
			Move:   0,
			Target: target,
		}
	}
	panic("no opponents found")
}

type healAgent struct{}

// Always uses a potion on first Pokemon
func (a healAgent) Act(ctx *BattleContext) Turn {
	item := GetItem(ITEM_POTION)
	for _, target := range ctx.Allies {
		return ItemTurn{
			Item:   &item,
			Target: target,
		}
	}
	panic("no allies found")
}

// An agent that can be given turns to take via a channel.
type rcAgent chan Turn

func (a rcAgent) Act(ctx *BattleContext) Turn {
	return <-a
}

func newRcAgent() rcAgent {
	return rcAgent(make(chan Turn, 1))
}

// Example usage for rcAgent
func TestRcAgent(t *testing.T) {
	a1 := newRcAgent()
	a2 := newRcAgent()
	_a1 := Agent(a1)
	_a2 := Agent(a2)
	pkmn1 := GeneratePokemon(4, WithMoves(GetMove(MOVE_POUND)))
	pkmn2 := GeneratePokemon(7, WithMoves(GetMove(MOVE_POUND)))
	party1 := NewOccupiedParty(&_a1, 0, pkmn1)
	party2 := NewOccupiedParty(&_a2, 1, pkmn2)
	b := NewBattle()
	b.AddParty(party1, party2)
	err := b.Start()
	if err != nil {
		panic(err)
	}
	a1 <- FightTurn{
		Move: 0,
		Target: target{
			party:     1,
			partySlot: 0,
		},
	}
	a2 <- FightTurn{
		Move: 0,
		Target: target{
			party:     0,
			partySlot: 0,
		},
	}
	// transactions, _ := b.SimulateRound()
	// for _, t := range transactions {
	// 	fmt.Printf("%s\n", t.BattleLog())
	// }
}

var _ = Describe("Battle", func() {
	var (
		agent1 Agent
		agent2 Agent
	)

	BeforeEach(func() {
		agent1 = Agent(dumbAgent{})
		agent2 = Agent(dumbAgent{})
	})

	Context("Battle setup", func() {
		It("runs without panicking", func() {
			party1 := NewOccupiedParty(&agent1, 0, GeneratePokemon(4))
			party2 := NewOccupiedParty(&agent2, 1, GeneratePokemon(7))
			b := NewBattle()
			b.AddParty(party1, party2)
			b.SetSeed(849823)
		})

		It("panics when adding too many Pokemon to a party", func() {
			party := NewParty(&agent1, 0)
			for i := 0; i < MAX_PARTY_SIZE; i += 1 {
				party.AddPokemon(GeneratePokemon(1))
			}
			Expect(func() {
				party.AddPokemon(GeneratePokemon(1))
			}).To(Panic())
		})

		It("panics when getting an invalid Pokemon", func() {
			party := NewOccupiedParty(&agent1, 0, GeneratePokemon(1))
			b := NewBattle()
			b.AddParty(party)
			Expect(func() {
				b.getPokemon(1, 5)
			}).To(Panic())
			Expect(func() {
				b.getPokemon(0, 5)
			}).To(Panic())
		})
	})
})

var _ = Describe("One round of battle", func() {
	var (
		agent1     Agent
		agent2     Agent
		party1     *party
		party2     *party
		battle     *Battle
		charmander *Pokemon
		squirtle   *Pokemon
	)

	BeforeEach(func() {
		agent1 = Agent(dumbAgent{})
		agent2 = Agent(dumbAgent{})
		charmander = GeneratePokemon(4, WithMoves(GetMove(MOVE_POUND)))
		party1 = NewOccupiedParty(&agent1, 0, charmander)
		squirtle = GeneratePokemon(7, WithMoves(GetMove(MOVE_POUND)))
		party2 = NewOccupiedParty(&agent2, 1, squirtle)
		battle = NewBattle()
		battle.AddParty(party1, party2)
		battle.SetSeed(1337)
	})

	It("starts without error", func() {
		err := battle.Start()
		Expect(err).ShouldNot(HaveOccurred())
	})

	It("panics if battle is not in progress", func() {
		Expect(func() {
			battle.SimulateRound()
		}).To(Panic())
	})

	Context("when simulating a round between two agents", func() {
		It("should return two transactions", func() {
			Expect(battle.Start()).To(Succeed())
			transactions, _ := battle.SimulateRound()
			Expect(transactions).To(HaveLen(2))
		})
		It("should create 2 damage transactions", func() {
			Expect(battle.Start()).To(Succeed())
			transactions, _ := battle.SimulateRound()
			log0 := transactions[0].BattleLog()
			Expect(log0).To(Equal("Charmander used Pound on Squirtle for 3 damage."))
			log1 := transactions[1].BattleLog()
			Expect(log1).To(Equal("Squirtle used Pound on Charmander for 3 damage."))
			Expect(transactions).To(HaveTransaction(DamageTransaction{
				User: charmander,
				Target: target{
					Pokemon:   *squirtle,
					party:     1,
					partySlot: 0,
					Team:      1,
				},
				Move:   &pound,
				Damage: 3,
			}))
			Expect(transactions).To(HaveTransaction(DamageTransaction{
				User: squirtle,
				Target: target{
					Pokemon:   *charmander,
					party:     0,
					partySlot: 0,
					Team:      0,
				},
				Move:   &pound,
				Damage: 3,
			}))
		})
		It("should cause Pokemon to have reduced HP", func() {
			Expect(battle.Start()).To(Succeed())
			battle.SimulateRound()
			Expect(charmander.CurrentHP < charmander.Stats[STAT_HP]).To(BeTrue())
			Expect(squirtle.CurrentHP < squirtle.Stats[STAT_HP]).To(BeTrue())
		})
	})

	Context("should deal the correct amount of damage", func() {
		It("should account for same-type attack bonus", func() {
			// TODO: remove when elemental type added
			charmander.Elemental = Fire
			charmander.Moves[0] = GetMove(MOVE_EMBER)
			Expect(battle.Start()).To(Succeed())
			battle.SimulateRound()
			Expect(squirtle.CurrentHP).To(BeEquivalentTo(6))
			squirtle.CurrentHP = 100
			adaptability := Ability{ID: 91}
			charmander.Ability = &adaptability
			battle.SimulateRound()
			Expect(squirtle.CurrentHP).To(BeEquivalentTo(86))
		})

		It("should account for critical hits", func() {
			Expect(battle.Start()).To(Succeed())
			battle.SimulateRound()
			Expect(squirtle.CurrentHP).To(BeEquivalentTo(8))
			charmander.StatModifiers[STAT_CRIT_CHANCE] = 4 // 50% crit, max stage
			battle.SimulateRound()
			Expect(squirtle.CurrentHP).To(BeEquivalentTo(1))
		})
	})

	Context("should account for accuracy/evasion", func() {
		It("should miss moves randomly", func() {
			Expect(battle.Start()).To(Succeed())
			charmander.Moves[0].Accuracy = 1
			logs, _ := battle.SimulateRound()
			Expect(logs[0].BattleLog()).To(Equal("Charmander's attack missed!"))
			charmander.Moves[0].Accuracy = 99
			logs, _ = battle.SimulateRound()
			Expect(logs[0].BattleLog()).To(Equal("Charmander used Pound on Squirtle for 3 damage."))
		})
	})
})

var _ = Describe("Using items in battle", func() {
	var (
		agent  Agent
		pkmn   *Pokemon
		party  *party
		battle *Battle
	)

	BeforeEach(func() {
		agent = Agent(healAgent{})
		pkmn = GeneratePokemon(3, WithLevel(50))
		pkmn.CurrentHP = 10
		party = NewOccupiedParty(&agent, 0, pkmn)
		battle = NewBattle()
		battle.AddParty(party)
		battle.SetSeed(1337)
	})

	Context("an Agent uses an ItemTurn to use a Potion on a Pokemon", func() {
		It("should run without error", func() {
			err := battle.Start()
			Expect(err).ShouldNot(HaveOccurred())
		})
		It("should log ItemTurns correctly", func() {
			Expect(battle.Start()).To(Succeed())
			transactions, _ := battle.SimulateRound()
			log0 := transactions[0].BattleLog()
			Expect(log0).To(Equal("Potion used on Venusaur."))
		})
		It("should heal the Pokemon by 20 HP", func() {
			Expect(battle.Start()).To(Succeed())
			battle.SimulateRound()
			Expect(int(pkmn.CurrentHP)).To(Equal(30))
		})
	})
})

var _ = Describe("Active pokemon in battle", func() {
	var (
		agent Agent
		party *party
	)

	BeforeEach(func() {
		agent = Agent(dumbAgent{})
		party = NewOccupiedParty(&agent, 0, GeneratePokemon(7), GeneratePokemon(9))
	})

	It("should add an active Pokemon when SetActive is called", func() {
		party.SetActive(0)
		Expect(party.GetActivePokemon()).To(HaveLen(1))
	})

	It("should remove an active Pokemon when SetInactive is called", func() {
		party.SetActive(0)
		party.SetInactive(0)
		Expect(party.GetActivePokemon()).To(HaveLen(0))
	})

	It("should add the active Pokemon the user expects", func() {
		party.SetActive(1)
		pkmn := party.GetActivePokemon()[1]
		Expect(int(pkmn.NatDex)).To(Equal(9))
	})

	It("should panic when Pokemon should not change active state", func() {
		Expect(func() {
			party.SetInactive(0)
		}).To(Panic())
		party.SetActive(0)
		Expect(func() {
			party.SetActive(0)
		}).To(Panic())
	})

	It("should panic when Pokemon does not exist", func() {
		Expect(func() {
			party.IsActivePokemon(7)
		}).To(Panic())
	})
})

var _ = Describe("Getting party Pokemon", func() {
	var (
		agent1 Agent
		agent2 Agent
		party1 *party
		party2 *party
		battle *Battle
	)

	BeforeEach(func() {
		agent1 = Agent(dumbAgent{})
		agent2 = Agent(dumbAgent{})
		party1 = NewOccupiedParty(&agent1, 0, GeneratePokemon(4), GeneratePokemon(7), GeneratePokemon(11))
		party2 = NewOccupiedParty(&agent2, 1, GeneratePokemon(15))
		battle = NewBattle()
		battle.AddParty(party1, party2)
	})

	Context("Calling GetPokemon()", func() {
		It("should get the Pokemon the user expects", func() {
			pkmn := battle.getPokemon(0, 1)
			Expect(int(pkmn.NatDex)).To(Equal(7))
		})
	})

	Context("Getting ally Pokemon", func() {
		It("should start the battle without error", func() {
			err := battle.Start()
			Expect(err).ShouldNot(HaveOccurred())
		})
		It("should return targets whose team matches the passed party ", func() {
			Expect(battle.Start()).To(Succeed())
			for _, party := range []*party{party1, party2} {
				allies := battle.GetAllies(party)
				Expect(allies).To(HaveLen(1))
			}
		})
	})

	Context("Getting opposing Pokemon", func() {
		It("should start the battle without error", func() {
			err := battle.Start()
			Expect(err).ShouldNot(HaveOccurred())
		})
		It("should return targets whose team does not match the passed party ", func() {
			Expect(battle.Start()).To(Succeed())
			for _, party := range []*party{party1, party2} {
				opponents := battle.GetOpponents(party)
				Expect(opponents).To(HaveLen(1))
			}
		})
	})
})

var _ = Describe("Move priority", func() {
	var (
		a1 Agent
		a2 Agent
	)

	BeforeEach(func() {
		a1 = Agent(dumbAgent{})
		a2 = Agent(dumbAgent{})
	})

	Specify("Moves with higher priority should go first", func() {
		p1 := GeneratePokemon(1, WithLevel(5), WithMoves(GetMove(MOVE_POUND)))
		p1.Stats[STAT_SPD] = 100
		party1 := NewOccupiedParty(&a1, 0, p1)
		p2 := GeneratePokemon(4, WithLevel(5), WithMoves(GetMove(MOVE_FAKE_OUT)))
		p2.Stats[STAT_SPD] = 10
		party2 := NewOccupiedParty(&a2, 1, p2)
		b := NewBattle()
		b.AddParty(party1, party2)
		b.SetSeed(1337)
		Expect(b.Start()).To(Succeed())
		transactions, _ := b.SimulateRound()
		Expect(len(transactions)).To(Equal(2))

		logtest := []struct {
			turn Transaction
			want string
		}{
			{
				turn: transactions[0],
				want: "Charmander used Fake Out on Bulbasaur for 5 damage.",
			},
			{
				turn: transactions[1],
				want: "Bulbasaur used Pound on Charmander for 5 damage.",
			},
		}
		for _, tt := range logtest {
			Expect(tt.turn.BattleLog()).To(Equal(tt.want))
		}
	})
})

var _ = Describe("Pokemon speed", func() {
	var (
<<<<<<< HEAD
		agent1     Agent
		agent2     Agent
		party1     *party
		party2     *party
		pound      Move
		battle     *Battle
		charmander *Pokemon
		ninjask    *Pokemon
=======
		agent1 Agent
		agent2 Agent
		party1 *party
		party2 *party
		battle *Battle
>>>>>>> d093b758
	)

	BeforeEach(func() {
		agent1 = Agent(dumbAgent{})
		agent2 = Agent(dumbAgent{})
<<<<<<< HEAD
		pound = GetMove(MOVE_POUND)
		charmander = GeneratePokemon(4, WithMoves(&pound))
		ninjask = GeneratePokemon(291, WithMoves(&pound))
		party1 = NewOccupiedParty(&agent1, 0, charmander)
		party2 = NewOccupiedParty(&agent2, 1, ninjask) // ninjask is faster than charmander
=======
		party1 = NewOccupiedParty(&agent1, 0, GeneratePokemon(4, WithMoves(GetMove(MOVE_POUND))))
		party2 = NewOccupiedParty(&agent2, 1, GeneratePokemon(291, WithMoves(GetMove(MOVE_POUND)))) // ninjask is faster than charmander
>>>>>>> d093b758
		battle = NewBattle()
		battle.AddParty(party1, party2)
		battle.SetSeed(1337)
	})

	Context("A faster Pokemon is fighting a slower one", func() {
		It("should not error when starting", func() {
			err := battle.Start()
			Expect(err).ShouldNot(HaveOccurred())
		})

		It("should create two transactions when simulating a round", func() {
			Expect(battle.Start()).To(Succeed())
			transactions, _ := battle.SimulateRound()
			Expect(transactions).To(HaveLen(2))
		})

		Specify("faster Pokemon should go first", func() {
			Expect(battle.Start()).To(Succeed())
			transactions, _ := battle.SimulateRound()
			log0 := transactions[0].BattleLog()
			Expect(log0).To(Equal("Ninjask used Pound on Charmander for 3 damage."))
			log1 := transactions[1].BattleLog()
			Expect(log1).To(Equal("Charmander used Pound on Ninjask for 3 damage."))

			Expect(transactions).To(HaveTransactionsInOrder(
				DamageTransaction{
					User: ninjask,
					Target: target{
						Pokemon:   *charmander,
						party:     0,
						partySlot: 0,
						Team:      0,
					},
					Move:   &pound,
					Damage: 3,
				},
				DamageTransaction{
					User: charmander,
					Target: target{
						Pokemon:   *ninjask,
						party:     1,
						partySlot: 0,
						Team:      1,
					},
					Move:   &pound,
					Damage: 3,
				},
			))
		})
	})
})

var _ = Describe("Turn priority", func() {
	Context("Fight turns", func() {
		It("should have a priority of 0", func() {
			turn := FightTurn{}
			Expect(turn.Priority()).To(Equal(0))
		})
	})

	Context("Item turns", func() {
		It("should have a priority of 1", func() {
			turn := ItemTurn{}
			Expect(turn.Priority()).To(Equal(1))
		})
	})
})

var _ = Describe("Fainting", func() {
	var (
		agent1 Agent
		agent2 Agent
		party1 *party
		party2 *party
		battle *Battle
	)

	BeforeEach(func() {
		agent1 = Agent(dumbAgent{})
		agent2 = Agent(dumbAgent{})
		scary_monster := GeneratePokemon(7, WithLevel(100), WithMoves(GetMove(MOVE_POUND)))
		scary_monster.Stats[STAT_SPD] = 1
		party1 = NewOccupiedParty(&agent1, 0,
			GeneratePokemon(4, WithMoves(GetMove(MOVE_POUND))),
			GeneratePokemon(387, WithMoves(GetMove(MOVE_POUND))),
		)
		party2 = NewOccupiedParty(&agent2, 1, scary_monster)
		battle = NewBattle()
		battle.AddParty(party1, party2)
		battle.SetSeed(1337)
	})

	Context("Switch is forced after a Pokemon faints", func() {
		It("should start without error", func() {
			err := battle.Start()
			Expect(err).ShouldNot(HaveOccurred())
		})

		It("causes 5 transactions to occur", func() {
			Expect(battle.Start()).To(Succeed())
			transactions, _ := battle.SimulateRound()
			Expect(transactions).To(HaveLen(5))
		})
		It("should log all transactions as expected", func() {
			Expect(battle.Start()).To(Succeed())
			transactions, _ := battle.SimulateRound()
			log0 := transactions[0].BattleLog()
			Expect(log0).To(Equal("Charmander used Pound on Squirtle for 2 damage."))
			// Charmander smashed his nubby little fist into Squirtle as
			// hard as he could. Spectators gasped and winced when the
			// impact created a very audible crack. But it was not
			// Squirtle's shell that broke, it was Charmanders knuckles.
			// The Squirtle was unfazed.
			log1 := transactions[1].BattleLog()
			Expect(log1).To(Equal("Squirtle used Pound on Charmander for 674 damage."))
			// Ash watched in horror as his Charmander was obliterated from the
			// battlefield. "Critical hit!" echoed the automated announcer. The
			// Squirtle snarled, now covered in the entrails of his previous
			// opponent. "OH GOD, WHAT THE FUCK!?" sobbed Ash, "Is my friend
			// really gone forever? Please tell me I'm dreaming, this can't be real!"
			log2 := transactions[2].BattleLog()
			Expect(log2).To(Equal("Charmander fainted."))
			log3 := transactions[3].BattleLog()
			Expect(log3).To(Equal("Charmander's friendship changed by -5."))
			log4 := transactions[4].BattleLog()
			Expect(log4).To(Equal("Turtwig was sent out."))
		})
	})

	Context("Fainting causes friendship to be lost", func() {
		It("should lose 1 friendship when fainting", func() {
			dies := GeneratePokemon(1, WithLevel(1), WithMoves(GetMove(MOVE_POUND)))
			dies.Friendship = 100
			p1 := NewOccupiedParty(&agent1, 0, dies)
			p2 := NewOccupiedParty(&agent2, 1, GeneratePokemon(4, WithLevel(25), WithMoves(GetMove(MOVE_POUND))))
			battle = NewBattle()
			battle.AddParty(p1, p2)
			Expect(battle.Start()).To(Succeed())
			battle.SimulateRound()
			Expect(dies.Friendship).To(Equal(99))
		})
		It("should lose 5 or 10 friendship when fainting", func() {
			dies := GeneratePokemon(1, WithLevel(1), WithMoves(GetMove(MOVE_POUND)))
			dies.Friendship = 100
			dies2 := GeneratePokemon(1, WithLevel(1), WithMoves(GetMove(MOVE_POUND)))
			dies2.Friendship = 200
			p1 := NewOccupiedParty(&agent1, 0, dies, dies2)
			p2 := NewOccupiedParty(&agent2, 1, GeneratePokemon(4, WithLevel(100), WithMoves(GetMove(MOVE_POUND))))
			battle = NewBattle()
			battle.AddParty(p1, p2)
			Expect(battle.Start()).To(Succeed())
			battle.SimulateRound()
			Expect(dies.Friendship).To(Equal(95))
			battle.SimulateRound()
			Expect(dies2.Friendship).To(Equal(190))
		})
	})

	Specify("Dead pokemon should not take turns", func() {
		a1 := Agent(dumbAgent{})
		a2 := Agent(dumbAgent{})
		party1 := NewParty(&a1, 0)
		pkmn1 := GeneratePokemon(4, WithLevel(3), WithMoves(GetMove(MOVE_POUND)))
		pkmn1.CurrentHP = 1
		party1.AddPokemon(pkmn1)
		party2 := NewParty(&a2, 1)
		pkmn2 := GeneratePokemon(7, WithLevel(10), WithMoves(GetMove(MOVE_POUND)))
		pkmn2.Stats[STAT_SPD] = 255
		party2.AddPokemon(pkmn2)
		b := NewBattle()
		b.AddParty(party1, party2)
		b.SetSeed(1337)
		Expect(b.Start()).To(Succeed())
		transactions, ended := b.SimulateRound()
		Expect(ended).To(BeTrue(), "Expected SimulateRound to indicate that the battle has ended, but it did not.")
		Expect(len(transactions)).To(Equal(4), "Expected 4 transactions to occur")
		logtest := []struct {
			turn Transaction
			want string
		}{
			{
				turn: transactions[0],
				want: "Squirtle used Pound on Charmander for 11 damage.",
			},
			{
				turn: transactions[1],
				want: "Charmander fainted.",
			},
			{
				turn: transactions[3],
				want: "The battle has ended.",
			},
		}
		for _, tt := range logtest {
			Expect(tt.turn.BattleLog()).To(Equal(tt.want))
		}

		Expect(transactions).To(HaveTransactionsInOrder(
			FaintTransaction{
				Target: target{
					Pokemon:   *pkmn1,
					party:     0,
					partySlot: 0,
					Team:      0,
				},
			},
			EndBattleTransaction{},
		))

		Expect(transactions).ToNot(HaveTransaction(
			DamageTransaction{
				User: pkmn1,
				Target: target{
					Pokemon:   *pkmn2,
					party:     1,
					partySlot: 0,
					Team:      1,
				},
			},
		))
	})

	Specify("Dead pokemon should not take turns", func() {
		a1 := Agent(dumbAgent{})
		a2 := Agent(dumbAgent{})
		party1 := NewParty(&a1, 0)
		pkmn1 := GeneratePokemon(4, WithLevel(3), WithMoves(GetMove(MOVE_POUND)))
		pkmn2 := GeneratePokemon(7, WithLevel(10), WithMoves(GetMove(MOVE_POUND)))
		pkmn3 := GeneratePokemon(387, WithLevel(3), WithMoves(GetMove(MOVE_POUND)))
		pkmn1.CurrentHP = 1
		party1.AddPokemon(pkmn1, pkmn3)
		party2 := NewParty(&a2, 1)
		pkmn2.Stats[STAT_SPD] = 255
		party2.AddPokemon(pkmn2)
		b := NewBattle()
		b.AddParty(party1, party2)
		b.SetSeed(1337)
		Expect(b.Start()).To(Succeed())
		transactions, ended := b.SimulateRound()
		Expect(ended).To(BeFalse(), "Expected SimulateRound to NOT indicate that the battle has ended, but it did.")
		Expect(len(transactions)).To(Equal(4), "Expected 4 transactions to occur")
		logtest := []struct {
			turn Transaction
			want string
		}{
			{
				turn: transactions[0],
				want: "Squirtle used Pound on Charmander for 11 damage.",
			},
			{
				turn: transactions[1],
				want: "Charmander fainted.",
			},
			{
				turn: transactions[3],
				want: "Turtwig was sent out.",
			},
		}
		for _, tt := range logtest {
			Expect(tt.turn.BattleLog()).To(Equal(tt.want))
		}
	})
})

var _ = Describe("Ending a battle", func() {
	var (
		agent1 Agent
		agent2 Agent
		party1 *party
		party2 *party
		battle *Battle
	)

	BeforeEach(func() {
		agent1 = Agent(dumbAgent{})
		agent2 = Agent(dumbAgent{})
		low_health_pkmn := GeneratePokemon(4, WithMoves(GetMove(MOVE_POUND)))
		low_health_pkmn.CurrentHP = 1
		party1 = NewOccupiedParty(&agent1, 0, low_health_pkmn)
		party2 = NewOccupiedParty(&agent2, 1, GeneratePokemon(7, WithMoves(GetMove(MOVE_POUND))))
		battle = NewBattle()
		battle.AddParty(party1, party2)
		battle.SetSeed(1337)
	})

	Context("Battle ends by knockout", func() {
		It("should start without error", func() {
			err := battle.Start()
			Expect(err).ShouldNot(HaveOccurred())
		})

		It("should end", func() {
			Expect(battle.Start()).To(Succeed())
			_, ended := battle.SimulateRound()
			Expect(ended).To(BeTrue())
		})

		It("should have 5 transactions occur", func() {
			Expect(battle.Start()).To(Succeed())
			transactions, _ := battle.SimulateRound()
			Expect(transactions).To(HaveLen(5))
		})

		It("should log all transaction correctly", func() {
			Expect(battle.Start()).To(Succeed())
			transactions, _ := battle.SimulateRound()
			log0 := transactions[0].BattleLog()
			Expect(log0).To(Equal("Charmander used Pound on Squirtle for 3 damage."))
			log1 := transactions[1].BattleLog()
			Expect(log1).To(Equal("Squirtle used Pound on Charmander for 3 damage."))
			log2 := transactions[2].BattleLog()
			Expect(log2).To(Equal("Charmander fainted."))
			log3 := transactions[3].BattleLog()
			Expect(log3).To(Equal("Charmander's friendship changed by -1."))
			log4 := transactions[4].BattleLog()
			Expect(log4).To(Equal("The battle has ended."))
		})
	})
})

var _ = Describe("Status Conditions", func() {
	var (
		a1 Agent
		a2 Agent
	)

	BeforeEach(func() {
		a1 = Agent(dumbAgent{})
		a2 = Agent(dumbAgent{})
	})

	It("should inflict burn and poison damage", func() {
		p1 := GeneratePokemon(1, WithMoves(GetMove(MOVE_POUND)))
		p1.StatusEffects = StatusPoison
		party1 := NewOccupiedParty(&a1, 0, p1)
		p2 := GeneratePokemon(2, WithMoves(GetMove(MOVE_POUND)))
		p2.StatusEffects = StatusBurn
		party2 := NewOccupiedParty(&a2, 1, p2)
		b := NewBattle()
		b.AddParty(party1, party2)
		b.SetSeed(1337)
		Expect(b.Start()).To(Succeed())
		transactions, _ := b.SimulateRound()
		Expect(len(transactions)).To(Equal(4), "Expected only 4 transactions to occur in a round")

		logtest := []struct {
			turn Transaction
			want string
		}{
			{
				turn: transactions[2],
				want: "Bulbasaur took 1 damage from being poisoned.",
			},
			{
				turn: transactions[3],
				want: "Ivysaur took 1 damage from being burned.",
			},
		}
		for _, tt := range logtest {
			Expect(tt.turn.BattleLog()).To(Equal(tt.want))
		}
	})

	It("should inflict badly poisoned damage", func() {
		p1 := GeneratePokemon(1, WithLevel(8), WithMoves(GetMove(MOVE_POUND)))
		p1.StatusEffects = StatusBadlyPoison
		party1 := NewOccupiedParty(&a1, 0, p1)
		p2 := GeneratePokemon(2, WithMoves(GetMove(MOVE_POUND)))
		party2 := NewOccupiedParty(&a2, 1, p2)
		b := NewBattle()
		b.AddParty(party1, party2)
		b.SetSeed(1337)
		Expect(b.Start()).To(Succeed())
		transactions, _ := b.SimulateRound()
		Expect(len(transactions)).To(Equal(3), "Expected only 3 transactions to occur in a round")

		logtest := []struct {
			turn Transaction
			want string
		}{
			{
				turn: transactions[2],
				want: "Bulbasaur took 1 damage from being badly poisoned.",
			},
		}
		for _, tt := range logtest {
			Expect(tt.turn.BattleLog()).To(Equal(tt.want))
		}
	})

	Specify("Paralysis", func() {
		p1 := GeneratePokemon(1, WithLevel(8), WithMoves(GetMove(MOVE_POUND)))
		p1.StatusEffects = StatusParalyze
		party1 := NewOccupiedParty(&a1, 0, p1)
		p2 := GeneratePokemon(4, WithLevel(4), WithMoves(GetMove(MOVE_POUND)))
		party2 := NewOccupiedParty(&a2, 1, p2)
		b := NewBattle()
		b.AddParty(party1, party2)
		b.SetSeed(1)
		Expect(b.Start()).To(Succeed())
		transactions, _ := b.SimulateRound()
		Expect(transactions[0].BattleLog()).To(Equal("Bulbasaur is paralyzed and is unable to move."))
	})

	Specify("Freeze", func() {
		p1 := GeneratePokemon(1, WithLevel(8), WithMoves(GetMove(MOVE_POUND)))
		p1.StatusEffects = StatusFreeze
		party1 := NewOccupiedParty(&a1, 0, p1)
		p2 := GeneratePokemon(4, WithLevel(4), WithMoves(GetMove(MOVE_POUND)))
		party2 := NewOccupiedParty(&a2, 1, p2)
		b := NewBattle()
		b.AddParty(party1, party2)
		b.SetSeed(34987)
		Expect(b.Start()).To(Succeed())
		transactions, _ := b.SimulateRound()

		Expect(transactions[0].BattleLog()).To(Equal("Bulbasaur is frozen and is unable to move."))
	})

	Specify("Sleep", func() {
		p1 := GeneratePokemon(1, WithLevel(8), WithMoves(GetMove(MOVE_POUND)))
		p1.StatusEffects = StatusSleep
		party1 := NewOccupiedParty(&a1, 0, p1)
		p2 := GeneratePokemon(4, WithLevel(4), WithMoves(GetMove(MOVE_POUND)))
		party2 := NewOccupiedParty(&a2, 1, p2)
		b := NewBattle()
		b.AddParty(party1, party2)
		b.SetSeed(1337)
		Expect(b.Start()).To(Succeed())
		transactions, _ := b.SimulateRound()

		Expect(transactions[0].BattleLog()).To(Equal("Bulbasaur is asleep and is unable to move."))
	})

	It("Should cure paralysis", func() {
		p1 := GeneratePokemon(1, WithLevel(8), WithMoves(GetMove(MOVE_POUND)))
		p1.StatusEffects = StatusParalyze
		party1 := NewOccupiedParty(&a1, 0, p1)
		p2 := GeneratePokemon(4, WithLevel(4), WithMoves(GetMove(MOVE_POUND)))
		party2 := NewOccupiedParty(&a2, 1, p2)
		b := NewBattle()
		b.AddParty(party1, party2)
		b.SetSeed(1337)
		Expect(b.Start()).To(Succeed())
		b.QueueTransaction(CureStatusTransaction{
			Target: target{
				Pokemon:   *p1,
				party:     0,
				partySlot: 0,
				Team:      0,
			},
			Status: StatusParalyze,
		})
		b.ProcessQueue()
		transactions, _ := b.SimulateRound()

		Expect(transactions[0].BattleLog()).To(Equal("Bulbasaur is no longer paralyzed."))
	})
})<|MERGE_RESOLUTION|>--- conflicted
+++ resolved
@@ -173,6 +173,7 @@
 			Expect(log0).To(Equal("Charmander used Pound on Squirtle for 3 damage."))
 			log1 := transactions[1].BattleLog()
 			Expect(log1).To(Equal("Squirtle used Pound on Charmander for 3 damage."))
+			pound := GetMove(MOVE_POUND)
 			Expect(transactions).To(HaveTransaction(DamageTransaction{
 				User: charmander,
 				Target: target{
@@ -181,7 +182,7 @@
 					partySlot: 0,
 					Team:      1,
 				},
-				Move:   &pound,
+				Move:   pound,
 				Damage: 3,
 			}))
 			Expect(transactions).To(HaveTransaction(DamageTransaction{
@@ -192,7 +193,7 @@
 					partySlot: 0,
 					Team:      0,
 				},
-				Move:   &pound,
+				Move:   pound,
 				Damage: 3,
 			}))
 		})
@@ -424,37 +425,24 @@
 
 var _ = Describe("Pokemon speed", func() {
 	var (
-<<<<<<< HEAD
 		agent1     Agent
 		agent2     Agent
 		party1     *party
 		party2     *party
-		pound      Move
+		pound      *Move
 		battle     *Battle
 		charmander *Pokemon
 		ninjask    *Pokemon
-=======
-		agent1 Agent
-		agent2 Agent
-		party1 *party
-		party2 *party
-		battle *Battle
->>>>>>> d093b758
 	)
 
 	BeforeEach(func() {
 		agent1 = Agent(dumbAgent{})
 		agent2 = Agent(dumbAgent{})
-<<<<<<< HEAD
 		pound = GetMove(MOVE_POUND)
-		charmander = GeneratePokemon(4, WithMoves(&pound))
-		ninjask = GeneratePokemon(291, WithMoves(&pound))
+		charmander = GeneratePokemon(4, WithMoves(pound))
+		ninjask = GeneratePokemon(291, WithMoves(pound))
 		party1 = NewOccupiedParty(&agent1, 0, charmander)
 		party2 = NewOccupiedParty(&agent2, 1, ninjask) // ninjask is faster than charmander
-=======
-		party1 = NewOccupiedParty(&agent1, 0, GeneratePokemon(4, WithMoves(GetMove(MOVE_POUND))))
-		party2 = NewOccupiedParty(&agent2, 1, GeneratePokemon(291, WithMoves(GetMove(MOVE_POUND)))) // ninjask is faster than charmander
->>>>>>> d093b758
 		battle = NewBattle()
 		battle.AddParty(party1, party2)
 		battle.SetSeed(1337)
@@ -489,7 +477,7 @@
 						partySlot: 0,
 						Team:      0,
 					},
-					Move:   &pound,
+					Move:   pound,
 					Damage: 3,
 				},
 				DamageTransaction{
@@ -500,7 +488,7 @@
 						partySlot: 0,
 						Team:      1,
 					},
-					Move:   &pound,
+					Move:   pound,
 					Damage: 3,
 				},
 			))
