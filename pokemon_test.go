--- conflicted
+++ resolved
@@ -158,7 +158,6 @@
 	})
 })
 
-<<<<<<< HEAD
 var _ = Describe("Pokemon stat boosts", func() {
 	DescribeTable("crit chance boosting items",
 		func(i Item) {
@@ -169,7 +168,8 @@
 		Entry("Razor Claw", ItemRazorClaw),
 		Entry("Scope Lens", ItemScopeLens),
 	)
-=======
+})
+
 var _ = Describe("Pokemon Data", func() {
 	It("should work for Bulbasaur", func() {
 		pkmn := GeneratePokemon(PkmnBulbasaur)
@@ -180,5 +180,4 @@
 		pkmn := GeneratePokemon(PkmnArceus)
 		Expect(pkmn.Data().Name).To(Equal("Arceus"))
 	})
->>>>>>> c413866d
 })