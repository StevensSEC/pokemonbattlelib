package pokemonbattlelib

import (
	"fmt"
	"reflect"
	"testing"
)

func TestGeneratePokemon(t *testing.T) {
	p := GeneratePokemon(8)
	if p.NatDex != 8 {
		t.Errorf("expected Pokemon national dex to be 8, received %v", p.NatDex)
	}
}

func TestPokemonName(t *testing.T) {
	p := GeneratePokemon(1)
	if p.GetName() != "Bulbasaur" {
		t.Errorf("expected Pokemon name to be Bulbasaur, received %v", p.GetName())
	}
}

<<<<<<< HEAD
func TestHealPokemon(t *testing.T) {
	p := GetPokemon(1)
	p.Stats[0] = 100
	p.CurrentHP = 0
	p.heal(25)
	if p.CurrentHP != 25 {
		t.Errorf("expected Pokemon to have 25 HP, received %v", p.CurrentHP)
	}
	p.heal(100)
	if p.CurrentHP != 100 {
		t.Errorf("expected Pokemon to have 100 HP, received %v", p.CurrentHP)
	}
}

func TestDamagePokemon(t *testing.T) {
	p := GetPokemon(1)
	p.Stats[0] = 100
	p.CurrentHP = 100
	p.damage(25)
	if p.CurrentHP != 75 {
		t.Errorf("expected Pokemon to have 75 HP, received %v", p.CurrentHP)
	}
	p.damage(100)
	if p.CurrentHP != 0 {
		t.Errorf("expected Pokemon to have 0 HP, received %v", p.CurrentHP)
	}
}

=======
func TestPokemonConstructor(t *testing.T) {
	tests := []struct {
		pkmn *Pokemon
		want *Pokemon
	}{
		{
			pkmn: GeneratePokemon(393, WithLevel(5)), // constructor w/ dex number and level
			want: &Pokemon{
				NatDex:          393, // piplup if you're curious
				Level:           5,
				TotalExperience: 135,
				CurrentHP:       20,
				IVs:             [6]uint8{0, 0, 0, 0, 0, 0},
				EVs:             [6]uint8{0, 0, 0, 0, 0, 0},
				Nature:          GetNature(HARDY),
				Stats:           [6]uint{20, 10, 10, 10, 10, 10},
			},
		},
		{
			pkmn: GeneratePokemon(393, WithTotalExp(135)), // constructor w/ dex number and total exp
			want: &Pokemon{
				NatDex:          393,
				Level:           5,
				TotalExperience: 135,
				CurrentHP:       20,
				IVs:             [6]uint8{0, 0, 0, 0, 0, 0},
				EVs:             [6]uint8{0, 0, 0, 0, 0, 0},
				Nature:          GetNature(HARDY),
				Stats:           [6]uint{20, 10, 10, 10, 10, 10},
			},
		},
		{
			pkmn: GeneratePokemon(393, WithLevel(5), WithIVs([6]uint8{31, 31, 31, 31, 31, 31})), // constructor w/ dex number, level, ivs
			want: &Pokemon{
				NatDex:          393,
				Level:           5,
				TotalExperience: 135,
				CurrentHP:       20,
				IVs:             [6]uint8{31, 31, 31, 31, 31, 31},
				EVs:             [6]uint8{0, 0, 0, 0, 0, 0},
				Nature:          GetNature(HARDY),
				Stats:           [6]uint{21, 11, 11, 11, 11, 11},
			},
		},
		{
			pkmn: GeneratePokemon(393, WithLevel(5), WithIVs([6]uint8{0, 0, 0, 0, 0, 0}), WithEVs([6]uint8{0, 252, 6, 0, 0, 252})), // constructor w/ dex number, level, ivs, evs
			want: &Pokemon{
				NatDex:          393,
				Level:           5,
				TotalExperience: 135,
				CurrentHP:       20,
				IVs:             [6]uint8{0, 0, 0, 0, 0, 0},
				EVs:             [6]uint8{0, 252, 6, 0, 0, 252},
				Nature:          GetNature(HARDY),
				Stats:           [6]uint{20, 13, 10, 10, 10, 13},
			},
		},
		{
			pkmn: GeneratePokemon(393, WithLevel(5), WithIVs([6]uint8{0, 0, 0, 0, 0, 0}), WithEVs([6]uint8{0, 0, 0, 0, 0, 0}), WithNature(GetNature(ADAMANT))), // constructor w/ dex number, level, ivs, evs, nature
			want: &Pokemon{
				NatDex:          393,
				Level:           5,
				TotalExperience: 135,
				CurrentHP:       20,
				IVs:             [6]uint8{0, 0, 0, 0, 0, 0},
				EVs:             [6]uint8{0, 0, 0, 0, 0, 0},
				Nature:          GetNature(ADAMANT),
				Stats:           [6]uint{20, 11, 10, 9, 10, 9},
			},
		},
	}

	for _, tt := range tests {
		t.Run(fmt.Sprintf("Pokemon constructor test"), func(t *testing.T) {
			got := tt.pkmn
			if !reflect.DeepEqual(got, tt.pkmn) {
				t.Errorf("Pokemon constructor got %v, want %v", got, tt.want)
			}
		})
	}
}

func TestPokemonConstructorAccurateResult(t *testing.T) {
	tests := []struct {
		pkmn *Pokemon
		want *Pokemon
	}{
		{
			// see: https://bulbapedia.bulbagarden.net/wiki/Stat, scroll down to 'Example'
			pkmn: GeneratePokemon(445, WithLevel(78), WithIVs([6]uint8{24, 12, 30, 16, 23, 5}), WithEVs([6]uint8{74, 190, 91, 48, 84, 23}), WithNature(GetNature(ADAMANT))),
			want: &Pokemon{
				NatDex:          445, // garchomp
				Level:           78,
				TotalExperience: 593190,
				CurrentHP:       289,
				IVs:             [6]uint8{24, 12, 30, 16, 23, 5},
				EVs:             [6]uint8{74, 190, 91, 48, 84, 23},
				Nature:          GetNature(ADAMANT),
				Stats:           [6]uint{289, 278, 193, 135, 171, 171},
			},
		},
	}
	for _, tt := range tests {
		t.Run(fmt.Sprintf("Pokemon accurate constructor test"), func(t *testing.T) {
			got := tt.pkmn
			if got.TotalExperience != tt.want.TotalExperience {
				t.Errorf("Pokemon constructor produced %v for experience, want %v", got.TotalExperience, tt.want.TotalExperience)
			}

			if !reflect.DeepEqual(got.Stats, tt.want.Stats) {
				t.Errorf("Pokemon constructor produced %v for stats, want %v", got.Stats, tt.want.Stats)
			}
		})
	}
}

func TestPokemonCannotLevelBeyondMax(t *testing.T) {
	pkmn := GeneratePokemon(6, WithLevel(MAX_LEVEL))
	defer func() { recover() }()
	pkmn.GainLevels(1)
	t.Errorf("GainLevels did not panic when leveling past max")
}

func TestPokemonCannotDecreaseLevel(t *testing.T) {
	pkmn := GeneratePokemon(393, WithLevel(5))
	defer func() { recover() }()
	pkmn.GainLevels(-1)
	t.Errorf("GainLevels did not panic when attempting to remove levels")
}

func TestPokemonCannotDecreaseExperience(t *testing.T) {
	pkmn := GeneratePokemon(393, WithLevel(5))
	defer func() { recover() }()
	pkmn.GainExperience(-135)
	t.Errorf("GainExperience did not panic when attempting to remove experience points")
}

func TestPokemonLevelsToMaxWhenGainingExpBeyondMax(t *testing.T) {
	pkmn := GeneratePokemon(493, WithLevel(MAX_LEVEL))
	pkmn.GainExperience(100000000000)
	if pkmn.Level != MAX_LEVEL {
		t.Errorf("Expected level to be %d, got %d", MAX_LEVEL, pkmn.Level)
	}
}

func TestPokemonCannotHaveHigherThanMaxLevel(t *testing.T) {
	defer func() { recover() }()
	GeneratePokemon(396, WithLevel(MAX_LEVEL+1))
	t.Errorf("GeneratePokemon did not panic when making a Pokemon with an invalid level")
}

func TestPokemonCannotHaveHigherThanMaxIVs(t *testing.T) {
	defer func() { recover() }()
	GeneratePokemon(396, WithIVs([6]uint8{32, 32, 32, 32, 32, 32}))
	t.Errorf("GeneratePokemon did not panic when making a Pokemon with invalid IVs")
}
func TestPokemonCannotHaveHigherThanTotalEVs(t *testing.T) {
	defer func() { recover() }()
	GeneratePokemon(396, WithEVs([6]uint8{255, 255, 255, 255, 255, 255}))
	t.Errorf("GeneratePokemon did not panic when making a Pokemon with an invalid EVs")
}

>>>>>>> ee3587d5
func TestPokemonStringer(t *testing.T) {
	tests := []struct {
		pkmn Pokemon
		want string
	}{
		{
			pkmn: Pokemon{
				NatDex:    1,
				Gender:    Female,
				Level:     5,
				CurrentHP: 11,
				Stats:     [6]uint{11, 6, 5, 6, 5, 5},
			},
			want: "Bulbasaur♀\tLv5\nHP: 11/11\n",
		},
	}
	for _, tt := range tests {
		t.Run(fmt.Sprintf("Pokemon Stringer: %d", tt.pkmn.NatDex), func(t *testing.T) {
			got := fmt.Sprintf("%s", tt.pkmn)
			if got != tt.want {
				t.Errorf("Pokemon Stringer %d got %v, want %v", tt.pkmn.NatDex, got, tt.want)
			}
		})
	}
}<|MERGE_RESOLUTION|>--- conflicted
+++ resolved
@@ -20,36 +20,6 @@
 	}
 }
 
-<<<<<<< HEAD
-func TestHealPokemon(t *testing.T) {
-	p := GetPokemon(1)
-	p.Stats[0] = 100
-	p.CurrentHP = 0
-	p.heal(25)
-	if p.CurrentHP != 25 {
-		t.Errorf("expected Pokemon to have 25 HP, received %v", p.CurrentHP)
-	}
-	p.heal(100)
-	if p.CurrentHP != 100 {
-		t.Errorf("expected Pokemon to have 100 HP, received %v", p.CurrentHP)
-	}
-}
-
-func TestDamagePokemon(t *testing.T) {
-	p := GetPokemon(1)
-	p.Stats[0] = 100
-	p.CurrentHP = 100
-	p.damage(25)
-	if p.CurrentHP != 75 {
-		t.Errorf("expected Pokemon to have 75 HP, received %v", p.CurrentHP)
-	}
-	p.damage(100)
-	if p.CurrentHP != 0 {
-		t.Errorf("expected Pokemon to have 0 HP, received %v", p.CurrentHP)
-	}
-}
-
-=======
 func TestPokemonConstructor(t *testing.T) {
 	tests := []struct {
 		pkmn *Pokemon
@@ -212,7 +182,6 @@
 	t.Errorf("GeneratePokemon did not panic when making a Pokemon with an invalid EVs")
 }
 
->>>>>>> ee3587d5
 func TestPokemonStringer(t *testing.T) {
 	tests := []struct {
 		pkmn Pokemon
