package pokemonbattlelib

<<<<<<< HEAD
var battleItemStats = map[Item]int{
	ItemXAccuracy: StatAccuracy,
	ItemXAttack:   StatAtk,
	ItemXDefense:  StatDef,
	ItemXSpAtk:    StatSpAtk,
	ItemXSpDef:    StatSpAtk,
	ItemXSpeed:    StatSpeed,
=======
var fullCure = StatusNonvolatileMask | StatusConfusion
var medicineData = map[Item]struct {
	Heal       uint
	Cure       StatusCondition
	Friendship [3]int
}{
	// Healing
	ItemBerryJuice:   {Heal: 20},
	ItemEnergyPowder: {Heal: 50, Friendship: [3]int{-5, -5, -10}},
	ItemEnergyRoot:   {Heal: 200, Friendship: [3]int{-10, -10, -15}},
	ItemFreshWater:   {Heal: 50},
	ItemFullRestore:  {Cure: fullCure},
	ItemHyperPotion:  {Heal: 200},
	ItemLemonade:     {Heal: 80},
	ItemMoomooMilk:   {Heal: 100},
	ItemPotion:       {Heal: 20},
	ItemSodaPop:      {Heal: 60},
	ItemSuperPotion:  {Heal: 50},
	// Revival
	ItemRevivalHerb: {Friendship: [3]int{-15, -15, -20}},
	// Status Cures
	ItemAntidote:     {Cure: StatusPoison},
	ItemAwakening:    {Cure: StatusSleep},
	ItemBurnHeal:     {Cure: StatusBurn},
	ItemFullHeal:     {Cure: fullCure},
	ItemHealPowder:   {Cure: fullCure, Friendship: [3]int{-5, -5, -10}},
	ItemIceHeal:      {Cure: StatusFreeze},
	ItemLavaCookie:   {Cure: fullCure},
	ItemOldGateau:    {Cure: fullCure},
	ItemParalyzeHeal: {Cure: StatusParalyze},
>>>>>>> 8aa5ba7b
}

//go:generate go run data/gen.go<|MERGE_RESOLUTION|>--- conflicted
+++ resolved
@@ -1,14 +1,13 @@
 package pokemonbattlelib
 
-<<<<<<< HEAD
 var battleItemStats = map[Item]int{
 	ItemXAccuracy: StatAccuracy,
 	ItemXAttack:   StatAtk,
 	ItemXDefense:  StatDef,
 	ItemXSpAtk:    StatSpAtk,
-	ItemXSpDef:    StatSpAtk,
+	ItemXSpDef:    StatSpDef,
 	ItemXSpeed:    StatSpeed,
-=======
+}
 var fullCure = StatusNonvolatileMask | StatusConfusion
 var medicineData = map[Item]struct {
 	Heal       uint
@@ -39,7 +38,6 @@
 	ItemLavaCookie:   {Cure: fullCure},
 	ItemOldGateau:    {Cure: fullCure},
 	ItemParalyzeHeal: {Cure: StatusParalyze},
->>>>>>> 8aa5ba7b
 }
 
 //go:generate go run data/gen.go