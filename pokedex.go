package pokemonbattlelib

import "log"

//go:generate go run data/gen.go

// Creates a new Pokemon given its national dex number
func NewPokemon(natdex uint16) *Pokemon {
	for _, p := range ALL_POKEMON {
		if p.NatDex == natdex {
			return &p
		}
	}
	// Not exactly the best way to handle this
<<<<<<< HEAD
	log.Panicf("unknown Pokedex number %v\n", natdex)
	return nil
=======
	return Pokemon{}
}

// Get a Pokemon Move by ID.
func GetMove(id int) Move {
	for _, m := range ALL_MOVES {
		if m.ID == id {
			return m
		}
	}
	panic("move not found")
>>>>>>> 6ed07191
}<|MERGE_RESOLUTION|>--- conflicted
+++ resolved
@@ -12,11 +12,8 @@
 		}
 	}
 	// Not exactly the best way to handle this
-<<<<<<< HEAD
 	log.Panicf("unknown Pokedex number %v\n", natdex)
 	return nil
-=======
-	return Pokemon{}
 }
 
 // Get a Pokemon Move by ID.
@@ -27,5 +24,4 @@
 		}
 	}
 	panic("move not found")
->>>>>>> 6ed07191
 }