package pokemonbattlelib

import (
	"fmt"

	. "github.com/onsi/ginkgo"
	. "github.com/onsi/gomega"
)

var _ = Describe("Get move by ID", func() {
	It("should get the correct move", func() {
		m := GetMove(MOVE_POUND)
		Expect(m.Name).To(Equal("Pound"))
	})

	It("should panic when a move does not exist", func() {
		Expect(func() {
			GetMove(-1)
		}).To(Panic())
	})
})

var _ = Describe("Move string representation", func() {
	tests := []struct {
		move Move
		want string
	}{
		{
			move: Move{
				Name:     "Shadow Ball",
				Type:     Ghost,
				Category: Special,
				MaxPP:    15,
				Priority: 0,
				Power:    80,
				Accuracy: 100,
			},
			want: "Shadow Ball\nType: [Ghost], Power: 80, Accuracy: 100\n",
		},
	}
	It("should show the correct string for moves", func() {
		for _, tt := range tests {
			Expect(fmt.Sprintf("%s", tt.move)).To(Equal(tt.want))
		}
	})
})

<<<<<<< HEAD
func TestMoveCategoryString(t *testing.T) {
	tests := []struct {
		value MoveCategory
		want  string
	}{
		{
			value: Status,
			want:  "Status",
		},
		{
			value: Physical,
			want:  "Physical",
		},
		{
			value: Special,
			want:  "Special",
		},
	}
	for _, tt := range tests {
		t.Run(fmt.Sprintf("MoveCategory Stringer: %s", tt.want), func(t *testing.T) {
			got := fmt.Sprintf("%s", tt.value)
			if got != tt.want {
				t.Errorf("Move Category (%d) got %v, want %v", tt.value, got, tt.want)
			}
		})
	}
}
=======
var _ = Describe("Move category", func() {
	It("should show correct string for move category", func() {
		Expect(Status.String()).To(Equal("Status"))
		Expect(Physical.String()).To(Equal("Physical"))
		Expect(Special.String()).To(Equal("Special"))
		Expect(func() {
			var _ = MoveCategory(99).String()
		}).To(Panic())
	})
})
>>>>>>> 76284278
<|MERGE_RESOLUTION|>--- conflicted
+++ resolved
@@ -45,35 +45,6 @@
 	})
 })
 
-<<<<<<< HEAD
-func TestMoveCategoryString(t *testing.T) {
-	tests := []struct {
-		value MoveCategory
-		want  string
-	}{
-		{
-			value: Status,
-			want:  "Status",
-		},
-		{
-			value: Physical,
-			want:  "Physical",
-		},
-		{
-			value: Special,
-			want:  "Special",
-		},
-	}
-	for _, tt := range tests {
-		t.Run(fmt.Sprintf("MoveCategory Stringer: %s", tt.want), func(t *testing.T) {
-			got := fmt.Sprintf("%s", tt.value)
-			if got != tt.want {
-				t.Errorf("Move Category (%d) got %v, want %v", tt.value, got, tt.want)
-			}
-		})
-	}
-}
-=======
 var _ = Describe("Move category", func() {
 	It("should show correct string for move category", func() {
 		Expect(Status.String()).To(Equal("Status"))
@@ -83,5 +54,4 @@
 			var _ = MoveCategory(99).String()
 		}).To(Panic())
 	})
-})
->>>>>>> 76284278
+})