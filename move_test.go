--- conflicted
+++ resolved
@@ -6,16 +6,6 @@
 )
 
 func TestMoveString(t *testing.T) {
-<<<<<<< HEAD
-	m := Move{
-		Name:     "Shadow Ball",
-		Type:     8,
-		Category: Special,
-		MaxPP:    15,
-		Priority: 0,
-		Power:    80,
-		Accuracy: 100,
-=======
 	tests := []struct {
 		move Move
 		want string
@@ -32,7 +22,6 @@
 			},
 			want: "Shadow Ball\nType: 8, Power: 80, Accuracy: 100\n",
 		},
->>>>>>> fd478964
 	}
 	for _, tt := range tests {
 		t.Run(fmt.Sprintf("Move Stringer: %s", tt.move.Name), func(t *testing.T) {
